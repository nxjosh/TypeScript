namespace ts.projectSystem {
    export import TI = server.typingsInstaller;
    export import protocol = server.protocol;
    export import CommandNames = server.CommandNames;

    export import TestServerHost = TestFSWithWatch.TestServerHost;
    export type File = TestFSWithWatch.File;
    export type SymLink = TestFSWithWatch.SymLink;
    export type Folder = TestFSWithWatch.Folder;
    export import createServerHost = TestFSWithWatch.createServerHost;
    export import checkArray = TestFSWithWatch.checkArray;
    export import libFile = TestFSWithWatch.libFile;
    export import checkWatchedFiles = TestFSWithWatch.checkWatchedFiles;
    export import checkWatchedFilesDetailed = TestFSWithWatch.checkWatchedFilesDetailed;
    export import checkWatchedDirectories = TestFSWithWatch.checkWatchedDirectories;
    export import checkWatchedDirectoriesDetailed = TestFSWithWatch.checkWatchedDirectoriesDetailed;

    export import commonFile1 = tscWatch.commonFile1;
    export import commonFile2 = tscWatch.commonFile2;

    const outputEventRegex = /Content\-Length: [\d]+\r\n\r\n/;
    export function mapOutputToJson(s: string) {
        return convertToObject(
            parseJsonText("json.json", s.replace(outputEventRegex, "")),
            []
        );
    }

    export const customTypesMap = {
        path: <Path>"/typesMap.json",
        content: `{
            "typesMap": {
                "jquery": {
                    "match": "jquery(-(\\\\.?\\\\d+)+)?(\\\\.intellisense)?(\\\\.min)?\\\\.js$",
                    "types": ["jquery"]
                },
                "quack": {
                    "match": "/duckquack-(\\\\d+)\\\\.min\\\\.js",
                    "types": ["duck-types"]
                }
            },
            "simpleMap": {
                "Bacon": "baconjs",
                "bliss": "blissfuljs",
                "commander": "commander",
                "cordova": "cordova",
                "react": "react",
                "lodash": "lodash"
            }
        }`
    };

    export interface PostExecAction {
        readonly success: boolean;
        readonly callback: TI.RequestCompletedAction;
    }

    export const nullLogger: server.Logger = {
        close: noop,
        hasLevel: returnFalse,
        loggingEnabled: returnFalse,
        perftrc: noop,
        info: noop,
        msg: noop,
        startGroup: noop,
        endGroup: noop,
        getLogFileName: returnUndefined,
    };

    export function createHasErrorMessageLogger() {
        let hasErrorMsg = false;
        const { close, hasLevel, loggingEnabled, startGroup, endGroup, info, getLogFileName, perftrc } = nullLogger;
        const logger: server.Logger = {
            close, hasLevel, loggingEnabled, startGroup, endGroup, info, getLogFileName, perftrc,
            msg: (s, type) => {
                Debug.fail(`Error: ${s}, type: ${type}`);
                hasErrorMsg = true;
            }
        };
        return { logger, hasErrorMsg: () => hasErrorMsg };
    }

    export function createLoggerWritingToConsole(): server.Logger {
        const { close, startGroup, endGroup, getLogFileName } = nullLogger;
        return {
            close,
            hasLevel: returnTrue,
            loggingEnabled: returnTrue,
            perftrc: s => console.log(s),
            info: s => console.log(s),
            msg: (s, type) => console.log(`${type}:: ${s}`),
            startGroup,
            endGroup,
            getLogFileName
        };
    }

    export class TestTypingsInstaller extends TI.TypingsInstaller implements server.ITypingsInstaller {
        protected projectService!: server.ProjectService;
        constructor(
            readonly globalTypingsCacheLocation: string,
            throttleLimit: number,
            installTypingHost: server.ServerHost,
            readonly typesRegistry = createMap<MapLike<string>>(),
            log?: TI.Log) {
            super(installTypingHost, globalTypingsCacheLocation, TestFSWithWatch.safeList.path, customTypesMap.path, throttleLimit, log);
        }

        protected postExecActions: PostExecAction[] = [];

        isKnownTypesPackageName = notImplemented;
        installPackage = notImplemented;
        inspectValue = notImplemented;

        executePendingCommands() {
            const actionsToRun = this.postExecActions;
            this.postExecActions = [];
            for (const action of actionsToRun) {
                action.callback(action.success);
            }
        }

        checkPendingCommands(expectedCount: number) {
            assert.equal(this.postExecActions.length, expectedCount, `Expected ${expectedCount} post install actions`);
        }

        onProjectClosed = noop;

        attach(projectService: server.ProjectService) {
            this.projectService = projectService;
        }

        getInstallTypingHost() {
            return this.installTypingHost;
        }

        installWorker(_requestId: number, _args: string[], _cwd: string, cb: TI.RequestCompletedAction): void {
            this.addPostExecAction("success", cb);
        }

        sendResponse(response: server.SetTypings | server.InvalidateCachedTypings) {
            this.projectService.updateTypingsForProject(response);
        }

        enqueueInstallTypingsRequest(project: server.Project, typeAcquisition: TypeAcquisition, unresolvedImports: SortedReadonlyArray<string>) {
            const request = server.createInstallTypingsRequest(project, typeAcquisition, unresolvedImports, this.globalTypingsCacheLocation);
            this.install(request);
        }

        addPostExecAction(stdout: string | string[], cb: TI.RequestCompletedAction) {
            const out = isString(stdout) ? stdout : createNpmPackageJsonString(stdout);
            const action: PostExecAction = {
                success: !!out,
                callback: cb
            };
            this.postExecActions.push(action);
        }
    }

    function createNpmPackageJsonString(installedTypings: string[]): string {
        const dependencies: MapLike<any> = {};
        for (const typing of installedTypings) {
            dependencies[typing] = "1.0.0";
        }
        return JSON.stringify({ dependencies });
    }

    export function createTypesRegistry(...list: string[]): Map<MapLike<string>> {
        const versionMap = {
            "latest": "1.3.0",
            "ts2.0": "1.0.0",
            "ts2.1": "1.0.0",
            "ts2.2": "1.2.0",
            "ts2.3": "1.3.0",
            "ts2.4": "1.3.0",
            "ts2.5": "1.3.0",
            "ts2.6": "1.3.0",
            "ts2.7": "1.3.0"
        };
        const map = createMap<MapLike<string>>();
        for (const l of list) {
            map.set(l, versionMap);
        }
        return map;
    }

    export function toExternalFile(fileName: string): protocol.ExternalFile {
        return { fileName };
    }

    export function toExternalFiles(fileNames: string[]) {
        return map(fileNames, toExternalFile);
    }

    export function fileStats(nonZeroStats: Partial<server.FileStats>): server.FileStats {
        return { ts: 0, tsSize: 0, tsx: 0, tsxSize: 0, dts: 0, dtsSize: 0, js: 0, jsSize: 0, jsx: 0, jsxSize: 0, deferred: 0, deferredSize: 0, ...nonZeroStats };
    }

    export interface ConfigFileDiagnostic {
        fileName: string | undefined;
        start: number | undefined;
        length: number | undefined;
        messageText: string;
        category: DiagnosticCategory;
        code: number;
        reportsUnnecessary?: {};
        source?: string;
        relatedInformation?: DiagnosticRelatedInformation[];
    }

    export class TestServerEventManager {
        private events: server.ProjectServiceEvent[] = [];
        readonly session: TestSession;
        readonly service: server.ProjectService;
        readonly host: TestServerHost;
        constructor(files: File[], suppressDiagnosticEvents?: boolean) {
            this.host = createServerHost(files);
            this.session = createSession(this.host, {
                canUseEvents: true,
                eventHandler: event => this.events.push(event),
                suppressDiagnosticEvents,
            });
            this.service = this.session.getProjectService();
        }

        getEvents(): readonly server.ProjectServiceEvent[] {
            const events = this.events;
            this.events = [];
            return events;
        }

        getEvent<T extends server.ProjectServiceEvent>(eventName: T["eventName"]): T["data"] {
            let eventData: T["data"] | undefined;
            filterMutate(this.events, e => {
                if (e.eventName === eventName) {
                    if (eventData !== undefined) {
                        assert(false, "more than one event found");
                    }
                    eventData = e.data;
                    return false;
                }
                return true;
            });
            return Debug.assertDefined(eventData);
        }

        hasZeroEvent<T extends server.ProjectServiceEvent>(eventName: T["eventName"]) {
            this.events.forEach(event => assert.notEqual(event.eventName, eventName));
        }

        checkSingleConfigFileDiagEvent(configFileName: string, triggerFile: string, errors: readonly ConfigFileDiagnostic[]) {
            const eventData = this.getEvent<server.ConfigFileDiagEvent>(server.ConfigFileDiagEvent);
            assert.equal(eventData.configFileName, configFileName);
            assert.equal(eventData.triggerFile, triggerFile);
            const actual = eventData.diagnostics.map(({ file, messageText, ...rest }) => ({ fileName: file && file.fileName, messageText: isString(messageText) ? messageText : "", ...rest }));
            if (errors) {
                assert.deepEqual(actual, errors);
            }
        }

        assertProjectInfoTelemetryEvent(partial: Partial<server.ProjectInfoTelemetryEventData>, configFile = "/tsconfig.json"): void {
            assert.deepEqual<server.ProjectInfoTelemetryEventData>(this.getEvent<server.ProjectInfoTelemetryEvent>(server.ProjectInfoTelemetryEvent), {
                projectId: sys.createSHA256Hash!(configFile),
                fileStats: fileStats({ ts: 1 }),
                compilerOptions: {},
                extends: false,
                files: false,
                include: false,
                exclude: false,
                compileOnSave: false,
                typeAcquisition: {
                    enable: false,
                    exclude: false,
                    include: false,
                },
                configFileName: "tsconfig.json",
                projectType: "configured",
                languageServiceEnabled: true,
                version,
                ...partial,
            });
        }

        assertOpenFileTelemetryEvent(info: server.OpenFileInfo): void {
            assert.deepEqual<server.OpenFileInfoTelemetryEventData>(this.getEvent<server.OpenFileInfoTelemetryEvent>(server.OpenFileInfoTelemetryEvent), { info });
        }
        assertNoOpenFilesTelemetryEvent(): void {
            this.hasZeroEvent<server.OpenFileInfoTelemetryEvent>(server.OpenFileInfoTelemetryEvent);
        }
    }

    export class TestSession extends server.Session {
        private seq = 0;
        public events: protocol.Event[] = [];
        public host!: TestServerHost;

        getProjectService() {
            return this.projectService;
        }

        public getSeq() {
            return this.seq;
        }

        public getNextSeq() {
            return this.seq + 1;
        }

        public executeCommandSeq<T extends server.protocol.Request>(request: Partial<T>) {
            this.seq++;
            request.seq = this.seq;
            request.type = "request";
            return this.executeCommand(<T>request);
        }

        public event<T extends object>(body: T, eventName: string) {
            this.events.push(server.toEvent(eventName, body));
            super.event(body, eventName);
        }

        public clearMessages() {
            clear(this.events);
            this.host.clearOutput();
        }
    }

    export function createSession(host: server.ServerHost, opts: Partial<server.SessionOptions> = {}) {
        if (opts.typingsInstaller === undefined) {
            opts.typingsInstaller = new TestTypingsInstaller("/a/data/", /*throttleLimit*/ 5, host);
        }

        if (opts.eventHandler !== undefined) {
            opts.canUseEvents = true;
        }

        const sessionOptions: server.SessionOptions = {
            host,
            cancellationToken: server.nullCancellationToken,
            useSingleInferredProject: false,
            useInferredProjectPerProjectRoot: false,
            typingsInstaller: undefined!, // TODO: GH#18217
            byteLength: Utils.byteLength,
            hrtime: process.hrtime,
            logger: opts.logger || createHasErrorMessageLogger().logger,
            canUseEvents: false
        };

        return new TestSession({ ...sessionOptions, ...opts });
    }

    export function createSessionWithEventTracking<T extends server.ProjectServiceEvent>(host: server.ServerHost, eventName: T["eventName"], ...eventNames: T["eventName"][]) {
        const events: T[] = [];
        const session = createSession(host, {
            eventHandler: e => {
                if (e.eventName === eventName || eventNames.some(eventName => e.eventName === eventName)) {
                    events.push(e as T);
                }
            }
        });

        return { session, events };
    }

    export function createSessionWithDefaultEventHandler<T extends protocol.AnyEvent>(host: TestServerHost, eventNames: T["event"] | T["event"][], opts: Partial<server.SessionOptions> = {}) {
        const session = createSession(host, { canUseEvents: true, ...opts });

        return {
            session,
            getEvents,
            clearEvents
        };

        function getEvents() {
            return mapDefined(host.getOutput(), s => {
                const e = mapOutputToJson(s);
                return (isArray(eventNames) ? eventNames.some(eventName => e.event === eventName) : e.event === eventNames) ? e as T : undefined;
            });
        }

        function clearEvents() {
            session.clearMessages();
        }
    }

    export interface CreateProjectServiceParameters {
        cancellationToken?: HostCancellationToken;
        logger?: server.Logger;
        useSingleInferredProject?: boolean;
        typingsInstaller?: server.ITypingsInstaller;
        eventHandler?: server.ProjectServiceEventHandler;
    }

    export class TestProjectService extends server.ProjectService {
        constructor(host: server.ServerHost, logger: server.Logger, cancellationToken: HostCancellationToken, useSingleInferredProject: boolean,
            typingsInstaller: server.ITypingsInstaller, eventHandler: server.ProjectServiceEventHandler, opts: Partial<server.ProjectServiceOptions> = {}) {
            super({
                host,
                logger,
                cancellationToken,
                useSingleInferredProject,
                useInferredProjectPerProjectRoot: false,
                typingsInstaller,
                typesMapLocation: customTypesMap.path,
                eventHandler,
                ...opts
            });
        }

        checkNumberOfProjects(count: { inferredProjects?: number, configuredProjects?: number, externalProjects?: number }) {
            checkNumberOfProjects(this, count);
        }
    }
    export function createProjectService(host: server.ServerHost, parameters: CreateProjectServiceParameters = {}, options?: Partial<server.ProjectServiceOptions>) {
        const cancellationToken = parameters.cancellationToken || server.nullCancellationToken;
        const logger = parameters.logger || createHasErrorMessageLogger().logger;
        const useSingleInferredProject = parameters.useSingleInferredProject !== undefined ? parameters.useSingleInferredProject : false;
        return new TestProjectService(host, logger, cancellationToken, useSingleInferredProject, parameters.typingsInstaller!, parameters.eventHandler!, options); // TODO: GH#18217
    }

    export function checkNumberOfConfiguredProjects(projectService: server.ProjectService, expected: number) {
        assert.equal(projectService.configuredProjects.size, expected, `expected ${expected} configured project(s)`);
    }

    export function checkNumberOfExternalProjects(projectService: server.ProjectService, expected: number) {
        assert.equal(projectService.externalProjects.length, expected, `expected ${expected} external project(s)`);
    }

    export function checkNumberOfInferredProjects(projectService: server.ProjectService, expected: number) {
        assert.equal(projectService.inferredProjects.length, expected, `expected ${expected} inferred project(s)`);
    }

    export function checkNumberOfProjects(projectService: server.ProjectService, count: { inferredProjects?: number, configuredProjects?: number, externalProjects?: number }) {
        checkNumberOfConfiguredProjects(projectService, count.configuredProjects || 0);
        checkNumberOfExternalProjects(projectService, count.externalProjects || 0);
        checkNumberOfInferredProjects(projectService, count.inferredProjects || 0);
    }

    export function configuredProjectAt(projectService: server.ProjectService, index: number) {
        const values = projectService.configuredProjects.values();
        while (index > 0) {
            const iterResult = values.next();
            if (iterResult.done) return Debug.fail("Expected a result.");
            index--;
        }
        const iterResult = values.next();
        if (iterResult.done) return Debug.fail("Expected a result.");
        return iterResult.value;
    }

    export function checkProjectActualFiles(project: server.Project, expectedFiles: readonly string[]) {
        checkArray(`${server.ProjectKind[project.projectKind]} project, actual files`, project.getFileNames(), expectedFiles);
    }

    export function checkProjectRootFiles(project: server.Project, expectedFiles: readonly string[]) {
        checkArray(`${server.ProjectKind[project.projectKind]} project, rootFileNames`, project.getRootFiles(), expectedFiles);
    }

    export function mapCombinedPathsInAncestor(dir: string, path2: string, mapAncestor: (ancestor: string) => boolean) {
        dir = normalizePath(dir);
        const result: string[] = [];
        forEachAncestorDirectory(dir, ancestor => {
            if (mapAncestor(ancestor)) {
                result.push(combinePaths(ancestor, path2));
            }
        });
        return result;
    }

    export function getRootsToWatchWithAncestorDirectory(dir: string, path2: string) {
        return mapCombinedPathsInAncestor(dir, path2, ancestor => ancestor.split(directorySeparator).length > 4);
    }

    export const nodeModules = "node_modules";
    export function getNodeModuleDirectories(dir: string) {
        return getRootsToWatchWithAncestorDirectory(dir, nodeModules);
    }

    export const nodeModulesAtTypes = "node_modules/@types";
    export function getTypeRootsFromLocation(currentDirectory: string) {
        return getRootsToWatchWithAncestorDirectory(currentDirectory, nodeModulesAtTypes);
    }

    export function getConfigFilesToWatch(folder: string) {
        return [
            ...getRootsToWatchWithAncestorDirectory(folder, "tsconfig.json"),
            ...getRootsToWatchWithAncestorDirectory(folder, "jsconfig.json")
        ];
    }

    export function checkOpenFiles(projectService: server.ProjectService, expectedFiles: File[]) {
        checkArray("Open files", arrayFrom(projectService.openFiles.keys(), path => projectService.getScriptInfoForPath(path as Path)!.fileName), expectedFiles.map(file => file.path));
    }

<<<<<<< HEAD
    export function checkScriptInfos(projectService: server.ProjectService, expectedFiles: ReadonlyArray<string>, additionInfo?: string) {
        checkArray(`ScriptInfos files: ${additionInfo || ""}`, arrayFrom(projectService.filenameToScriptInfo.values(), info => info.fileName), expectedFiles);
=======
    export function checkScriptInfos(projectService: server.ProjectService, expectedFiles: readonly string[]) {
        checkArray("ScriptInfos files", arrayFrom(projectService.filenameToScriptInfo.values(), info => info.fileName), expectedFiles);
>>>>>>> 74354258
    }

    export function protocolLocationFromSubstring(str: string, substring: string): protocol.Location {
        const start = str.indexOf(substring);
        Debug.assert(start !== -1);
        return protocolToLocation(str)(start);
    }

    export function protocolToLocation(text: string): (pos: number) => protocol.Location {
        const lineStarts = computeLineStarts(text);
        return pos => {
            const x = computeLineAndCharacterOfPosition(lineStarts, pos);
            return { line: x.line + 1, offset: x.character + 1 };
        };
    }

    export function protocolTextSpanFromSubstring(str: string, substring: string, options?: SpanFromSubstringOptions): protocol.TextSpan {
        const span = textSpanFromSubstring(str, substring, options);
        const toLocation = protocolToLocation(str);
        return { start: toLocation(span.start), end: toLocation(textSpanEnd(span)) };
    }

    export interface DocumentSpanFromSubstring {
        file: File;
        text: string;
        options?: SpanFromSubstringOptions;
        contextText?: string;
        contextOptions?: SpanFromSubstringOptions;
    }
    export function protocolFileSpanFromSubstring({ file, text, options }: DocumentSpanFromSubstring): protocol.FileSpan {
        return { file: file.path, ...protocolTextSpanFromSubstring(file.content, text, options) };
    }

    interface FileSpanWithContextFromSubString {
        file: File;
        text: string;
        options?: SpanFromSubstringOptions;
        contextText?: string;
        contextOptions?: SpanFromSubstringOptions;
    }
    export function protocolFileSpanWithContextFromSubstring({ contextText, contextOptions, ...rest }: FileSpanWithContextFromSubString): protocol.FileSpanWithContext {
        const result = protocolFileSpanFromSubstring(rest);
        const contextSpan = contextText !== undefined ?
            protocolFileSpanFromSubstring({ file: rest.file, text: contextText, options: contextOptions }) :
            undefined;
        return contextSpan ?
            {
                ...result,
                contextStart: contextSpan.start,
                contextEnd: contextSpan.end
            } :
            result;
    }

    export interface ProtocolTextSpanWithContextFromString {
        fileText: string;
        text: string;
        options?: SpanFromSubstringOptions;
        contextText?: string;
        contextOptions?: SpanFromSubstringOptions;
    }
    export function protocolTextSpanWithContextFromSubstring({ fileText, text, options, contextText, contextOptions }: ProtocolTextSpanWithContextFromString): protocol.TextSpanWithContext {
        const span = textSpanFromSubstring(fileText, text, options);
        const toLocation = protocolToLocation(fileText);
        const contextSpan = contextText !== undefined ? textSpanFromSubstring(fileText, contextText, contextOptions) : undefined;
        return {
            start: toLocation(span.start),
            end: toLocation(textSpanEnd(span)),
            ...contextSpan && {
                contextStart: toLocation(contextSpan.start),
                contextEnd: toLocation(textSpanEnd(contextSpan))
            }
        };
    }

    export interface ProtocolRenameSpanFromSubstring extends ProtocolTextSpanWithContextFromString {
        prefixSuffixText?: {
            readonly prefixText?: string;
            readonly suffixText?: string;
        };
    }
    export function protocolRenameSpanFromSubstring({ prefixSuffixText, ...rest }: ProtocolRenameSpanFromSubstring): protocol.RenameTextSpan {
        return {
            ...protocolTextSpanWithContextFromSubstring(rest),
            ...prefixSuffixText
        };
    }

    export function textSpanFromSubstring(str: string, substring: string, options?: SpanFromSubstringOptions): TextSpan {
        const start = nthIndexOf(str, substring, options ? options.index : 0);
        Debug.assert(start !== -1);
        return createTextSpan(start, substring.length);
    }

    export function protocolFileLocationFromSubstring(file: File, substring: string): protocol.FileLocationRequestArgs {
        return { file: file.path, ...protocolLocationFromSubstring(file.content, substring) };
    }

    export interface SpanFromSubstringOptions {
        readonly index: number;
    }

    function nthIndexOf(str: string, substr: string, n: number): number {
        let index = -1;
        for (; n >= 0; n--) {
            index = str.indexOf(substr, index + 1);
            if (index === -1) return -1;
        }
        return index;
    }

    /**
     * Test server cancellation token used to mock host token cancellation requests.
     * The cancelAfterRequest constructor param specifies how many isCancellationRequested() calls
     * should be made before canceling the token. The id of the request to cancel should be set with
     * setRequestToCancel();
     */
    export class TestServerCancellationToken implements server.ServerCancellationToken {
        private currentId: number | undefined = -1;
        private requestToCancel = -1;
        private isCancellationRequestedCount = 0;

        constructor(private cancelAfterRequest = 0) {
        }

        setRequest(requestId: number) {
            this.currentId = requestId;
        }

        setRequestToCancel(requestId: number) {
            this.resetToken();
            this.requestToCancel = requestId;
        }

        resetRequest(requestId: number) {
            assert.equal(requestId, this.currentId, "unexpected request id in cancellation");
            this.currentId = undefined;
        }

        isCancellationRequested() {
            this.isCancellationRequestedCount++;
            // If the request id is the request to cancel and isCancellationRequestedCount
            // has been met then cancel the request. Ex: cancel the request if it is a
            // nav bar request & isCancellationRequested() has already been called three times.
            return this.requestToCancel === this.currentId && this.isCancellationRequestedCount >= this.cancelAfterRequest;
        }

        resetToken() {
            this.currentId = -1;
            this.isCancellationRequestedCount = 0;
            this.requestToCancel = -1;
        }
    }

    export function makeSessionRequest<T>(command: string, args: T): protocol.Request {
        return {
            seq: 0,
            type: "request",
            command,
            arguments: args
        };
    }

    export function executeSessionRequest<TRequest extends protocol.Request, TResponse extends protocol.Response>(session: server.Session, command: TRequest["command"], args: TRequest["arguments"]): TResponse["body"] {
        return session.executeCommand(makeSessionRequest(command, args)).response as TResponse["body"];
    }

    export function executeSessionRequestNoResponse<TRequest extends protocol.Request>(session: server.Session, command: TRequest["command"], args: TRequest["arguments"]): void {
        session.executeCommand(makeSessionRequest(command, args));
    }

    export function openFilesForSession(files: readonly (File | { readonly file: File | string, readonly projectRootPath: string })[], session: server.Session): void {
        for (const file of files) {
            session.executeCommand(makeSessionRequest<protocol.OpenRequestArgs>(CommandNames.Open,
                "projectRootPath" in file ? { file: typeof file.file === "string" ? file.file : file.file.path, projectRootPath: file.projectRootPath } : { file: file.path })); // eslint-disable-line no-in-operator
        }
    }

    export function closeFilesForSession(files: readonly File[], session: server.Session): void {
        for (const file of files) {
            session.executeCommand(makeSessionRequest<protocol.FileRequestArgs>(CommandNames.Close, { file: file.path }));
        }
    }

    export interface ErrorInformation {
        diagnosticMessage: DiagnosticMessage;
        errorTextArguments?: string[];
    }

    function getProtocolDiagnosticMessage({ diagnosticMessage, errorTextArguments = [] }: ErrorInformation) {
        return formatStringFromArgs(diagnosticMessage.message, errorTextArguments);
    }

    export function verifyDiagnostics(actual: readonly server.protocol.Diagnostic[], expected: readonly ErrorInformation[]) {
        const expectedErrors = expected.map(getProtocolDiagnosticMessage);
        assert.deepEqual(actual.map(diag => flattenDiagnosticMessageText(diag.text, "\n")), expectedErrors);
    }

    export function verifyNoDiagnostics(actual: server.protocol.Diagnostic[]) {
        verifyDiagnostics(actual, []);
    }

    export function checkErrorMessage(session: TestSession, eventName: protocol.DiagnosticEventKind, diagnostics: protocol.DiagnosticEventBody, isMostRecent = false): void {
        checkNthEvent(session, server.toEvent(eventName, diagnostics), 0, isMostRecent);
    }

    export function createDiagnostic(start: protocol.Location, end: protocol.Location, message: DiagnosticMessage, args: readonly string[] = [], category = diagnosticCategoryName(message), reportsUnnecessary?: {}, relatedInformation?: protocol.DiagnosticRelatedInformation[]): protocol.Diagnostic {
        return { start, end, text: formatStringFromArgs(message.message, args), code: message.code, category, reportsUnnecessary, relatedInformation, source: undefined };
    }

    export function checkCompleteEvent(session: TestSession, numberOfCurrentEvents: number, expectedSequenceId: number, isMostRecent = true): void {
        checkNthEvent(session, server.toEvent("requestCompleted", { request_seq: expectedSequenceId }), numberOfCurrentEvents - 1, isMostRecent);
    }

    export function checkProjectUpdatedInBackgroundEvent(session: TestSession, openFiles: string[]) {
        checkNthEvent(session, server.toEvent("projectsUpdatedInBackground", { openFiles }), 0, /*isMostRecent*/ true);
    }

    export function checkNoDiagnosticEvents(session: TestSession) {
        for (const event of session.events) {
            assert.isFalse(event.event.endsWith("Diag"), JSON.stringify(event));
        }
    }

    export function checkNthEvent(session: TestSession, expectedEvent: protocol.Event, index: number, isMostRecent: boolean) {
        const events = session.events;
        assert.deepEqual(events[index], expectedEvent, `Expected ${JSON.stringify(expectedEvent)} at ${index} in ${JSON.stringify(events)}`);

        const outputs = session.host.getOutput();
        assert.equal(outputs[index], server.formatMessage(expectedEvent, nullLogger, Utils.byteLength, session.host.newLine));

        if (isMostRecent) {
            assert.strictEqual(events.length, index + 1, JSON.stringify(events));
            assert.strictEqual(outputs.length, index + 1, JSON.stringify(outputs));
        }
    }

    export interface MakeReferenceItem extends DocumentSpanFromSubstring {
        isDefinition: boolean;
        lineText: string;
    }

    export function makeReferenceItem({ isDefinition, lineText, ...rest }: MakeReferenceItem): protocol.ReferencesResponseItem {
        return {
            ...protocolFileSpanWithContextFromSubstring(rest),
            isDefinition,
            isWriteAccess: isDefinition,
            lineText,
        };
    }
}
<|MERGE_RESOLUTION|>--- conflicted
+++ resolved
@@ -1,751 +1,746 @@
-namespace ts.projectSystem {
-    export import TI = server.typingsInstaller;
-    export import protocol = server.protocol;
-    export import CommandNames = server.CommandNames;
-
-    export import TestServerHost = TestFSWithWatch.TestServerHost;
-    export type File = TestFSWithWatch.File;
-    export type SymLink = TestFSWithWatch.SymLink;
-    export type Folder = TestFSWithWatch.Folder;
-    export import createServerHost = TestFSWithWatch.createServerHost;
-    export import checkArray = TestFSWithWatch.checkArray;
-    export import libFile = TestFSWithWatch.libFile;
-    export import checkWatchedFiles = TestFSWithWatch.checkWatchedFiles;
-    export import checkWatchedFilesDetailed = TestFSWithWatch.checkWatchedFilesDetailed;
-    export import checkWatchedDirectories = TestFSWithWatch.checkWatchedDirectories;
-    export import checkWatchedDirectoriesDetailed = TestFSWithWatch.checkWatchedDirectoriesDetailed;
-
-    export import commonFile1 = tscWatch.commonFile1;
-    export import commonFile2 = tscWatch.commonFile2;
-
-    const outputEventRegex = /Content\-Length: [\d]+\r\n\r\n/;
-    export function mapOutputToJson(s: string) {
-        return convertToObject(
-            parseJsonText("json.json", s.replace(outputEventRegex, "")),
-            []
-        );
-    }
-
-    export const customTypesMap = {
-        path: <Path>"/typesMap.json",
-        content: `{
-            "typesMap": {
-                "jquery": {
-                    "match": "jquery(-(\\\\.?\\\\d+)+)?(\\\\.intellisense)?(\\\\.min)?\\\\.js$",
-                    "types": ["jquery"]
-                },
-                "quack": {
-                    "match": "/duckquack-(\\\\d+)\\\\.min\\\\.js",
-                    "types": ["duck-types"]
-                }
-            },
-            "simpleMap": {
-                "Bacon": "baconjs",
-                "bliss": "blissfuljs",
-                "commander": "commander",
-                "cordova": "cordova",
-                "react": "react",
-                "lodash": "lodash"
-            }
-        }`
-    };
-
-    export interface PostExecAction {
-        readonly success: boolean;
-        readonly callback: TI.RequestCompletedAction;
-    }
-
-    export const nullLogger: server.Logger = {
-        close: noop,
-        hasLevel: returnFalse,
-        loggingEnabled: returnFalse,
-        perftrc: noop,
-        info: noop,
-        msg: noop,
-        startGroup: noop,
-        endGroup: noop,
-        getLogFileName: returnUndefined,
-    };
-
-    export function createHasErrorMessageLogger() {
-        let hasErrorMsg = false;
-        const { close, hasLevel, loggingEnabled, startGroup, endGroup, info, getLogFileName, perftrc } = nullLogger;
-        const logger: server.Logger = {
-            close, hasLevel, loggingEnabled, startGroup, endGroup, info, getLogFileName, perftrc,
-            msg: (s, type) => {
-                Debug.fail(`Error: ${s}, type: ${type}`);
-                hasErrorMsg = true;
-            }
-        };
-        return { logger, hasErrorMsg: () => hasErrorMsg };
-    }
-
-    export function createLoggerWritingToConsole(): server.Logger {
-        const { close, startGroup, endGroup, getLogFileName } = nullLogger;
-        return {
-            close,
-            hasLevel: returnTrue,
-            loggingEnabled: returnTrue,
-            perftrc: s => console.log(s),
-            info: s => console.log(s),
-            msg: (s, type) => console.log(`${type}:: ${s}`),
-            startGroup,
-            endGroup,
-            getLogFileName
-        };
-    }
-
-    export class TestTypingsInstaller extends TI.TypingsInstaller implements server.ITypingsInstaller {
-        protected projectService!: server.ProjectService;
-        constructor(
-            readonly globalTypingsCacheLocation: string,
-            throttleLimit: number,
-            installTypingHost: server.ServerHost,
-            readonly typesRegistry = createMap<MapLike<string>>(),
-            log?: TI.Log) {
-            super(installTypingHost, globalTypingsCacheLocation, TestFSWithWatch.safeList.path, customTypesMap.path, throttleLimit, log);
-        }
-
-        protected postExecActions: PostExecAction[] = [];
-
-        isKnownTypesPackageName = notImplemented;
-        installPackage = notImplemented;
-        inspectValue = notImplemented;
-
-        executePendingCommands() {
-            const actionsToRun = this.postExecActions;
-            this.postExecActions = [];
-            for (const action of actionsToRun) {
-                action.callback(action.success);
-            }
-        }
-
-        checkPendingCommands(expectedCount: number) {
-            assert.equal(this.postExecActions.length, expectedCount, `Expected ${expectedCount} post install actions`);
-        }
-
-        onProjectClosed = noop;
-
-        attach(projectService: server.ProjectService) {
-            this.projectService = projectService;
-        }
-
-        getInstallTypingHost() {
-            return this.installTypingHost;
-        }
-
-        installWorker(_requestId: number, _args: string[], _cwd: string, cb: TI.RequestCompletedAction): void {
-            this.addPostExecAction("success", cb);
-        }
-
-        sendResponse(response: server.SetTypings | server.InvalidateCachedTypings) {
-            this.projectService.updateTypingsForProject(response);
-        }
-
-        enqueueInstallTypingsRequest(project: server.Project, typeAcquisition: TypeAcquisition, unresolvedImports: SortedReadonlyArray<string>) {
-            const request = server.createInstallTypingsRequest(project, typeAcquisition, unresolvedImports, this.globalTypingsCacheLocation);
-            this.install(request);
-        }
-
-        addPostExecAction(stdout: string | string[], cb: TI.RequestCompletedAction) {
-            const out = isString(stdout) ? stdout : createNpmPackageJsonString(stdout);
-            const action: PostExecAction = {
-                success: !!out,
-                callback: cb
-            };
-            this.postExecActions.push(action);
-        }
-    }
-
-    function createNpmPackageJsonString(installedTypings: string[]): string {
-        const dependencies: MapLike<any> = {};
-        for (const typing of installedTypings) {
-            dependencies[typing] = "1.0.0";
-        }
-        return JSON.stringify({ dependencies });
-    }
-
-    export function createTypesRegistry(...list: string[]): Map<MapLike<string>> {
-        const versionMap = {
-            "latest": "1.3.0",
-            "ts2.0": "1.0.0",
-            "ts2.1": "1.0.0",
-            "ts2.2": "1.2.0",
-            "ts2.3": "1.3.0",
-            "ts2.4": "1.3.0",
-            "ts2.5": "1.3.0",
-            "ts2.6": "1.3.0",
-            "ts2.7": "1.3.0"
-        };
-        const map = createMap<MapLike<string>>();
-        for (const l of list) {
-            map.set(l, versionMap);
-        }
-        return map;
-    }
-
-    export function toExternalFile(fileName: string): protocol.ExternalFile {
-        return { fileName };
-    }
-
-    export function toExternalFiles(fileNames: string[]) {
-        return map(fileNames, toExternalFile);
-    }
-
-    export function fileStats(nonZeroStats: Partial<server.FileStats>): server.FileStats {
-        return { ts: 0, tsSize: 0, tsx: 0, tsxSize: 0, dts: 0, dtsSize: 0, js: 0, jsSize: 0, jsx: 0, jsxSize: 0, deferred: 0, deferredSize: 0, ...nonZeroStats };
-    }
-
-    export interface ConfigFileDiagnostic {
-        fileName: string | undefined;
-        start: number | undefined;
-        length: number | undefined;
-        messageText: string;
-        category: DiagnosticCategory;
-        code: number;
-        reportsUnnecessary?: {};
-        source?: string;
-        relatedInformation?: DiagnosticRelatedInformation[];
-    }
-
-    export class TestServerEventManager {
-        private events: server.ProjectServiceEvent[] = [];
-        readonly session: TestSession;
-        readonly service: server.ProjectService;
-        readonly host: TestServerHost;
-        constructor(files: File[], suppressDiagnosticEvents?: boolean) {
-            this.host = createServerHost(files);
-            this.session = createSession(this.host, {
-                canUseEvents: true,
-                eventHandler: event => this.events.push(event),
-                suppressDiagnosticEvents,
-            });
-            this.service = this.session.getProjectService();
-        }
-
-        getEvents(): readonly server.ProjectServiceEvent[] {
-            const events = this.events;
-            this.events = [];
-            return events;
-        }
-
-        getEvent<T extends server.ProjectServiceEvent>(eventName: T["eventName"]): T["data"] {
-            let eventData: T["data"] | undefined;
-            filterMutate(this.events, e => {
-                if (e.eventName === eventName) {
-                    if (eventData !== undefined) {
-                        assert(false, "more than one event found");
-                    }
-                    eventData = e.data;
-                    return false;
-                }
-                return true;
-            });
-            return Debug.assertDefined(eventData);
-        }
-
-        hasZeroEvent<T extends server.ProjectServiceEvent>(eventName: T["eventName"]) {
-            this.events.forEach(event => assert.notEqual(event.eventName, eventName));
-        }
-
-        checkSingleConfigFileDiagEvent(configFileName: string, triggerFile: string, errors: readonly ConfigFileDiagnostic[]) {
-            const eventData = this.getEvent<server.ConfigFileDiagEvent>(server.ConfigFileDiagEvent);
-            assert.equal(eventData.configFileName, configFileName);
-            assert.equal(eventData.triggerFile, triggerFile);
-            const actual = eventData.diagnostics.map(({ file, messageText, ...rest }) => ({ fileName: file && file.fileName, messageText: isString(messageText) ? messageText : "", ...rest }));
-            if (errors) {
-                assert.deepEqual(actual, errors);
-            }
-        }
-
-        assertProjectInfoTelemetryEvent(partial: Partial<server.ProjectInfoTelemetryEventData>, configFile = "/tsconfig.json"): void {
-            assert.deepEqual<server.ProjectInfoTelemetryEventData>(this.getEvent<server.ProjectInfoTelemetryEvent>(server.ProjectInfoTelemetryEvent), {
-                projectId: sys.createSHA256Hash!(configFile),
-                fileStats: fileStats({ ts: 1 }),
-                compilerOptions: {},
-                extends: false,
-                files: false,
-                include: false,
-                exclude: false,
-                compileOnSave: false,
-                typeAcquisition: {
-                    enable: false,
-                    exclude: false,
-                    include: false,
-                },
-                configFileName: "tsconfig.json",
-                projectType: "configured",
-                languageServiceEnabled: true,
-                version,
-                ...partial,
-            });
-        }
-
-        assertOpenFileTelemetryEvent(info: server.OpenFileInfo): void {
-            assert.deepEqual<server.OpenFileInfoTelemetryEventData>(this.getEvent<server.OpenFileInfoTelemetryEvent>(server.OpenFileInfoTelemetryEvent), { info });
-        }
-        assertNoOpenFilesTelemetryEvent(): void {
-            this.hasZeroEvent<server.OpenFileInfoTelemetryEvent>(server.OpenFileInfoTelemetryEvent);
-        }
-    }
-
-    export class TestSession extends server.Session {
-        private seq = 0;
-        public events: protocol.Event[] = [];
-        public host!: TestServerHost;
-
-        getProjectService() {
-            return this.projectService;
-        }
-
-        public getSeq() {
-            return this.seq;
-        }
-
-        public getNextSeq() {
-            return this.seq + 1;
-        }
-
-        public executeCommandSeq<T extends server.protocol.Request>(request: Partial<T>) {
-            this.seq++;
-            request.seq = this.seq;
-            request.type = "request";
-            return this.executeCommand(<T>request);
-        }
-
-        public event<T extends object>(body: T, eventName: string) {
-            this.events.push(server.toEvent(eventName, body));
-            super.event(body, eventName);
-        }
-
-        public clearMessages() {
-            clear(this.events);
-            this.host.clearOutput();
-        }
-    }
-
-    export function createSession(host: server.ServerHost, opts: Partial<server.SessionOptions> = {}) {
-        if (opts.typingsInstaller === undefined) {
-            opts.typingsInstaller = new TestTypingsInstaller("/a/data/", /*throttleLimit*/ 5, host);
-        }
-
-        if (opts.eventHandler !== undefined) {
-            opts.canUseEvents = true;
-        }
-
-        const sessionOptions: server.SessionOptions = {
-            host,
-            cancellationToken: server.nullCancellationToken,
-            useSingleInferredProject: false,
-            useInferredProjectPerProjectRoot: false,
-            typingsInstaller: undefined!, // TODO: GH#18217
-            byteLength: Utils.byteLength,
-            hrtime: process.hrtime,
-            logger: opts.logger || createHasErrorMessageLogger().logger,
-            canUseEvents: false
-        };
-
-        return new TestSession({ ...sessionOptions, ...opts });
-    }
-
-    export function createSessionWithEventTracking<T extends server.ProjectServiceEvent>(host: server.ServerHost, eventName: T["eventName"], ...eventNames: T["eventName"][]) {
-        const events: T[] = [];
-        const session = createSession(host, {
-            eventHandler: e => {
-                if (e.eventName === eventName || eventNames.some(eventName => e.eventName === eventName)) {
-                    events.push(e as T);
-                }
-            }
-        });
-
-        return { session, events };
-    }
-
-    export function createSessionWithDefaultEventHandler<T extends protocol.AnyEvent>(host: TestServerHost, eventNames: T["event"] | T["event"][], opts: Partial<server.SessionOptions> = {}) {
-        const session = createSession(host, { canUseEvents: true, ...opts });
-
-        return {
-            session,
-            getEvents,
-            clearEvents
-        };
-
-        function getEvents() {
-            return mapDefined(host.getOutput(), s => {
-                const e = mapOutputToJson(s);
-                return (isArray(eventNames) ? eventNames.some(eventName => e.event === eventName) : e.event === eventNames) ? e as T : undefined;
-            });
-        }
-
-        function clearEvents() {
-            session.clearMessages();
-        }
-    }
-
-    export interface CreateProjectServiceParameters {
-        cancellationToken?: HostCancellationToken;
-        logger?: server.Logger;
-        useSingleInferredProject?: boolean;
-        typingsInstaller?: server.ITypingsInstaller;
-        eventHandler?: server.ProjectServiceEventHandler;
-    }
-
-    export class TestProjectService extends server.ProjectService {
-        constructor(host: server.ServerHost, logger: server.Logger, cancellationToken: HostCancellationToken, useSingleInferredProject: boolean,
-            typingsInstaller: server.ITypingsInstaller, eventHandler: server.ProjectServiceEventHandler, opts: Partial<server.ProjectServiceOptions> = {}) {
-            super({
-                host,
-                logger,
-                cancellationToken,
-                useSingleInferredProject,
-                useInferredProjectPerProjectRoot: false,
-                typingsInstaller,
-                typesMapLocation: customTypesMap.path,
-                eventHandler,
-                ...opts
-            });
-        }
-
-        checkNumberOfProjects(count: { inferredProjects?: number, configuredProjects?: number, externalProjects?: number }) {
-            checkNumberOfProjects(this, count);
-        }
-    }
-    export function createProjectService(host: server.ServerHost, parameters: CreateProjectServiceParameters = {}, options?: Partial<server.ProjectServiceOptions>) {
-        const cancellationToken = parameters.cancellationToken || server.nullCancellationToken;
-        const logger = parameters.logger || createHasErrorMessageLogger().logger;
-        const useSingleInferredProject = parameters.useSingleInferredProject !== undefined ? parameters.useSingleInferredProject : false;
-        return new TestProjectService(host, logger, cancellationToken, useSingleInferredProject, parameters.typingsInstaller!, parameters.eventHandler!, options); // TODO: GH#18217
-    }
-
-    export function checkNumberOfConfiguredProjects(projectService: server.ProjectService, expected: number) {
-        assert.equal(projectService.configuredProjects.size, expected, `expected ${expected} configured project(s)`);
-    }
-
-    export function checkNumberOfExternalProjects(projectService: server.ProjectService, expected: number) {
-        assert.equal(projectService.externalProjects.length, expected, `expected ${expected} external project(s)`);
-    }
-
-    export function checkNumberOfInferredProjects(projectService: server.ProjectService, expected: number) {
-        assert.equal(projectService.inferredProjects.length, expected, `expected ${expected} inferred project(s)`);
-    }
-
-    export function checkNumberOfProjects(projectService: server.ProjectService, count: { inferredProjects?: number, configuredProjects?: number, externalProjects?: number }) {
-        checkNumberOfConfiguredProjects(projectService, count.configuredProjects || 0);
-        checkNumberOfExternalProjects(projectService, count.externalProjects || 0);
-        checkNumberOfInferredProjects(projectService, count.inferredProjects || 0);
-    }
-
-    export function configuredProjectAt(projectService: server.ProjectService, index: number) {
-        const values = projectService.configuredProjects.values();
-        while (index > 0) {
-            const iterResult = values.next();
-            if (iterResult.done) return Debug.fail("Expected a result.");
-            index--;
-        }
-        const iterResult = values.next();
-        if (iterResult.done) return Debug.fail("Expected a result.");
-        return iterResult.value;
-    }
-
-    export function checkProjectActualFiles(project: server.Project, expectedFiles: readonly string[]) {
-        checkArray(`${server.ProjectKind[project.projectKind]} project, actual files`, project.getFileNames(), expectedFiles);
-    }
-
-    export function checkProjectRootFiles(project: server.Project, expectedFiles: readonly string[]) {
-        checkArray(`${server.ProjectKind[project.projectKind]} project, rootFileNames`, project.getRootFiles(), expectedFiles);
-    }
-
-    export function mapCombinedPathsInAncestor(dir: string, path2: string, mapAncestor: (ancestor: string) => boolean) {
-        dir = normalizePath(dir);
-        const result: string[] = [];
-        forEachAncestorDirectory(dir, ancestor => {
-            if (mapAncestor(ancestor)) {
-                result.push(combinePaths(ancestor, path2));
-            }
-        });
-        return result;
-    }
-
-    export function getRootsToWatchWithAncestorDirectory(dir: string, path2: string) {
-        return mapCombinedPathsInAncestor(dir, path2, ancestor => ancestor.split(directorySeparator).length > 4);
-    }
-
-    export const nodeModules = "node_modules";
-    export function getNodeModuleDirectories(dir: string) {
-        return getRootsToWatchWithAncestorDirectory(dir, nodeModules);
-    }
-
-    export const nodeModulesAtTypes = "node_modules/@types";
-    export function getTypeRootsFromLocation(currentDirectory: string) {
-        return getRootsToWatchWithAncestorDirectory(currentDirectory, nodeModulesAtTypes);
-    }
-
-    export function getConfigFilesToWatch(folder: string) {
-        return [
-            ...getRootsToWatchWithAncestorDirectory(folder, "tsconfig.json"),
-            ...getRootsToWatchWithAncestorDirectory(folder, "jsconfig.json")
-        ];
-    }
-
-    export function checkOpenFiles(projectService: server.ProjectService, expectedFiles: File[]) {
-        checkArray("Open files", arrayFrom(projectService.openFiles.keys(), path => projectService.getScriptInfoForPath(path as Path)!.fileName), expectedFiles.map(file => file.path));
-    }
-
-<<<<<<< HEAD
-    export function checkScriptInfos(projectService: server.ProjectService, expectedFiles: ReadonlyArray<string>, additionInfo?: string) {
-        checkArray(`ScriptInfos files: ${additionInfo || ""}`, arrayFrom(projectService.filenameToScriptInfo.values(), info => info.fileName), expectedFiles);
-=======
-    export function checkScriptInfos(projectService: server.ProjectService, expectedFiles: readonly string[]) {
-        checkArray("ScriptInfos files", arrayFrom(projectService.filenameToScriptInfo.values(), info => info.fileName), expectedFiles);
->>>>>>> 74354258
-    }
-
-    export function protocolLocationFromSubstring(str: string, substring: string): protocol.Location {
-        const start = str.indexOf(substring);
-        Debug.assert(start !== -1);
-        return protocolToLocation(str)(start);
-    }
-
-    export function protocolToLocation(text: string): (pos: number) => protocol.Location {
-        const lineStarts = computeLineStarts(text);
-        return pos => {
-            const x = computeLineAndCharacterOfPosition(lineStarts, pos);
-            return { line: x.line + 1, offset: x.character + 1 };
-        };
-    }
-
-    export function protocolTextSpanFromSubstring(str: string, substring: string, options?: SpanFromSubstringOptions): protocol.TextSpan {
-        const span = textSpanFromSubstring(str, substring, options);
-        const toLocation = protocolToLocation(str);
-        return { start: toLocation(span.start), end: toLocation(textSpanEnd(span)) };
-    }
-
-    export interface DocumentSpanFromSubstring {
-        file: File;
-        text: string;
-        options?: SpanFromSubstringOptions;
-        contextText?: string;
-        contextOptions?: SpanFromSubstringOptions;
-    }
-    export function protocolFileSpanFromSubstring({ file, text, options }: DocumentSpanFromSubstring): protocol.FileSpan {
-        return { file: file.path, ...protocolTextSpanFromSubstring(file.content, text, options) };
-    }
-
-    interface FileSpanWithContextFromSubString {
-        file: File;
-        text: string;
-        options?: SpanFromSubstringOptions;
-        contextText?: string;
-        contextOptions?: SpanFromSubstringOptions;
-    }
-    export function protocolFileSpanWithContextFromSubstring({ contextText, contextOptions, ...rest }: FileSpanWithContextFromSubString): protocol.FileSpanWithContext {
-        const result = protocolFileSpanFromSubstring(rest);
-        const contextSpan = contextText !== undefined ?
-            protocolFileSpanFromSubstring({ file: rest.file, text: contextText, options: contextOptions }) :
-            undefined;
-        return contextSpan ?
-            {
-                ...result,
-                contextStart: contextSpan.start,
-                contextEnd: contextSpan.end
-            } :
-            result;
-    }
-
-    export interface ProtocolTextSpanWithContextFromString {
-        fileText: string;
-        text: string;
-        options?: SpanFromSubstringOptions;
-        contextText?: string;
-        contextOptions?: SpanFromSubstringOptions;
-    }
-    export function protocolTextSpanWithContextFromSubstring({ fileText, text, options, contextText, contextOptions }: ProtocolTextSpanWithContextFromString): protocol.TextSpanWithContext {
-        const span = textSpanFromSubstring(fileText, text, options);
-        const toLocation = protocolToLocation(fileText);
-        const contextSpan = contextText !== undefined ? textSpanFromSubstring(fileText, contextText, contextOptions) : undefined;
-        return {
-            start: toLocation(span.start),
-            end: toLocation(textSpanEnd(span)),
-            ...contextSpan && {
-                contextStart: toLocation(contextSpan.start),
-                contextEnd: toLocation(textSpanEnd(contextSpan))
-            }
-        };
-    }
-
-    export interface ProtocolRenameSpanFromSubstring extends ProtocolTextSpanWithContextFromString {
-        prefixSuffixText?: {
-            readonly prefixText?: string;
-            readonly suffixText?: string;
-        };
-    }
-    export function protocolRenameSpanFromSubstring({ prefixSuffixText, ...rest }: ProtocolRenameSpanFromSubstring): protocol.RenameTextSpan {
-        return {
-            ...protocolTextSpanWithContextFromSubstring(rest),
-            ...prefixSuffixText
-        };
-    }
-
-    export function textSpanFromSubstring(str: string, substring: string, options?: SpanFromSubstringOptions): TextSpan {
-        const start = nthIndexOf(str, substring, options ? options.index : 0);
-        Debug.assert(start !== -1);
-        return createTextSpan(start, substring.length);
-    }
-
-    export function protocolFileLocationFromSubstring(file: File, substring: string): protocol.FileLocationRequestArgs {
-        return { file: file.path, ...protocolLocationFromSubstring(file.content, substring) };
-    }
-
-    export interface SpanFromSubstringOptions {
-        readonly index: number;
-    }
-
-    function nthIndexOf(str: string, substr: string, n: number): number {
-        let index = -1;
-        for (; n >= 0; n--) {
-            index = str.indexOf(substr, index + 1);
-            if (index === -1) return -1;
-        }
-        return index;
-    }
-
-    /**
-     * Test server cancellation token used to mock host token cancellation requests.
-     * The cancelAfterRequest constructor param specifies how many isCancellationRequested() calls
-     * should be made before canceling the token. The id of the request to cancel should be set with
-     * setRequestToCancel();
-     */
-    export class TestServerCancellationToken implements server.ServerCancellationToken {
-        private currentId: number | undefined = -1;
-        private requestToCancel = -1;
-        private isCancellationRequestedCount = 0;
-
-        constructor(private cancelAfterRequest = 0) {
-        }
-
-        setRequest(requestId: number) {
-            this.currentId = requestId;
-        }
-
-        setRequestToCancel(requestId: number) {
-            this.resetToken();
-            this.requestToCancel = requestId;
-        }
-
-        resetRequest(requestId: number) {
-            assert.equal(requestId, this.currentId, "unexpected request id in cancellation");
-            this.currentId = undefined;
-        }
-
-        isCancellationRequested() {
-            this.isCancellationRequestedCount++;
-            // If the request id is the request to cancel and isCancellationRequestedCount
-            // has been met then cancel the request. Ex: cancel the request if it is a
-            // nav bar request & isCancellationRequested() has already been called three times.
-            return this.requestToCancel === this.currentId && this.isCancellationRequestedCount >= this.cancelAfterRequest;
-        }
-
-        resetToken() {
-            this.currentId = -1;
-            this.isCancellationRequestedCount = 0;
-            this.requestToCancel = -1;
-        }
-    }
-
-    export function makeSessionRequest<T>(command: string, args: T): protocol.Request {
-        return {
-            seq: 0,
-            type: "request",
-            command,
-            arguments: args
-        };
-    }
-
-    export function executeSessionRequest<TRequest extends protocol.Request, TResponse extends protocol.Response>(session: server.Session, command: TRequest["command"], args: TRequest["arguments"]): TResponse["body"] {
-        return session.executeCommand(makeSessionRequest(command, args)).response as TResponse["body"];
-    }
-
-    export function executeSessionRequestNoResponse<TRequest extends protocol.Request>(session: server.Session, command: TRequest["command"], args: TRequest["arguments"]): void {
-        session.executeCommand(makeSessionRequest(command, args));
-    }
-
-    export function openFilesForSession(files: readonly (File | { readonly file: File | string, readonly projectRootPath: string })[], session: server.Session): void {
-        for (const file of files) {
-            session.executeCommand(makeSessionRequest<protocol.OpenRequestArgs>(CommandNames.Open,
-                "projectRootPath" in file ? { file: typeof file.file === "string" ? file.file : file.file.path, projectRootPath: file.projectRootPath } : { file: file.path })); // eslint-disable-line no-in-operator
-        }
-    }
-
-    export function closeFilesForSession(files: readonly File[], session: server.Session): void {
-        for (const file of files) {
-            session.executeCommand(makeSessionRequest<protocol.FileRequestArgs>(CommandNames.Close, { file: file.path }));
-        }
-    }
-
-    export interface ErrorInformation {
-        diagnosticMessage: DiagnosticMessage;
-        errorTextArguments?: string[];
-    }
-
-    function getProtocolDiagnosticMessage({ diagnosticMessage, errorTextArguments = [] }: ErrorInformation) {
-        return formatStringFromArgs(diagnosticMessage.message, errorTextArguments);
-    }
-
-    export function verifyDiagnostics(actual: readonly server.protocol.Diagnostic[], expected: readonly ErrorInformation[]) {
-        const expectedErrors = expected.map(getProtocolDiagnosticMessage);
-        assert.deepEqual(actual.map(diag => flattenDiagnosticMessageText(diag.text, "\n")), expectedErrors);
-    }
-
-    export function verifyNoDiagnostics(actual: server.protocol.Diagnostic[]) {
-        verifyDiagnostics(actual, []);
-    }
-
-    export function checkErrorMessage(session: TestSession, eventName: protocol.DiagnosticEventKind, diagnostics: protocol.DiagnosticEventBody, isMostRecent = false): void {
-        checkNthEvent(session, server.toEvent(eventName, diagnostics), 0, isMostRecent);
-    }
-
-    export function createDiagnostic(start: protocol.Location, end: protocol.Location, message: DiagnosticMessage, args: readonly string[] = [], category = diagnosticCategoryName(message), reportsUnnecessary?: {}, relatedInformation?: protocol.DiagnosticRelatedInformation[]): protocol.Diagnostic {
-        return { start, end, text: formatStringFromArgs(message.message, args), code: message.code, category, reportsUnnecessary, relatedInformation, source: undefined };
-    }
-
-    export function checkCompleteEvent(session: TestSession, numberOfCurrentEvents: number, expectedSequenceId: number, isMostRecent = true): void {
-        checkNthEvent(session, server.toEvent("requestCompleted", { request_seq: expectedSequenceId }), numberOfCurrentEvents - 1, isMostRecent);
-    }
-
-    export function checkProjectUpdatedInBackgroundEvent(session: TestSession, openFiles: string[]) {
-        checkNthEvent(session, server.toEvent("projectsUpdatedInBackground", { openFiles }), 0, /*isMostRecent*/ true);
-    }
-
-    export function checkNoDiagnosticEvents(session: TestSession) {
-        for (const event of session.events) {
-            assert.isFalse(event.event.endsWith("Diag"), JSON.stringify(event));
-        }
-    }
-
-    export function checkNthEvent(session: TestSession, expectedEvent: protocol.Event, index: number, isMostRecent: boolean) {
-        const events = session.events;
-        assert.deepEqual(events[index], expectedEvent, `Expected ${JSON.stringify(expectedEvent)} at ${index} in ${JSON.stringify(events)}`);
-
-        const outputs = session.host.getOutput();
-        assert.equal(outputs[index], server.formatMessage(expectedEvent, nullLogger, Utils.byteLength, session.host.newLine));
-
-        if (isMostRecent) {
-            assert.strictEqual(events.length, index + 1, JSON.stringify(events));
-            assert.strictEqual(outputs.length, index + 1, JSON.stringify(outputs));
-        }
-    }
-
-    export interface MakeReferenceItem extends DocumentSpanFromSubstring {
-        isDefinition: boolean;
-        lineText: string;
-    }
-
-    export function makeReferenceItem({ isDefinition, lineText, ...rest }: MakeReferenceItem): protocol.ReferencesResponseItem {
-        return {
-            ...protocolFileSpanWithContextFromSubstring(rest),
-            isDefinition,
-            isWriteAccess: isDefinition,
-            lineText,
-        };
-    }
-}
+namespace ts.projectSystem {
+    export import TI = server.typingsInstaller;
+    export import protocol = server.protocol;
+    export import CommandNames = server.CommandNames;
+
+    export import TestServerHost = TestFSWithWatch.TestServerHost;
+    export type File = TestFSWithWatch.File;
+    export type SymLink = TestFSWithWatch.SymLink;
+    export type Folder = TestFSWithWatch.Folder;
+    export import createServerHost = TestFSWithWatch.createServerHost;
+    export import checkArray = TestFSWithWatch.checkArray;
+    export import libFile = TestFSWithWatch.libFile;
+    export import checkWatchedFiles = TestFSWithWatch.checkWatchedFiles;
+    export import checkWatchedFilesDetailed = TestFSWithWatch.checkWatchedFilesDetailed;
+    export import checkWatchedDirectories = TestFSWithWatch.checkWatchedDirectories;
+    export import checkWatchedDirectoriesDetailed = TestFSWithWatch.checkWatchedDirectoriesDetailed;
+
+    export import commonFile1 = tscWatch.commonFile1;
+    export import commonFile2 = tscWatch.commonFile2;
+
+    const outputEventRegex = /Content\-Length: [\d]+\r\n\r\n/;
+    export function mapOutputToJson(s: string) {
+        return convertToObject(
+            parseJsonText("json.json", s.replace(outputEventRegex, "")),
+            []
+        );
+    }
+
+    export const customTypesMap = {
+        path: <Path>"/typesMap.json",
+        content: `{
+            "typesMap": {
+                "jquery": {
+                    "match": "jquery(-(\\\\.?\\\\d+)+)?(\\\\.intellisense)?(\\\\.min)?\\\\.js$",
+                    "types": ["jquery"]
+                },
+                "quack": {
+                    "match": "/duckquack-(\\\\d+)\\\\.min\\\\.js",
+                    "types": ["duck-types"]
+                }
+            },
+            "simpleMap": {
+                "Bacon": "baconjs",
+                "bliss": "blissfuljs",
+                "commander": "commander",
+                "cordova": "cordova",
+                "react": "react",
+                "lodash": "lodash"
+            }
+        }`
+    };
+
+    export interface PostExecAction {
+        readonly success: boolean;
+        readonly callback: TI.RequestCompletedAction;
+    }
+
+    export const nullLogger: server.Logger = {
+        close: noop,
+        hasLevel: returnFalse,
+        loggingEnabled: returnFalse,
+        perftrc: noop,
+        info: noop,
+        msg: noop,
+        startGroup: noop,
+        endGroup: noop,
+        getLogFileName: returnUndefined,
+    };
+
+    export function createHasErrorMessageLogger() {
+        let hasErrorMsg = false;
+        const { close, hasLevel, loggingEnabled, startGroup, endGroup, info, getLogFileName, perftrc } = nullLogger;
+        const logger: server.Logger = {
+            close, hasLevel, loggingEnabled, startGroup, endGroup, info, getLogFileName, perftrc,
+            msg: (s, type) => {
+                Debug.fail(`Error: ${s}, type: ${type}`);
+                hasErrorMsg = true;
+            }
+        };
+        return { logger, hasErrorMsg: () => hasErrorMsg };
+    }
+
+    export function createLoggerWritingToConsole(): server.Logger {
+        const { close, startGroup, endGroup, getLogFileName } = nullLogger;
+        return {
+            close,
+            hasLevel: returnTrue,
+            loggingEnabled: returnTrue,
+            perftrc: s => console.log(s),
+            info: s => console.log(s),
+            msg: (s, type) => console.log(`${type}:: ${s}`),
+            startGroup,
+            endGroup,
+            getLogFileName
+        };
+    }
+
+    export class TestTypingsInstaller extends TI.TypingsInstaller implements server.ITypingsInstaller {
+        protected projectService!: server.ProjectService;
+        constructor(
+            readonly globalTypingsCacheLocation: string,
+            throttleLimit: number,
+            installTypingHost: server.ServerHost,
+            readonly typesRegistry = createMap<MapLike<string>>(),
+            log?: TI.Log) {
+            super(installTypingHost, globalTypingsCacheLocation, TestFSWithWatch.safeList.path, customTypesMap.path, throttleLimit, log);
+        }
+
+        protected postExecActions: PostExecAction[] = [];
+
+        isKnownTypesPackageName = notImplemented;
+        installPackage = notImplemented;
+        inspectValue = notImplemented;
+
+        executePendingCommands() {
+            const actionsToRun = this.postExecActions;
+            this.postExecActions = [];
+            for (const action of actionsToRun) {
+                action.callback(action.success);
+            }
+        }
+
+        checkPendingCommands(expectedCount: number) {
+            assert.equal(this.postExecActions.length, expectedCount, `Expected ${expectedCount} post install actions`);
+        }
+
+        onProjectClosed = noop;
+
+        attach(projectService: server.ProjectService) {
+            this.projectService = projectService;
+        }
+
+        getInstallTypingHost() {
+            return this.installTypingHost;
+        }
+
+        installWorker(_requestId: number, _args: string[], _cwd: string, cb: TI.RequestCompletedAction): void {
+            this.addPostExecAction("success", cb);
+        }
+
+        sendResponse(response: server.SetTypings | server.InvalidateCachedTypings) {
+            this.projectService.updateTypingsForProject(response);
+        }
+
+        enqueueInstallTypingsRequest(project: server.Project, typeAcquisition: TypeAcquisition, unresolvedImports: SortedReadonlyArray<string>) {
+            const request = server.createInstallTypingsRequest(project, typeAcquisition, unresolvedImports, this.globalTypingsCacheLocation);
+            this.install(request);
+        }
+
+        addPostExecAction(stdout: string | string[], cb: TI.RequestCompletedAction) {
+            const out = isString(stdout) ? stdout : createNpmPackageJsonString(stdout);
+            const action: PostExecAction = {
+                success: !!out,
+                callback: cb
+            };
+            this.postExecActions.push(action);
+        }
+    }
+
+    function createNpmPackageJsonString(installedTypings: string[]): string {
+        const dependencies: MapLike<any> = {};
+        for (const typing of installedTypings) {
+            dependencies[typing] = "1.0.0";
+        }
+        return JSON.stringify({ dependencies });
+    }
+
+    export function createTypesRegistry(...list: string[]): Map<MapLike<string>> {
+        const versionMap = {
+            "latest": "1.3.0",
+            "ts2.0": "1.0.0",
+            "ts2.1": "1.0.0",
+            "ts2.2": "1.2.0",
+            "ts2.3": "1.3.0",
+            "ts2.4": "1.3.0",
+            "ts2.5": "1.3.0",
+            "ts2.6": "1.3.0",
+            "ts2.7": "1.3.0"
+        };
+        const map = createMap<MapLike<string>>();
+        for (const l of list) {
+            map.set(l, versionMap);
+        }
+        return map;
+    }
+
+    export function toExternalFile(fileName: string): protocol.ExternalFile {
+        return { fileName };
+    }
+
+    export function toExternalFiles(fileNames: string[]) {
+        return map(fileNames, toExternalFile);
+    }
+
+    export function fileStats(nonZeroStats: Partial<server.FileStats>): server.FileStats {
+        return { ts: 0, tsSize: 0, tsx: 0, tsxSize: 0, dts: 0, dtsSize: 0, js: 0, jsSize: 0, jsx: 0, jsxSize: 0, deferred: 0, deferredSize: 0, ...nonZeroStats };
+    }
+
+    export interface ConfigFileDiagnostic {
+        fileName: string | undefined;
+        start: number | undefined;
+        length: number | undefined;
+        messageText: string;
+        category: DiagnosticCategory;
+        code: number;
+        reportsUnnecessary?: {};
+        source?: string;
+        relatedInformation?: DiagnosticRelatedInformation[];
+    }
+
+    export class TestServerEventManager {
+        private events: server.ProjectServiceEvent[] = [];
+        readonly session: TestSession;
+        readonly service: server.ProjectService;
+        readonly host: TestServerHost;
+        constructor(files: File[], suppressDiagnosticEvents?: boolean) {
+            this.host = createServerHost(files);
+            this.session = createSession(this.host, {
+                canUseEvents: true,
+                eventHandler: event => this.events.push(event),
+                suppressDiagnosticEvents,
+            });
+            this.service = this.session.getProjectService();
+        }
+
+        getEvents(): readonly server.ProjectServiceEvent[] {
+            const events = this.events;
+            this.events = [];
+            return events;
+        }
+
+        getEvent<T extends server.ProjectServiceEvent>(eventName: T["eventName"]): T["data"] {
+            let eventData: T["data"] | undefined;
+            filterMutate(this.events, e => {
+                if (e.eventName === eventName) {
+                    if (eventData !== undefined) {
+                        assert(false, "more than one event found");
+                    }
+                    eventData = e.data;
+                    return false;
+                }
+                return true;
+            });
+            return Debug.assertDefined(eventData);
+        }
+
+        hasZeroEvent<T extends server.ProjectServiceEvent>(eventName: T["eventName"]) {
+            this.events.forEach(event => assert.notEqual(event.eventName, eventName));
+        }
+
+        checkSingleConfigFileDiagEvent(configFileName: string, triggerFile: string, errors: readonly ConfigFileDiagnostic[]) {
+            const eventData = this.getEvent<server.ConfigFileDiagEvent>(server.ConfigFileDiagEvent);
+            assert.equal(eventData.configFileName, configFileName);
+            assert.equal(eventData.triggerFile, triggerFile);
+            const actual = eventData.diagnostics.map(({ file, messageText, ...rest }) => ({ fileName: file && file.fileName, messageText: isString(messageText) ? messageText : "", ...rest }));
+            if (errors) {
+                assert.deepEqual(actual, errors);
+            }
+        }
+
+        assertProjectInfoTelemetryEvent(partial: Partial<server.ProjectInfoTelemetryEventData>, configFile = "/tsconfig.json"): void {
+            assert.deepEqual<server.ProjectInfoTelemetryEventData>(this.getEvent<server.ProjectInfoTelemetryEvent>(server.ProjectInfoTelemetryEvent), {
+                projectId: sys.createSHA256Hash!(configFile),
+                fileStats: fileStats({ ts: 1 }),
+                compilerOptions: {},
+                extends: false,
+                files: false,
+                include: false,
+                exclude: false,
+                compileOnSave: false,
+                typeAcquisition: {
+                    enable: false,
+                    exclude: false,
+                    include: false,
+                },
+                configFileName: "tsconfig.json",
+                projectType: "configured",
+                languageServiceEnabled: true,
+                version,
+                ...partial,
+            });
+        }
+
+        assertOpenFileTelemetryEvent(info: server.OpenFileInfo): void {
+            assert.deepEqual<server.OpenFileInfoTelemetryEventData>(this.getEvent<server.OpenFileInfoTelemetryEvent>(server.OpenFileInfoTelemetryEvent), { info });
+        }
+        assertNoOpenFilesTelemetryEvent(): void {
+            this.hasZeroEvent<server.OpenFileInfoTelemetryEvent>(server.OpenFileInfoTelemetryEvent);
+        }
+    }
+
+    export class TestSession extends server.Session {
+        private seq = 0;
+        public events: protocol.Event[] = [];
+        public host!: TestServerHost;
+
+        getProjectService() {
+            return this.projectService;
+        }
+
+        public getSeq() {
+            return this.seq;
+        }
+
+        public getNextSeq() {
+            return this.seq + 1;
+        }
+
+        public executeCommandSeq<T extends server.protocol.Request>(request: Partial<T>) {
+            this.seq++;
+            request.seq = this.seq;
+            request.type = "request";
+            return this.executeCommand(<T>request);
+        }
+
+        public event<T extends object>(body: T, eventName: string) {
+            this.events.push(server.toEvent(eventName, body));
+            super.event(body, eventName);
+        }
+
+        public clearMessages() {
+            clear(this.events);
+            this.host.clearOutput();
+        }
+    }
+
+    export function createSession(host: server.ServerHost, opts: Partial<server.SessionOptions> = {}) {
+        if (opts.typingsInstaller === undefined) {
+            opts.typingsInstaller = new TestTypingsInstaller("/a/data/", /*throttleLimit*/ 5, host);
+        }
+
+        if (opts.eventHandler !== undefined) {
+            opts.canUseEvents = true;
+        }
+
+        const sessionOptions: server.SessionOptions = {
+            host,
+            cancellationToken: server.nullCancellationToken,
+            useSingleInferredProject: false,
+            useInferredProjectPerProjectRoot: false,
+            typingsInstaller: undefined!, // TODO: GH#18217
+            byteLength: Utils.byteLength,
+            hrtime: process.hrtime,
+            logger: opts.logger || createHasErrorMessageLogger().logger,
+            canUseEvents: false
+        };
+
+        return new TestSession({ ...sessionOptions, ...opts });
+    }
+
+    export function createSessionWithEventTracking<T extends server.ProjectServiceEvent>(host: server.ServerHost, eventName: T["eventName"], ...eventNames: T["eventName"][]) {
+        const events: T[] = [];
+        const session = createSession(host, {
+            eventHandler: e => {
+                if (e.eventName === eventName || eventNames.some(eventName => e.eventName === eventName)) {
+                    events.push(e as T);
+                }
+            }
+        });
+
+        return { session, events };
+    }
+
+    export function createSessionWithDefaultEventHandler<T extends protocol.AnyEvent>(host: TestServerHost, eventNames: T["event"] | T["event"][], opts: Partial<server.SessionOptions> = {}) {
+        const session = createSession(host, { canUseEvents: true, ...opts });
+
+        return {
+            session,
+            getEvents,
+            clearEvents
+        };
+
+        function getEvents() {
+            return mapDefined(host.getOutput(), s => {
+                const e = mapOutputToJson(s);
+                return (isArray(eventNames) ? eventNames.some(eventName => e.event === eventName) : e.event === eventNames) ? e as T : undefined;
+            });
+        }
+
+        function clearEvents() {
+            session.clearMessages();
+        }
+    }
+
+    export interface CreateProjectServiceParameters {
+        cancellationToken?: HostCancellationToken;
+        logger?: server.Logger;
+        useSingleInferredProject?: boolean;
+        typingsInstaller?: server.ITypingsInstaller;
+        eventHandler?: server.ProjectServiceEventHandler;
+    }
+
+    export class TestProjectService extends server.ProjectService {
+        constructor(host: server.ServerHost, logger: server.Logger, cancellationToken: HostCancellationToken, useSingleInferredProject: boolean,
+            typingsInstaller: server.ITypingsInstaller, eventHandler: server.ProjectServiceEventHandler, opts: Partial<server.ProjectServiceOptions> = {}) {
+            super({
+                host,
+                logger,
+                cancellationToken,
+                useSingleInferredProject,
+                useInferredProjectPerProjectRoot: false,
+                typingsInstaller,
+                typesMapLocation: customTypesMap.path,
+                eventHandler,
+                ...opts
+            });
+        }
+
+        checkNumberOfProjects(count: { inferredProjects?: number, configuredProjects?: number, externalProjects?: number }) {
+            checkNumberOfProjects(this, count);
+        }
+    }
+    export function createProjectService(host: server.ServerHost, parameters: CreateProjectServiceParameters = {}, options?: Partial<server.ProjectServiceOptions>) {
+        const cancellationToken = parameters.cancellationToken || server.nullCancellationToken;
+        const logger = parameters.logger || createHasErrorMessageLogger().logger;
+        const useSingleInferredProject = parameters.useSingleInferredProject !== undefined ? parameters.useSingleInferredProject : false;
+        return new TestProjectService(host, logger, cancellationToken, useSingleInferredProject, parameters.typingsInstaller!, parameters.eventHandler!, options); // TODO: GH#18217
+    }
+
+    export function checkNumberOfConfiguredProjects(projectService: server.ProjectService, expected: number) {
+        assert.equal(projectService.configuredProjects.size, expected, `expected ${expected} configured project(s)`);
+    }
+
+    export function checkNumberOfExternalProjects(projectService: server.ProjectService, expected: number) {
+        assert.equal(projectService.externalProjects.length, expected, `expected ${expected} external project(s)`);
+    }
+
+    export function checkNumberOfInferredProjects(projectService: server.ProjectService, expected: number) {
+        assert.equal(projectService.inferredProjects.length, expected, `expected ${expected} inferred project(s)`);
+    }
+
+    export function checkNumberOfProjects(projectService: server.ProjectService, count: { inferredProjects?: number, configuredProjects?: number, externalProjects?: number }) {
+        checkNumberOfConfiguredProjects(projectService, count.configuredProjects || 0);
+        checkNumberOfExternalProjects(projectService, count.externalProjects || 0);
+        checkNumberOfInferredProjects(projectService, count.inferredProjects || 0);
+    }
+
+    export function configuredProjectAt(projectService: server.ProjectService, index: number) {
+        const values = projectService.configuredProjects.values();
+        while (index > 0) {
+            const iterResult = values.next();
+            if (iterResult.done) return Debug.fail("Expected a result.");
+            index--;
+        }
+        const iterResult = values.next();
+        if (iterResult.done) return Debug.fail("Expected a result.");
+        return iterResult.value;
+    }
+
+    export function checkProjectActualFiles(project: server.Project, expectedFiles: readonly string[]) {
+        checkArray(`${server.ProjectKind[project.projectKind]} project, actual files`, project.getFileNames(), expectedFiles);
+    }
+
+    export function checkProjectRootFiles(project: server.Project, expectedFiles: readonly string[]) {
+        checkArray(`${server.ProjectKind[project.projectKind]} project, rootFileNames`, project.getRootFiles(), expectedFiles);
+    }
+
+    export function mapCombinedPathsInAncestor(dir: string, path2: string, mapAncestor: (ancestor: string) => boolean) {
+        dir = normalizePath(dir);
+        const result: string[] = [];
+        forEachAncestorDirectory(dir, ancestor => {
+            if (mapAncestor(ancestor)) {
+                result.push(combinePaths(ancestor, path2));
+            }
+        });
+        return result;
+    }
+
+    export function getRootsToWatchWithAncestorDirectory(dir: string, path2: string) {
+        return mapCombinedPathsInAncestor(dir, path2, ancestor => ancestor.split(directorySeparator).length > 4);
+    }
+
+    export const nodeModules = "node_modules";
+    export function getNodeModuleDirectories(dir: string) {
+        return getRootsToWatchWithAncestorDirectory(dir, nodeModules);
+    }
+
+    export const nodeModulesAtTypes = "node_modules/@types";
+    export function getTypeRootsFromLocation(currentDirectory: string) {
+        return getRootsToWatchWithAncestorDirectory(currentDirectory, nodeModulesAtTypes);
+    }
+
+    export function getConfigFilesToWatch(folder: string) {
+        return [
+            ...getRootsToWatchWithAncestorDirectory(folder, "tsconfig.json"),
+            ...getRootsToWatchWithAncestorDirectory(folder, "jsconfig.json")
+        ];
+    }
+
+    export function checkOpenFiles(projectService: server.ProjectService, expectedFiles: File[]) {
+        checkArray("Open files", arrayFrom(projectService.openFiles.keys(), path => projectService.getScriptInfoForPath(path as Path)!.fileName), expectedFiles.map(file => file.path));
+    }
+
+    export function checkScriptInfos(projectService: server.ProjectService, expectedFiles: readonly string[], additionInfo?: string) {
+        checkArray(`ScriptInfos files: ${additionInfo || ""}`, arrayFrom(projectService.filenameToScriptInfo.values(), info => info.fileName), expectedFiles);
+    }
+
+    export function protocolLocationFromSubstring(str: string, substring: string): protocol.Location {
+        const start = str.indexOf(substring);
+        Debug.assert(start !== -1);
+        return protocolToLocation(str)(start);
+    }
+
+    export function protocolToLocation(text: string): (pos: number) => protocol.Location {
+        const lineStarts = computeLineStarts(text);
+        return pos => {
+            const x = computeLineAndCharacterOfPosition(lineStarts, pos);
+            return { line: x.line + 1, offset: x.character + 1 };
+        };
+    }
+
+    export function protocolTextSpanFromSubstring(str: string, substring: string, options?: SpanFromSubstringOptions): protocol.TextSpan {
+        const span = textSpanFromSubstring(str, substring, options);
+        const toLocation = protocolToLocation(str);
+        return { start: toLocation(span.start), end: toLocation(textSpanEnd(span)) };
+    }
+
+    export interface DocumentSpanFromSubstring {
+        file: File;
+        text: string;
+        options?: SpanFromSubstringOptions;
+        contextText?: string;
+        contextOptions?: SpanFromSubstringOptions;
+    }
+    export function protocolFileSpanFromSubstring({ file, text, options }: DocumentSpanFromSubstring): protocol.FileSpan {
+        return { file: file.path, ...protocolTextSpanFromSubstring(file.content, text, options) };
+    }
+
+    interface FileSpanWithContextFromSubString {
+        file: File;
+        text: string;
+        options?: SpanFromSubstringOptions;
+        contextText?: string;
+        contextOptions?: SpanFromSubstringOptions;
+    }
+    export function protocolFileSpanWithContextFromSubstring({ contextText, contextOptions, ...rest }: FileSpanWithContextFromSubString): protocol.FileSpanWithContext {
+        const result = protocolFileSpanFromSubstring(rest);
+        const contextSpan = contextText !== undefined ?
+            protocolFileSpanFromSubstring({ file: rest.file, text: contextText, options: contextOptions }) :
+            undefined;
+        return contextSpan ?
+            {
+                ...result,
+                contextStart: contextSpan.start,
+                contextEnd: contextSpan.end
+            } :
+            result;
+    }
+
+    export interface ProtocolTextSpanWithContextFromString {
+        fileText: string;
+        text: string;
+        options?: SpanFromSubstringOptions;
+        contextText?: string;
+        contextOptions?: SpanFromSubstringOptions;
+    }
+    export function protocolTextSpanWithContextFromSubstring({ fileText, text, options, contextText, contextOptions }: ProtocolTextSpanWithContextFromString): protocol.TextSpanWithContext {
+        const span = textSpanFromSubstring(fileText, text, options);
+        const toLocation = protocolToLocation(fileText);
+        const contextSpan = contextText !== undefined ? textSpanFromSubstring(fileText, contextText, contextOptions) : undefined;
+        return {
+            start: toLocation(span.start),
+            end: toLocation(textSpanEnd(span)),
+            ...contextSpan && {
+                contextStart: toLocation(contextSpan.start),
+                contextEnd: toLocation(textSpanEnd(contextSpan))
+            }
+        };
+    }
+
+    export interface ProtocolRenameSpanFromSubstring extends ProtocolTextSpanWithContextFromString {
+        prefixSuffixText?: {
+            readonly prefixText?: string;
+            readonly suffixText?: string;
+        };
+    }
+    export function protocolRenameSpanFromSubstring({ prefixSuffixText, ...rest }: ProtocolRenameSpanFromSubstring): protocol.RenameTextSpan {
+        return {
+            ...protocolTextSpanWithContextFromSubstring(rest),
+            ...prefixSuffixText
+        };
+    }
+
+    export function textSpanFromSubstring(str: string, substring: string, options?: SpanFromSubstringOptions): TextSpan {
+        const start = nthIndexOf(str, substring, options ? options.index : 0);
+        Debug.assert(start !== -1);
+        return createTextSpan(start, substring.length);
+    }
+
+    export function protocolFileLocationFromSubstring(file: File, substring: string): protocol.FileLocationRequestArgs {
+        return { file: file.path, ...protocolLocationFromSubstring(file.content, substring) };
+    }
+
+    export interface SpanFromSubstringOptions {
+        readonly index: number;
+    }
+
+    function nthIndexOf(str: string, substr: string, n: number): number {
+        let index = -1;
+        for (; n >= 0; n--) {
+            index = str.indexOf(substr, index + 1);
+            if (index === -1) return -1;
+        }
+        return index;
+    }
+
+    /**
+     * Test server cancellation token used to mock host token cancellation requests.
+     * The cancelAfterRequest constructor param specifies how many isCancellationRequested() calls
+     * should be made before canceling the token. The id of the request to cancel should be set with
+     * setRequestToCancel();
+     */
+    export class TestServerCancellationToken implements server.ServerCancellationToken {
+        private currentId: number | undefined = -1;
+        private requestToCancel = -1;
+        private isCancellationRequestedCount = 0;
+
+        constructor(private cancelAfterRequest = 0) {
+        }
+
+        setRequest(requestId: number) {
+            this.currentId = requestId;
+        }
+
+        setRequestToCancel(requestId: number) {
+            this.resetToken();
+            this.requestToCancel = requestId;
+        }
+
+        resetRequest(requestId: number) {
+            assert.equal(requestId, this.currentId, "unexpected request id in cancellation");
+            this.currentId = undefined;
+        }
+
+        isCancellationRequested() {
+            this.isCancellationRequestedCount++;
+            // If the request id is the request to cancel and isCancellationRequestedCount
+            // has been met then cancel the request. Ex: cancel the request if it is a
+            // nav bar request & isCancellationRequested() has already been called three times.
+            return this.requestToCancel === this.currentId && this.isCancellationRequestedCount >= this.cancelAfterRequest;
+        }
+
+        resetToken() {
+            this.currentId = -1;
+            this.isCancellationRequestedCount = 0;
+            this.requestToCancel = -1;
+        }
+    }
+
+    export function makeSessionRequest<T>(command: string, args: T): protocol.Request {
+        return {
+            seq: 0,
+            type: "request",
+            command,
+            arguments: args
+        };
+    }
+
+    export function executeSessionRequest<TRequest extends protocol.Request, TResponse extends protocol.Response>(session: server.Session, command: TRequest["command"], args: TRequest["arguments"]): TResponse["body"] {
+        return session.executeCommand(makeSessionRequest(command, args)).response as TResponse["body"];
+    }
+
+    export function executeSessionRequestNoResponse<TRequest extends protocol.Request>(session: server.Session, command: TRequest["command"], args: TRequest["arguments"]): void {
+        session.executeCommand(makeSessionRequest(command, args));
+    }
+
+    export function openFilesForSession(files: readonly (File | { readonly file: File | string, readonly projectRootPath: string })[], session: server.Session): void {
+        for (const file of files) {
+            session.executeCommand(makeSessionRequest<protocol.OpenRequestArgs>(CommandNames.Open,
+                "projectRootPath" in file ? { file: typeof file.file === "string" ? file.file : file.file.path, projectRootPath: file.projectRootPath } : { file: file.path })); // eslint-disable-line no-in-operator
+        }
+    }
+
+    export function closeFilesForSession(files: readonly File[], session: server.Session): void {
+        for (const file of files) {
+            session.executeCommand(makeSessionRequest<protocol.FileRequestArgs>(CommandNames.Close, { file: file.path }));
+        }
+    }
+
+    export interface ErrorInformation {
+        diagnosticMessage: DiagnosticMessage;
+        errorTextArguments?: string[];
+    }
+
+    function getProtocolDiagnosticMessage({ diagnosticMessage, errorTextArguments = [] }: ErrorInformation) {
+        return formatStringFromArgs(diagnosticMessage.message, errorTextArguments);
+    }
+
+    export function verifyDiagnostics(actual: readonly server.protocol.Diagnostic[], expected: readonly ErrorInformation[]) {
+        const expectedErrors = expected.map(getProtocolDiagnosticMessage);
+        assert.deepEqual(actual.map(diag => flattenDiagnosticMessageText(diag.text, "\n")), expectedErrors);
+    }
+
+    export function verifyNoDiagnostics(actual: server.protocol.Diagnostic[]) {
+        verifyDiagnostics(actual, []);
+    }
+
+    export function checkErrorMessage(session: TestSession, eventName: protocol.DiagnosticEventKind, diagnostics: protocol.DiagnosticEventBody, isMostRecent = false): void {
+        checkNthEvent(session, server.toEvent(eventName, diagnostics), 0, isMostRecent);
+    }
+
+    export function createDiagnostic(start: protocol.Location, end: protocol.Location, message: DiagnosticMessage, args: readonly string[] = [], category = diagnosticCategoryName(message), reportsUnnecessary?: {}, relatedInformation?: protocol.DiagnosticRelatedInformation[]): protocol.Diagnostic {
+        return { start, end, text: formatStringFromArgs(message.message, args), code: message.code, category, reportsUnnecessary, relatedInformation, source: undefined };
+    }
+
+    export function checkCompleteEvent(session: TestSession, numberOfCurrentEvents: number, expectedSequenceId: number, isMostRecent = true): void {
+        checkNthEvent(session, server.toEvent("requestCompleted", { request_seq: expectedSequenceId }), numberOfCurrentEvents - 1, isMostRecent);
+    }
+
+    export function checkProjectUpdatedInBackgroundEvent(session: TestSession, openFiles: string[]) {
+        checkNthEvent(session, server.toEvent("projectsUpdatedInBackground", { openFiles }), 0, /*isMostRecent*/ true);
+    }
+
+    export function checkNoDiagnosticEvents(session: TestSession) {
+        for (const event of session.events) {
+            assert.isFalse(event.event.endsWith("Diag"), JSON.stringify(event));
+        }
+    }
+
+    export function checkNthEvent(session: TestSession, expectedEvent: protocol.Event, index: number, isMostRecent: boolean) {
+        const events = session.events;
+        assert.deepEqual(events[index], expectedEvent, `Expected ${JSON.stringify(expectedEvent)} at ${index} in ${JSON.stringify(events)}`);
+
+        const outputs = session.host.getOutput();
+        assert.equal(outputs[index], server.formatMessage(expectedEvent, nullLogger, Utils.byteLength, session.host.newLine));
+
+        if (isMostRecent) {
+            assert.strictEqual(events.length, index + 1, JSON.stringify(events));
+            assert.strictEqual(outputs.length, index + 1, JSON.stringify(outputs));
+        }
+    }
+
+    export interface MakeReferenceItem extends DocumentSpanFromSubstring {
+        isDefinition: boolean;
+        lineText: string;
+    }
+
+    export function makeReferenceItem({ isDefinition, lineText, ...rest }: MakeReferenceItem): protocol.ReferencesResponseItem {
+        return {
+            ...protocolFileSpanWithContextFromSubstring(rest),
+            isDefinition,
+            isWriteAccess: isDefinition,
+            lineText,
+        };
+    }
+}