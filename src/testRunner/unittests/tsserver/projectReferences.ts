namespace ts.projectSystem {
    describe("unittests:: tsserver:: with project references and tsbuild", () => {
        function createHost(files: ReadonlyArray<File>, rootNames: ReadonlyArray<string>) {
            const host = createServerHost(files);

            // ts build should succeed
            const solutionBuilder = tscWatch.createSolutionBuilder(host, rootNames, {});
            solutionBuilder.build();
            assert.equal(host.getOutput().length, 0);

            return host;
        }

        describe("with container project", () => {
            function getProjectFiles(project: string): [File, File] {
                return [
                    TestFSWithWatch.getTsBuildProjectFile(project, "tsconfig.json"),
                    TestFSWithWatch.getTsBuildProjectFile(project, "index.ts"),
                ];
            }

            const project = "container";
            const containerLib = getProjectFiles("container/lib");
            const containerExec = getProjectFiles("container/exec");
            const containerCompositeExec = getProjectFiles("container/compositeExec");
            const containerConfig = TestFSWithWatch.getTsBuildProjectFile(project, "tsconfig.json");
            const files = [libFile, ...containerLib, ...containerExec, ...containerCompositeExec, containerConfig];

            it("does not error on container only project", () => {
                const host = createHost(files, [containerConfig.path]);

                // Open external project for the folder
                const session = createSession(host);
                const service = session.getProjectService();
                service.openExternalProjects([{
                    projectFileName: TestFSWithWatch.getTsBuildProjectFilePath(project, project),
                    rootFiles: files.map(f => ({ fileName: f.path })),
                    options: {}
                }]);
                checkNumberOfProjects(service, { configuredProjects: 4 });
                files.forEach(f => {
                    const args: protocol.FileRequestArgs = {
                        file: f.path,
                        projectFileName: endsWith(f.path, "tsconfig.json") ? f.path : undefined
                    };
                    const syntaxDiagnostics = session.executeCommandSeq<protocol.SyntacticDiagnosticsSyncRequest>({
                        command: protocol.CommandTypes.SyntacticDiagnosticsSync,
                        arguments: args
                    }).response;
                    assert.deepEqual(syntaxDiagnostics, []);
                    const semanticDiagnostics = session.executeCommandSeq<protocol.SemanticDiagnosticsSyncRequest>({
                        command: protocol.CommandTypes.SemanticDiagnosticsSync,
                        arguments: args
                    }).response;
                    assert.deepEqual(semanticDiagnostics, []);
                });
                const containerProject = service.configuredProjects.get(containerConfig.path)!;
                checkProjectActualFiles(containerProject, [containerConfig.path]);
                const optionsDiagnostics = session.executeCommandSeq<protocol.CompilerOptionsDiagnosticsRequest>({
                    command: protocol.CommandTypes.CompilerOptionsDiagnosticsFull,
                    arguments: { projectFileName: containerProject.projectName }
                }).response;
                assert.deepEqual(optionsDiagnostics, []);
            });

            it("can successfully find references with --out options", () => {
                const host = createHost(files, [containerConfig.path]);
                const session = createSession(host);
                openFilesForSession([containerCompositeExec[1]], session);
                const service = session.getProjectService();
                checkNumberOfProjects(service, { configuredProjects: 1 });
                const { file: myConstFile, start: myConstStart, end: myConstEnd } = protocolFileSpanFromSubstring({
                    file: containerCompositeExec[1],
                    text: "myConst",
                });
                const response = session.executeCommandSeq<protocol.RenameRequest>({
                    command: protocol.CommandTypes.Rename,
                    arguments: { file: myConstFile, ...myConstStart }
                }).response as protocol.RenameResponseBody;

                const locationOfMyConstInLib = protocolFileSpanWithContextFromSubstring({
                    file: containerLib[1],
                    text: "myConst",
                    contextText: "export const myConst = 30;"
                });
                const { file: _, ...renameTextOfMyConstInLib } = locationOfMyConstInLib;
                assert.deepEqual(response.locs, [
                    { file: locationOfMyConstInLib.file, locs: [renameTextOfMyConstInLib] },
                    { file: myConstFile, locs: [{ start: myConstStart, end: myConstEnd }] }
                ]);
            });
        });

        describe("with main and depedency project", () => {
            const projectLocation = "/user/username/projects/myproject";
            const dependecyLocation = `${projectLocation}/dependency`;
            const dependecyDeclsLocation = `${projectLocation}/decls`;
            const mainLocation = `${projectLocation}/main`;
            const dependencyTs: File = {
                path: `${dependecyLocation}/FnS.ts`,
                content: `export function fn1() { }
export function fn2() { }
export function fn3() { }
export function fn4() { }
export function fn5() { }
`
            };
            const dependencyConfig: File = {
                path: `${dependecyLocation}/tsconfig.json`,
                content: JSON.stringify({ compilerOptions: { composite: true, declarationMap: true, declarationDir: "../decls" } })
            };

            const mainTs: File = {
                path: `${mainLocation}/main.ts`,
                content: `import {
    fn1,
    fn2,
    fn3,
    fn4,
    fn5
} from '../decls/fns'

fn1();
fn2();
fn3();
fn4();
fn5();
`
            };
            const mainConfig: File = {
                path: `${mainLocation}/tsconfig.json`,
                content: JSON.stringify({
                    compilerOptions: { composite: true, declarationMap: true },
                    references: [{ path: "../dependency" }]
                })
            };

            const randomFile: File = {
                path: `${projectLocation}/random/random.ts`,
                content: "let a = 10;"
            };
            const randomConfig: File = {
                path: `${projectLocation}/random/tsconfig.json`,
                content: "{}"
            };
            const dtsLocation = `${dependecyDeclsLocation}/FnS.d.ts`;
            const dtsPath = dtsLocation.toLowerCase() as Path;
            const dtsMapLocation = `${dependecyDeclsLocation}/FnS.d.ts.map`;
            const dtsMapPath = dtsMapLocation.toLowerCase() as Path;

            const files = [dependencyTs, dependencyConfig, mainTs, mainConfig, libFile, randomFile, randomConfig];

            function verifyScriptInfos(session: TestSession, host: TestServerHost, openInfos: ReadonlyArray<string>, closedInfos: ReadonlyArray<string>, otherWatchedFiles: ReadonlyArray<string>) {
                checkScriptInfos(session.getProjectService(), openInfos.concat(closedInfos));
                checkWatchedFiles(host, closedInfos.concat(otherWatchedFiles).map(f => f.toLowerCase()));
            }

            function verifyInfosWithRandom(session: TestSession, host: TestServerHost, openInfos: ReadonlyArray<string>, closedInfos: ReadonlyArray<string>, otherWatchedFiles: ReadonlyArray<string>) {
                verifyScriptInfos(session, host, openInfos.concat(randomFile.path), closedInfos, otherWatchedFiles.concat(randomConfig.path));
            }

            function verifyOnlyRandomInfos(session: TestSession, host: TestServerHost) {
                verifyScriptInfos(session, host, [randomFile.path], [libFile.path], [randomConfig.path]);
            }

            // Returns request and expected Response, expected response when no map file
            interface SessionAction<Req = protocol.Request, Response = {}> {
                reqName: string;
                request: Partial<Req>;
                expectedResponse: Response;
                expectedResponseNoMap?: Response;
                expectedResponseNoDts?: Response;
                requestDependencyChange?: Partial<Req>;
                expectedResponseDependencyChange: Response;
            }
            function gotoDefintinionFromMainTs(fn: number): SessionAction<protocol.DefinitionAndBoundSpanRequest, protocol.DefinitionInfoAndBoundSpan> {
                const textSpan = usageSpan(fn);
                const definition: protocol.FileSpan = { file: dependencyTs.path, ...declarationSpan(fn) };
                const declareSpaceLength = "declare ".length;
                return {
                    reqName: "goToDef",
                    request: {
                        command: protocol.CommandTypes.DefinitionAndBoundSpan,
                        arguments: { file: mainTs.path, ...textSpan.start }
                    },
                    expectedResponse: {
                        // To dependency
                        definitions: [definition],
                        textSpan
                    },
                    expectedResponseNoMap: {
                        // To the dts
                        definitions: [{
                            file: dtsPath,
                            start: { line: fn, offset: definition.start.offset + declareSpaceLength },
                            end: { line: fn, offset: definition.end.offset + declareSpaceLength },
                            contextStart: { line: fn, offset: 1 },
                            contextEnd: { line: fn, offset: 37 }
                        }],
                        textSpan
                    },
                    expectedResponseNoDts: {
                        // To import declaration
                        definitions: [{ file: mainTs.path, ...importSpan(fn) }],
                        textSpan
                    },
                    expectedResponseDependencyChange: {
                        // Definition on fn + 1 line
                        definitions: [{ file: dependencyTs.path, ...declarationSpan(fn + 1) }],
                        textSpan
                    }
                };
            }

            function declarationSpan(fn: number): protocol.TextSpanWithContext {
                return {
                    start: { line: fn, offset: 17 },
                    end: { line: fn, offset: 20 },
                    contextStart: { line: fn, offset: 1 },
                    contextEnd: { line: fn, offset: 26 }
                };
            }
            function importSpan(fn: number): protocol.TextSpanWithContext {
                return {
                    start: { line: fn + 1, offset: 5 },
                    end: { line: fn + 1, offset: 8 },
                    contextStart: { line: 1, offset: 1 },
                    contextEnd: { line: 7, offset: 22 }
                };
            }
            function usageSpan(fn: number): protocol.TextSpan {
                return { start: { line: fn + 8, offset: 1 }, end: { line: fn + 8, offset: 4 } };
            }

            function renameFromDependencyTs(fn: number): SessionAction<protocol.RenameRequest, protocol.RenameResponseBody> {
                const defSpan = declarationSpan(fn);
                const { contextStart: _, contextEnd: _1, ...triggerSpan } = defSpan;
                const defSpanPlusOne = declarationSpan(fn + 1);
                const { contextStart: _2, contextEnd: _3, ...triggerSpanPlusOne } = defSpanPlusOne;
                return {
                    reqName: "rename",
                    request: {
                        command: protocol.CommandTypes.Rename,
                        arguments: { file: dependencyTs.path, ...triggerSpan.start }
                    },
                    expectedResponse: {
                        info: {
                            canRename: true,
                            fileToRename: undefined,
                            displayName: `fn${fn}`,
                            fullDisplayName: `"${dependecyLocation}/FnS".fn${fn}`,
                            kind: ScriptElementKind.functionElement,
                            kindModifiers: "export",
                            triggerSpan
                        },
                        locs: [
                            { file: dependencyTs.path, locs: [defSpan] }
                        ]
                    },
                    requestDependencyChange: {
                        command: protocol.CommandTypes.Rename,
                        arguments: { file: dependencyTs.path, ...triggerSpanPlusOne.start }
                    },
                    expectedResponseDependencyChange: {
                        info: {
                            canRename: true,
                            fileToRename: undefined,
                            displayName: `fn${fn}`,
                            fullDisplayName: `"${dependecyLocation}/FnS".fn${fn}`,
                            kind: ScriptElementKind.functionElement,
                            kindModifiers: "export",
                            triggerSpan: triggerSpanPlusOne
                        },
                        locs: [
                            { file: dependencyTs.path, locs: [defSpanPlusOne] }
                        ]
                    }
                };
            }

            function renameFromDependencyTsWithBothProjectsOpen(fn: number): SessionAction<protocol.RenameRequest, protocol.RenameResponseBody> {
                const { reqName, request, expectedResponse, expectedResponseDependencyChange, requestDependencyChange } = renameFromDependencyTs(fn);
                const { info, locs } = expectedResponse;
                return {
                    reqName,
                    request,
                    expectedResponse: {
                        info,
                        locs: [
                            locs[0],
                            {
                                file: mainTs.path,
                                locs: [
                                    importSpan(fn),
                                    usageSpan(fn)
                                ]
                            }
                        ]
                    },
                    // Only dependency result
                    expectedResponseNoMap: expectedResponse,
                    expectedResponseNoDts: expectedResponse,
                    requestDependencyChange,
                    expectedResponseDependencyChange: {
                        info: expectedResponseDependencyChange.info,
                        locs: [
                            expectedResponseDependencyChange.locs[0],
                            {
                                file: mainTs.path,
                                locs: [
                                    importSpan(fn),
                                    usageSpan(fn)
                                ]
                            }
                        ]
                    }
                };
            }

            // Returns request and expected Response
            type SessionActionGetter<Req = protocol.Request, Response = {}> = (fn: number) => SessionAction<Req, Response>;
            // Open File, expectedProjectActualFiles, actionGetter, openFileLastLine
            interface DocumentPositionMapperVerifier {
                openFile: File;
                expectedProjectActualFiles: ReadonlyArray<string>;
                actionGetter: SessionActionGetter;
                openFileLastLine: number;
            }
            function verifyDocumentPositionMapperUpdates(
                mainScenario: string,
                verifier: ReadonlyArray<DocumentPositionMapperVerifier>,
                closedInfos: ReadonlyArray<string>,
                withRefs: boolean) {

                const openFiles = verifier.map(v => v.openFile);
                const expectedProjectActualFiles = verifier.map(v => v.expectedProjectActualFiles);
                const openFileLastLines = verifier.map(v => v.openFileLastLine);

                const configFiles = openFiles.map(openFile => `${getDirectoryPath(openFile.path)}/tsconfig.json`);
                const openInfos = openFiles.map(f => f.path);
                // When usage and dependency are used, dependency config is part of closedInfo so ignore
                const otherWatchedFiles = withRefs && verifier.length > 1 ? [configFiles[0]] : configFiles;
                function openTsFile(onHostCreate?: (host: TestServerHost) => void) {
                    const host = createHost(files, [mainConfig.path]);
                    if (!withRefs) {
                        // Erase project reference
                        host.writeFile(mainConfig.path, JSON.stringify({
                            compilerOptions: { composite: true, declarationMap: true }
                        }));
                    }
                    if (onHostCreate) {
                        onHostCreate(host);
                    }
                    const session = createSession(host);
                    openFilesForSession([...openFiles, randomFile], session);
                    return { host, session };
                }

                function checkProject(session: TestSession, noDts?: true) {
                    const service = session.getProjectService();
                    checkNumberOfProjects(service, { configuredProjects: 1 + verifier.length });
                    configFiles.forEach((configFile, index) => {
                        checkProjectActualFiles(
                            service.configuredProjects.get(configFile)!,
                            noDts ?
                                expectedProjectActualFiles[index].filter(f => f.toLowerCase() !== dtsPath) :
                                expectedProjectActualFiles[index]
                        );
                    });
                }

                function verifyInfos(session: TestSession, host: TestServerHost) {
                    verifyInfosWithRandom(session, host, openInfos, closedInfos, otherWatchedFiles);
                }

                function verifyInfosWhenNoMapFile(session: TestSession, host: TestServerHost, dependencyTsOK?: boolean) {
                    const dtsMapClosedInfo = firstDefined(closedInfos, f => f.toLowerCase() === dtsMapPath ? f : undefined);
                    verifyInfosWithRandom(
                        session,
                        host,
                        openInfos,
                        closedInfos.filter(f => f !== dtsMapClosedInfo && (dependencyTsOK || f !== dependencyTs.path)),
                        dtsMapClosedInfo ? otherWatchedFiles.concat(dtsMapClosedInfo) : otherWatchedFiles
                    );
                }

<<<<<<< HEAD
                function verifyInfosWhenNoDtsFile(session: TestSession, host: TestServerHost, watchDts: boolean, dependencyTsOk?: boolean, depedencyMapOk?: boolean) {
=======
                function verifyInfosWhenNoDtsFile(session: TestSession, host: TestServerHost, watchDts: boolean, dependencyTsAndMapOk?: true) {
>>>>>>> af20e791
                    const dtsMapClosedInfo = firstDefined(closedInfos, f => f.toLowerCase() === dtsMapPath ? f : undefined);
                    const dtsClosedInfo = firstDefined(closedInfos, f => f.toLowerCase() === dtsPath ? f : undefined);
                    verifyInfosWithRandom(
                        session,
                        host,
                        openInfos,
<<<<<<< HEAD
                        closedInfos.filter(f => (depedencyMapOk || f !== dtsMapClosedInfo) && f !== dtsClosedInfo && (dependencyTsOk || f !== dependencyTs.path)),
=======
                        closedInfos.filter(f => (dependencyTsAndMapOk || f !== dtsMapClosedInfo) && f !== dtsClosedInfo && (dependencyTsAndMapOk || f !== dependencyTs.path)),
>>>>>>> af20e791
                        dtsClosedInfo && watchDts ?
                            otherWatchedFiles.concat(dtsClosedInfo) :
                            otherWatchedFiles
                    );
                }

                function verifyDocumentPositionMapper(session: TestSession, dependencyMap: server.ScriptInfo | undefined, documentPositionMapper: server.ScriptInfo["documentPositionMapper"], notEqual?: true) {
                    assert.strictEqual(session.getProjectService().filenameToScriptInfo.get(dtsMapPath), dependencyMap);
                    if (dependencyMap) {
                        if (notEqual) {
                            assert.notStrictEqual(dependencyMap.documentPositionMapper, documentPositionMapper);
                        }
                        else {
                            assert.strictEqual(dependencyMap.documentPositionMapper, documentPositionMapper);
                        }
                    }
                }

<<<<<<< HEAD
                function action(verifier: DocumentPositionMapperVerifier, fn: number, session: TestSession, useDependencyChange?: boolean) {
                    const { reqName, request, expectedResponse, expectedResponseNoMap, expectedResponseNoDts, requestDependencyChange, expectedResponseDependencyChange } = verifier.actionGetter(fn);
                    const { response } = session.executeCommandSeq(useDependencyChange ? requestDependencyChange || request : request);
                    return { reqName, response, expectedResponse, expectedResponseNoMap, expectedResponseNoDts, expectedResponseDependencyChange, verifier };
=======
                function action(verifier: DocumentPositionMapperVerifier, fn: number, session: TestSession) {
                    const { reqName, request, expectedResponse, expectedResponseNoMap, expectedResponseNoDts } = verifier.actionGetter(fn);
                    const { response } = session.executeCommandSeq(request);
                    return { reqName, response, expectedResponse, expectedResponseNoMap, expectedResponseNoDts, verifier };
>>>>>>> af20e791
                }

                function firstAction(session: TestSession) {
                    verifier.forEach(v => action(v, 1, session));
                }

                function verifyAllFnActionWorker(session: TestSession, verifyAction: (result: ReturnType<typeof action>, dtsInfo: server.ScriptInfo | undefined, isFirst: boolean) => void, dtsAbsent?: boolean, useDependencyChange?: boolean) {
                    // action
                    let isFirst = true;
                    for (const v of verifier) {
                        for (let fn = 1; fn <= 5; fn++) {
<<<<<<< HEAD
                            const result = action(v, fn, session, useDependencyChange);
=======
                            const result = action(v, fn, session);
>>>>>>> af20e791
                            const dtsInfo = session.getProjectService().filenameToScriptInfo.get(dtsPath);
                            if (dtsAbsent) {
                                assert.isUndefined(dtsInfo);
                            }
                            else {
                                assert.isDefined(dtsInfo);
                            }
                            verifyAction(result, dtsInfo, isFirst);
                            isFirst = false;
                        }
                    }
                }

                function dtsAbsent() {
                    return withRefs && !contains(closedInfos, dtsPath, (a, b) => a.toLowerCase() === b.toLowerCase());
                }

                function verifyAllFnAction(
                    session: TestSession,
                    host: TestServerHost,
                    firstDocumentPositionMapperNotEquals?: true,
                    dependencyMap?: server.ScriptInfo,
                    documentPositionMapper?: server.ScriptInfo["documentPositionMapper"],
                    useDependencyChange?: boolean
                ) {
                    // action
                    verifyAllFnActionWorker(session, ({ reqName, response, expectedResponse, expectedResponseDependencyChange }, dtsInfo, isFirst) => {
                        assert.deepEqual(response, useDependencyChange ? expectedResponseDependencyChange || expectedResponse : expectedResponse, `Failed on ${reqName}`);
                        verifyInfos(session, host);
                        if (dtsInfo) assert.equal(dtsInfo.sourceMapFilePath, dtsMapPath);
                        if (isFirst) {
                            if (dependencyMap) {
                                verifyDocumentPositionMapper(session, dependencyMap, documentPositionMapper, firstDocumentPositionMapperNotEquals);
                                documentPositionMapper = dependencyMap.documentPositionMapper;
                            }
                            else {
                                dependencyMap = session.getProjectService().filenameToScriptInfo.get(dtsMapPath);
                                documentPositionMapper = dependencyMap && dependencyMap.documentPositionMapper;
                            }
                        }
                        else {
                            verifyDocumentPositionMapper(session, dependencyMap, documentPositionMapper);
                        }
                    }, dtsAbsent(), useDependencyChange);
                    return { dependencyMap, documentPositionMapper };
                }

                function verifyAllFnActionWithNoMap(
                    session: TestSession,
                    host: TestServerHost,
                    dependencyTsOK?: true
                ) {
                    let sourceMapFilePath: server.ScriptInfo["sourceMapFilePath"];
                    // action
                    verifyAllFnActionWorker(session, ({ reqName, response, expectedResponse, expectedResponseNoMap }, dtsInfo, isFirst) => {
                        assert.deepEqual(response, withRefs ? expectedResponse : expectedResponseNoMap || expectedResponse, `Failed on ${reqName}`);
                        verifyInfosWhenNoMapFile(session, host, dependencyTsOK);
                        assert.isUndefined(session.getProjectService().filenameToScriptInfo.get(dtsMapPath));
                        if (!withRefs) {
                            if (isFirst) {
                                assert.isNotString(dtsInfo!.sourceMapFilePath);
                                assert.isNotFalse(dtsInfo!.sourceMapFilePath);
                                assert.isDefined(dtsInfo!.sourceMapFilePath);
                                sourceMapFilePath = dtsInfo!.sourceMapFilePath;
                            }
                            else {
                                assert.equal(dtsInfo!.sourceMapFilePath, sourceMapFilePath);
                            }
                        }
                    }, dtsAbsent());
                    return sourceMapFilePath;
                }

                function verifyAllFnActionWithNoDts(
                    session: TestSession,
                    host: TestServerHost,
                    dependencyTsAndMapOk?: true
                ) {
                    // action
                    verifyAllFnActionWorker(session, ({ reqName, response, expectedResponse, expectedResponseNoDts, verifier }) => {
<<<<<<< HEAD
                        assert.deepEqual(response, withRefs ? expectedResponse : expectedResponseNoDts || expectedResponse, `Failed on ${reqName}`);
=======
                        assert.deepEqual(response, expectedResponseNoDts || expectedResponse, `Failed on ${reqName}`);
>>>>>>> af20e791
                        verifyInfosWhenNoDtsFile(
                            session,
                            host,
                            // Even when project actual file contains dts, its not watched because the dts is in another folder and module resolution just fails
                            // instead of succeeding to source file and then mapping using project reference (When using usage location)
                            // But watched if sourcemapper is in source project since we need to keep track of dts to update the source mapper for any potential usages
                            verifier.expectedProjectActualFiles.every(f => f.toLowerCase() !== dtsPath),
<<<<<<< HEAD
                            /*dependencyTsOk*/ withRefs || dependencyTsAndMapOk,
                            /*dependencyMapOk*/ dependencyTsAndMapOk
=======
                            dependencyTsAndMapOk,
>>>>>>> af20e791
                        );
                    }, /*dtsAbsent*/ true);
                }

                function verifyScenarioWithChangesWorker(
                    change: (host: TestServerHost, session: TestSession) => void,
                    afterActionDocumentPositionMapperNotEquals: true | undefined,
                    timeoutBeforeAction: boolean,
                    useDependencyChange?: boolean
                ) {
                    const { host, session } = openTsFile();

                    // Create DocumentPositionMapper
                    firstAction(session);
                    const dependencyMap = session.getProjectService().filenameToScriptInfo.get(dtsMapPath);
                    const documentPositionMapper = dependencyMap && dependencyMap.documentPositionMapper;

                    // change
                    change(host, session);
                    if (timeoutBeforeAction) {
                        host.runQueuedTimeoutCallbacks();
                        checkProject(session);
                        verifyDocumentPositionMapper(session, dependencyMap, documentPositionMapper);
                    }

                    // action
                    verifyAllFnAction(session, host, afterActionDocumentPositionMapperNotEquals, dependencyMap, documentPositionMapper, useDependencyChange);
                }

                function verifyScenarioWithChanges(
                    scenarioName: string,
                    change: (host: TestServerHost, session: TestSession) => void,
                    afterActionDocumentPositionMapperNotEquals?: true,
                    useDependencyChange?: boolean
                ) {
                    describe(scenarioName, () => {
                        it("when timeout occurs before request", () => {
                            verifyScenarioWithChangesWorker(change, afterActionDocumentPositionMapperNotEquals, /*timeoutBeforeAction*/ true, useDependencyChange);
                        });

                        it("when timeout does not occur before request", () => {
                            verifyScenarioWithChangesWorker(change, afterActionDocumentPositionMapperNotEquals, /*timeoutBeforeAction*/ false, useDependencyChange);
                        });
                    });
                }

                function verifyMainScenarioAndScriptInfoCollection(session: TestSession, host: TestServerHost) {
                    // Main scenario action
                    const { dependencyMap, documentPositionMapper } = verifyAllFnAction(session, host);
                    checkProject(session);
                    verifyInfos(session, host);

                    // Collecting at this point retains dependency.d.ts and map
                    closeFilesForSession([randomFile], session);
                    openFilesForSession([randomFile], session);
                    verifyInfos(session, host);
                    verifyDocumentPositionMapper(session, dependencyMap, documentPositionMapper);

                    // Closing open file, removes dependencies too
                    closeFilesForSession([...openFiles, randomFile], session);
                    openFilesForSession([randomFile], session);
                    verifyOnlyRandomInfos(session, host);
                }

                function verifyMainScenarioAndScriptInfoCollectionWithNoMap(session: TestSession, host: TestServerHost, dependencyTsOKInScenario?: true) {
                    // Main scenario action
                    verifyAllFnActionWithNoMap(session, host, withRefs || dependencyTsOKInScenario);

                    // Collecting at this point retains dependency.d.ts and map watcher
                    closeFilesForSession([randomFile], session);
                    openFilesForSession([randomFile], session);
                    verifyInfosWhenNoMapFile(session, host, withRefs);

                    // Closing open file, removes dependencies too
                    closeFilesForSession([...openFiles, randomFile], session);
                    openFilesForSession([randomFile], session);
                    verifyOnlyRandomInfos(session, host);
                }

                function verifyMainScenarioAndScriptInfoCollectionWithNoDts(session: TestSession, host: TestServerHost, dependencyTsAndMapOk?: true) {
                    // Main scenario action
                    verifyAllFnActionWithNoDts(session, host, dependencyTsAndMapOk);

                    // Collecting at this point retains dependency.d.ts and map watcher
                    closeFilesForSession([randomFile], session);
                    openFilesForSession([randomFile], session);
                    verifyInfosWhenNoDtsFile(
                        session,
                        host,
<<<<<<< HEAD
                        !!forEach(verifier, v => v.expectedProjectActualFiles.every(f => f.toLowerCase() !== dtsPath)),
                        /*dependencyTsOk*/ withRefs
=======
                        !!forEach(verifier, v => v.expectedProjectActualFiles.every(f => f.toLowerCase() !== dtsPath))
>>>>>>> af20e791
                    );

                    // Closing open file, removes dependencies too
                    closeFilesForSession([...openFiles, randomFile], session);
                    openFilesForSession([randomFile], session);
                    verifyOnlyRandomInfos(session, host);
                }

                function verifyScenarioWhenFileNotPresent(
                    scenarioName: string,
                    fileLocation: string,
                    verifyScenarioAndScriptInfoCollection: (session: TestSession, host: TestServerHost, dependencyTsOk?: true) => void,
                    noDts?: true
                ) {
                    describe(scenarioName, () => {
                        it(mainScenario, () => {
                            const { host, session } = openTsFile(host => host.deleteFile(fileLocation));
                            checkProject(session, noDts);

                            verifyScenarioAndScriptInfoCollection(session, host);
                        });

                        it("when file is created", () => {
                            let fileContents: string | undefined;
                            const { host, session } = openTsFile(host => {
                                fileContents = host.readFile(fileLocation);
                                host.deleteFile(fileLocation);
                            });
                            firstAction(session);

                            host.writeFile(fileLocation, fileContents!);
                            verifyMainScenarioAndScriptInfoCollection(session, host);
                        });

                        it("when file is deleted", () => {
                            const { host, session } = openTsFile();
                            firstAction(session);

                            // The dependency file is deleted when orphan files are collected
                            host.deleteFile(fileLocation);
                            verifyScenarioAndScriptInfoCollection(session, host, /*dependencyTsOk*/ true);
                        });
                    });
                }

                it(mainScenario, () => {
                    const { host, session } = openTsFile();
                    checkProject(session);

                    verifyMainScenarioAndScriptInfoCollection(session, host);
                });

                // Edit
                verifyScenarioWithChanges(
                    "when usage file changes, document position mapper doesnt change",
                    (_host, session) => openFiles.forEach(
                        (openFile, index) => session.executeCommandSeq<protocol.ChangeRequest>({
                            command: protocol.CommandTypes.Change,
                            arguments: { file: openFile.path, line: openFileLastLines[index], offset: 1, endLine: openFileLastLines[index], endOffset: 1, insertString: "const x = 10;" }
                        })
                    )
                );

                // Edit dts to add new fn
                verifyScenarioWithChanges(
                    "when dependency .d.ts changes, document position mapper doesnt change",
                    host => host.writeFile(
                        dtsLocation,
                        host.readFile(dtsLocation)!.replace(
                            "//# sourceMappingURL=FnS.d.ts.map",
                            `export declare function fn6(): void;
//# sourceMappingURL=FnS.d.ts.map`
                        )
                    )
                );

                // Edit map file to represent added new line
                verifyScenarioWithChanges(
                    "when dependency file's map changes",
                    host => host.writeFile(
                        dtsMapLocation,
                        `{"version":3,"file":"FnS.d.ts","sourceRoot":"","sources":["../dependency/FnS.ts"],"names":[],"mappings":"AAAA,wBAAgB,GAAG,SAAM;AACzB,wBAAgB,GAAG,SAAM;AACzB,wBAAgB,GAAG,SAAM;AACzB,wBAAgB,GAAG,SAAM;AACzB,wBAAgB,GAAG,SAAM;AACzB,eAAO,MAAM,CAAC,KAAK,CAAC"}`
                    ),
                    /*afterActionDocumentPositionMapperNotEquals*/ true
                );

                verifyScenarioWhenFileNotPresent(
                    "when map file is not present",
                    dtsMapLocation,
                    verifyMainScenarioAndScriptInfoCollectionWithNoMap
                );

                verifyScenarioWhenFileNotPresent(
                    "when .d.ts file is not present",
                    dtsLocation,
                    verifyMainScenarioAndScriptInfoCollectionWithNoDts,
                    /*noDts*/ true
                );

                if (withRefs) {
                    verifyScenarioWithChanges(
                        "when defining project source changes",
                        (host, session) => {
                            // Make change, without rebuild of solution
                            if (contains(openInfos, dependencyTs.path)) {
                                session.executeCommandSeq<protocol.ChangeRequest>({
                                    command: protocol.CommandTypes.Change,
                                    arguments: {
                                        file: dependencyTs.path, line: 1, offset: 1, endLine: 1, endOffset: 1, insertString: `function fooBar() { }
`}
                                });
                            }
                            else {
                                host.writeFile(dependencyTs.path, `function fooBar() { }
${dependencyTs.content}`);
                            }
                        },
                        /*afterActionDocumentPositionMapperNotEquals*/ undefined,
                        /*useDepedencyChange*/ true
                    );

                    it("when d.ts file is not generated", () => {
                        const host = createServerHost(files);
                        const session = createSession(host);
                        openFilesForSession([...openFiles, randomFile], session);

                        const expectedClosedInfos = closedInfos.filter(f => f.toLowerCase() !== dtsPath && f.toLowerCase() !== dtsMapPath);
                        // If closed infos includes dts and dtsMap, watch dts since its not present
                        const expectedWatchedFiles = closedInfos.length === expectedClosedInfos.length ?
                            otherWatchedFiles :
                            otherWatchedFiles.concat(dtsPath);
                        // Main scenario action
                        verifyAllFnActionWorker(session, ({ reqName, response, expectedResponse }) => {
                            assert.deepEqual(response, expectedResponse, `Failed on ${reqName}`);
                            verifyInfosWithRandom(session, host, openInfos, expectedClosedInfos, expectedWatchedFiles);
                            verifyDocumentPositionMapper(session, /*dependencyMap*/ undefined, /*documentPositionMapper*/ undefined);
                        }, /*dtsAbsent*/ true);
                        checkProject(session);

                        // Collecting at this point retains dependency.d.ts and map
                        closeFilesForSession([randomFile], session);
                        openFilesForSession([randomFile], session);
                        verifyInfosWithRandom(session, host, openInfos, expectedClosedInfos, expectedWatchedFiles);
                        verifyDocumentPositionMapper(session, /*dependencyMap*/ undefined, /*documentPositionMapper*/ undefined);

                        // Closing open file, removes dependencies too
                        closeFilesForSession([...openFiles, randomFile], session);
                        openFilesForSession([randomFile], session);
                        verifyOnlyRandomInfos(session, host);
                    });
                }
            }

            function verifyScenarios(withRefs: boolean) {
                describe(withRefs ? "when main tsconfig has project reference" : "when main tsconfig doesnt have project reference", () => {
                    const usageVerifier: DocumentPositionMapperVerifier = {
                        openFile: mainTs,
<<<<<<< HEAD
                        expectedProjectActualFiles: withRefs ?
                            [mainTs.path, libFile.path, mainConfig.path, dependencyTs.path] :
                            [mainTs.path, libFile.path, mainConfig.path, dtsPath],
=======
                        expectedProjectActualFiles: [mainTs.path, libFile.path, mainConfig.path, dtsPath],
>>>>>>> af20e791
                        actionGetter: gotoDefintinionFromMainTs,
                        openFileLastLine: 14
                    };
                    describe("from project that uses dependency", () => {
                        const closedInfos = withRefs ?
<<<<<<< HEAD
                            [dependencyTs.path, dependencyConfig.path, libFile.path] :
=======
                            [dependencyTs.path, dependencyConfig.path, libFile.path, dtsPath, dtsMapLocation] :
>>>>>>> af20e791
                            [dependencyTs.path, libFile.path, dtsPath, dtsMapLocation];
                        verifyDocumentPositionMapperUpdates(
                            "can go to definition correctly",
                            [usageVerifier],
                            closedInfos,
                            withRefs
                        );
                    });

                    const definingVerifier: DocumentPositionMapperVerifier = {
                        openFile: dependencyTs,
                        expectedProjectActualFiles: [dependencyTs.path, libFile.path, dependencyConfig.path],
                        actionGetter: renameFromDependencyTs,
                        openFileLastLine: 6,
                    };
                    describe("from defining project", () => {
                        const closedInfos = [libFile.path, dtsLocation, dtsMapLocation];
                        verifyDocumentPositionMapperUpdates(
                            "rename locations from dependency",
                            [definingVerifier],
                            closedInfos,
                            withRefs
                        );
                    });

                    describe("when opening depedency and usage project", () => {
                        const closedInfos = withRefs ?
<<<<<<< HEAD
                            [libFile.path, dependencyConfig.path] :
=======
                            [libFile.path, dtsPath, dtsMapLocation, dependencyConfig.path] :
>>>>>>> af20e791
                            [libFile.path, dtsPath, dtsMapLocation];
                        verifyDocumentPositionMapperUpdates(
                            "goto Definition in usage and rename locations from defining project",
                            [usageVerifier, { ...definingVerifier, actionGetter: renameFromDependencyTsWithBothProjectsOpen }],
                            closedInfos,
                            withRefs
                        );
                    });
                });
            }

            verifyScenarios(/*withRefs*/ false);
            verifyScenarios(/*withRefs*/ true);
<<<<<<< HEAD
=======
        });

        it("reusing d.ts files from composite and non composite projects", () => {
            const projectLocation = "/user/username/projects/myproject";
            const configA: File = {
                path: `${projectLocation}/compositea/tsconfig.json`,
                content: JSON.stringify({
                    compilerOptions: {
                        composite: true,
                        outDir: "../dist/",
                        rootDir: "../",
                        baseUrl: "../",
                        paths: { "@ref/*": ["./dist/*"] }
                    }
                })
            };
            const aTs: File = {
                path: `${projectLocation}/compositea/a.ts`,
                content: `import { b } from "@ref/compositeb/b";`
            };
            const a2Ts: File = {
                path: `${projectLocation}/compositea/a2.ts`,
                content: `export const x = 10;`
            };
            const configB: File = {
                path: `${projectLocation}/compositeb/tsconfig.json`,
                content: configA.content
            };
            const bTs: File = {
                path: `${projectLocation}/compositeb/b.ts`,
                content: "export function b() {}"
            };
            const bDts: File = {
                path: `${projectLocation}/dist/compositeb/b.d.ts`,
                content: "export declare function b(): void;"
            };
            const configC: File = {
                path: `${projectLocation}/compositec/tsconfig.json`,
                content: JSON.stringify({
                    compilerOptions: {
                        composite: true,
                        outDir: "../dist/",
                        rootDir: "../",
                        baseUrl: "../",
                        paths: { "@ref/*": ["./*"] }
                    },
                    references: [{ path: "../compositeb" }]
                })
            };
            const cTs: File = {
                path: `${projectLocation}/compositec/c.ts`,
                content: aTs.content
            };
            const files = [libFile, aTs, a2Ts, configA, bDts, bTs, configB, cTs, configC];
            const host = createServerHost(files);
            const service = createProjectService(host);
            service.openClientFile(aTs.path);
            service.checkNumberOfProjects({ configuredProjects: 1 });

            // project A referencing b.d.ts without project reference
            const projectA = service.configuredProjects.get(configA.path)!;
            assert.isDefined(projectA);
            checkProjectActualFiles(projectA, [aTs.path, a2Ts.path, bDts.path, libFile.path, configA.path]);

            // reuses b.d.ts but sets the path and resolved path since projectC has project references
            // as the real resolution was to b.ts
            service.openClientFile(cTs.path);
            service.checkNumberOfProjects({ configuredProjects: 2 });
            const projectC = service.configuredProjects.get(configC.path)!;
            checkProjectActualFiles(projectC, [cTs.path, bDts.path, libFile.path, configC.path]);

            // Now new project for project A tries to reuse b but there is no filesByName mapping for b's source location
            host.writeFile(a2Ts.path, `${a2Ts.content}export const y = 30;`);
            assert.isTrue(projectA.dirty);
            projectA.updateGraph();
>>>>>>> af20e791
        });
    });
}
<|MERGE_RESOLUTION|>--- conflicted
+++ resolved
@@ -1,940 +1,894 @@
-namespace ts.projectSystem {
-    describe("unittests:: tsserver:: with project references and tsbuild", () => {
-        function createHost(files: ReadonlyArray<File>, rootNames: ReadonlyArray<string>) {
-            const host = createServerHost(files);
-
-            // ts build should succeed
-            const solutionBuilder = tscWatch.createSolutionBuilder(host, rootNames, {});
-            solutionBuilder.build();
-            assert.equal(host.getOutput().length, 0);
-
-            return host;
-        }
-
-        describe("with container project", () => {
-            function getProjectFiles(project: string): [File, File] {
-                return [
-                    TestFSWithWatch.getTsBuildProjectFile(project, "tsconfig.json"),
-                    TestFSWithWatch.getTsBuildProjectFile(project, "index.ts"),
-                ];
-            }
-
-            const project = "container";
-            const containerLib = getProjectFiles("container/lib");
-            const containerExec = getProjectFiles("container/exec");
-            const containerCompositeExec = getProjectFiles("container/compositeExec");
-            const containerConfig = TestFSWithWatch.getTsBuildProjectFile(project, "tsconfig.json");
-            const files = [libFile, ...containerLib, ...containerExec, ...containerCompositeExec, containerConfig];
-
-            it("does not error on container only project", () => {
-                const host = createHost(files, [containerConfig.path]);
-
-                // Open external project for the folder
-                const session = createSession(host);
-                const service = session.getProjectService();
-                service.openExternalProjects([{
-                    projectFileName: TestFSWithWatch.getTsBuildProjectFilePath(project, project),
-                    rootFiles: files.map(f => ({ fileName: f.path })),
-                    options: {}
-                }]);
-                checkNumberOfProjects(service, { configuredProjects: 4 });
-                files.forEach(f => {
-                    const args: protocol.FileRequestArgs = {
-                        file: f.path,
-                        projectFileName: endsWith(f.path, "tsconfig.json") ? f.path : undefined
-                    };
-                    const syntaxDiagnostics = session.executeCommandSeq<protocol.SyntacticDiagnosticsSyncRequest>({
-                        command: protocol.CommandTypes.SyntacticDiagnosticsSync,
-                        arguments: args
-                    }).response;
-                    assert.deepEqual(syntaxDiagnostics, []);
-                    const semanticDiagnostics = session.executeCommandSeq<protocol.SemanticDiagnosticsSyncRequest>({
-                        command: protocol.CommandTypes.SemanticDiagnosticsSync,
-                        arguments: args
-                    }).response;
-                    assert.deepEqual(semanticDiagnostics, []);
-                });
-                const containerProject = service.configuredProjects.get(containerConfig.path)!;
-                checkProjectActualFiles(containerProject, [containerConfig.path]);
-                const optionsDiagnostics = session.executeCommandSeq<protocol.CompilerOptionsDiagnosticsRequest>({
-                    command: protocol.CommandTypes.CompilerOptionsDiagnosticsFull,
-                    arguments: { projectFileName: containerProject.projectName }
-                }).response;
-                assert.deepEqual(optionsDiagnostics, []);
-            });
-
-            it("can successfully find references with --out options", () => {
-                const host = createHost(files, [containerConfig.path]);
-                const session = createSession(host);
-                openFilesForSession([containerCompositeExec[1]], session);
-                const service = session.getProjectService();
-                checkNumberOfProjects(service, { configuredProjects: 1 });
-                const { file: myConstFile, start: myConstStart, end: myConstEnd } = protocolFileSpanFromSubstring({
-                    file: containerCompositeExec[1],
-                    text: "myConst",
-                });
-                const response = session.executeCommandSeq<protocol.RenameRequest>({
-                    command: protocol.CommandTypes.Rename,
-                    arguments: { file: myConstFile, ...myConstStart }
-                }).response as protocol.RenameResponseBody;
-
-                const locationOfMyConstInLib = protocolFileSpanWithContextFromSubstring({
-                    file: containerLib[1],
-                    text: "myConst",
-                    contextText: "export const myConst = 30;"
-                });
-                const { file: _, ...renameTextOfMyConstInLib } = locationOfMyConstInLib;
-                assert.deepEqual(response.locs, [
-                    { file: locationOfMyConstInLib.file, locs: [renameTextOfMyConstInLib] },
-                    { file: myConstFile, locs: [{ start: myConstStart, end: myConstEnd }] }
-                ]);
-            });
-        });
-
-        describe("with main and depedency project", () => {
-            const projectLocation = "/user/username/projects/myproject";
-            const dependecyLocation = `${projectLocation}/dependency`;
-            const dependecyDeclsLocation = `${projectLocation}/decls`;
-            const mainLocation = `${projectLocation}/main`;
-            const dependencyTs: File = {
-                path: `${dependecyLocation}/FnS.ts`,
-                content: `export function fn1() { }
-export function fn2() { }
-export function fn3() { }
-export function fn4() { }
-export function fn5() { }
-`
-            };
-            const dependencyConfig: File = {
-                path: `${dependecyLocation}/tsconfig.json`,
-                content: JSON.stringify({ compilerOptions: { composite: true, declarationMap: true, declarationDir: "../decls" } })
-            };
-
-            const mainTs: File = {
-                path: `${mainLocation}/main.ts`,
-                content: `import {
-    fn1,
-    fn2,
-    fn3,
-    fn4,
-    fn5
-} from '../decls/fns'
-
-fn1();
-fn2();
-fn3();
-fn4();
-fn5();
-`
-            };
-            const mainConfig: File = {
-                path: `${mainLocation}/tsconfig.json`,
-                content: JSON.stringify({
-                    compilerOptions: { composite: true, declarationMap: true },
-                    references: [{ path: "../dependency" }]
-                })
-            };
-
-            const randomFile: File = {
-                path: `${projectLocation}/random/random.ts`,
-                content: "let a = 10;"
-            };
-            const randomConfig: File = {
-                path: `${projectLocation}/random/tsconfig.json`,
-                content: "{}"
-            };
-            const dtsLocation = `${dependecyDeclsLocation}/FnS.d.ts`;
-            const dtsPath = dtsLocation.toLowerCase() as Path;
-            const dtsMapLocation = `${dependecyDeclsLocation}/FnS.d.ts.map`;
-            const dtsMapPath = dtsMapLocation.toLowerCase() as Path;
-
-            const files = [dependencyTs, dependencyConfig, mainTs, mainConfig, libFile, randomFile, randomConfig];
-
-            function verifyScriptInfos(session: TestSession, host: TestServerHost, openInfos: ReadonlyArray<string>, closedInfos: ReadonlyArray<string>, otherWatchedFiles: ReadonlyArray<string>) {
-                checkScriptInfos(session.getProjectService(), openInfos.concat(closedInfos));
-                checkWatchedFiles(host, closedInfos.concat(otherWatchedFiles).map(f => f.toLowerCase()));
-            }
-
-            function verifyInfosWithRandom(session: TestSession, host: TestServerHost, openInfos: ReadonlyArray<string>, closedInfos: ReadonlyArray<string>, otherWatchedFiles: ReadonlyArray<string>) {
-                verifyScriptInfos(session, host, openInfos.concat(randomFile.path), closedInfos, otherWatchedFiles.concat(randomConfig.path));
-            }
-
-            function verifyOnlyRandomInfos(session: TestSession, host: TestServerHost) {
-                verifyScriptInfos(session, host, [randomFile.path], [libFile.path], [randomConfig.path]);
-            }
-
-            // Returns request and expected Response, expected response when no map file
-            interface SessionAction<Req = protocol.Request, Response = {}> {
-                reqName: string;
-                request: Partial<Req>;
-                expectedResponse: Response;
-                expectedResponseNoMap?: Response;
-                expectedResponseNoDts?: Response;
-                requestDependencyChange?: Partial<Req>;
-                expectedResponseDependencyChange: Response;
-            }
-            function gotoDefintinionFromMainTs(fn: number): SessionAction<protocol.DefinitionAndBoundSpanRequest, protocol.DefinitionInfoAndBoundSpan> {
-                const textSpan = usageSpan(fn);
-                const definition: protocol.FileSpan = { file: dependencyTs.path, ...declarationSpan(fn) };
-                const declareSpaceLength = "declare ".length;
-                return {
-                    reqName: "goToDef",
-                    request: {
-                        command: protocol.CommandTypes.DefinitionAndBoundSpan,
-                        arguments: { file: mainTs.path, ...textSpan.start }
-                    },
-                    expectedResponse: {
-                        // To dependency
-                        definitions: [definition],
-                        textSpan
-                    },
-                    expectedResponseNoMap: {
-                        // To the dts
-                        definitions: [{
-                            file: dtsPath,
-                            start: { line: fn, offset: definition.start.offset + declareSpaceLength },
-                            end: { line: fn, offset: definition.end.offset + declareSpaceLength },
-                            contextStart: { line: fn, offset: 1 },
-                            contextEnd: { line: fn, offset: 37 }
-                        }],
-                        textSpan
-                    },
-                    expectedResponseNoDts: {
-                        // To import declaration
-                        definitions: [{ file: mainTs.path, ...importSpan(fn) }],
-                        textSpan
-                    },
-                    expectedResponseDependencyChange: {
-                        // Definition on fn + 1 line
-                        definitions: [{ file: dependencyTs.path, ...declarationSpan(fn + 1) }],
-                        textSpan
-                    }
-                };
-            }
-
-            function declarationSpan(fn: number): protocol.TextSpanWithContext {
-                return {
-                    start: { line: fn, offset: 17 },
-                    end: { line: fn, offset: 20 },
-                    contextStart: { line: fn, offset: 1 },
-                    contextEnd: { line: fn, offset: 26 }
-                };
-            }
-            function importSpan(fn: number): protocol.TextSpanWithContext {
-                return {
-                    start: { line: fn + 1, offset: 5 },
-                    end: { line: fn + 1, offset: 8 },
-                    contextStart: { line: 1, offset: 1 },
-                    contextEnd: { line: 7, offset: 22 }
-                };
-            }
-            function usageSpan(fn: number): protocol.TextSpan {
-                return { start: { line: fn + 8, offset: 1 }, end: { line: fn + 8, offset: 4 } };
-            }
-
-            function renameFromDependencyTs(fn: number): SessionAction<protocol.RenameRequest, protocol.RenameResponseBody> {
-                const defSpan = declarationSpan(fn);
-                const { contextStart: _, contextEnd: _1, ...triggerSpan } = defSpan;
-                const defSpanPlusOne = declarationSpan(fn + 1);
-                const { contextStart: _2, contextEnd: _3, ...triggerSpanPlusOne } = defSpanPlusOne;
-                return {
-                    reqName: "rename",
-                    request: {
-                        command: protocol.CommandTypes.Rename,
-                        arguments: { file: dependencyTs.path, ...triggerSpan.start }
-                    },
-                    expectedResponse: {
-                        info: {
-                            canRename: true,
-                            fileToRename: undefined,
-                            displayName: `fn${fn}`,
-                            fullDisplayName: `"${dependecyLocation}/FnS".fn${fn}`,
-                            kind: ScriptElementKind.functionElement,
-                            kindModifiers: "export",
-                            triggerSpan
-                        },
-                        locs: [
-                            { file: dependencyTs.path, locs: [defSpan] }
-                        ]
-                    },
-                    requestDependencyChange: {
-                        command: protocol.CommandTypes.Rename,
-                        arguments: { file: dependencyTs.path, ...triggerSpanPlusOne.start }
-                    },
-                    expectedResponseDependencyChange: {
-                        info: {
-                            canRename: true,
-                            fileToRename: undefined,
-                            displayName: `fn${fn}`,
-                            fullDisplayName: `"${dependecyLocation}/FnS".fn${fn}`,
-                            kind: ScriptElementKind.functionElement,
-                            kindModifiers: "export",
-                            triggerSpan: triggerSpanPlusOne
-                        },
-                        locs: [
-                            { file: dependencyTs.path, locs: [defSpanPlusOne] }
-                        ]
-                    }
-                };
-            }
-
-            function renameFromDependencyTsWithBothProjectsOpen(fn: number): SessionAction<protocol.RenameRequest, protocol.RenameResponseBody> {
-                const { reqName, request, expectedResponse, expectedResponseDependencyChange, requestDependencyChange } = renameFromDependencyTs(fn);
-                const { info, locs } = expectedResponse;
-                return {
-                    reqName,
-                    request,
-                    expectedResponse: {
-                        info,
-                        locs: [
-                            locs[0],
-                            {
-                                file: mainTs.path,
-                                locs: [
-                                    importSpan(fn),
-                                    usageSpan(fn)
-                                ]
-                            }
-                        ]
-                    },
-                    // Only dependency result
-                    expectedResponseNoMap: expectedResponse,
-                    expectedResponseNoDts: expectedResponse,
-                    requestDependencyChange,
-                    expectedResponseDependencyChange: {
-                        info: expectedResponseDependencyChange.info,
-                        locs: [
-                            expectedResponseDependencyChange.locs[0],
-                            {
-                                file: mainTs.path,
-                                locs: [
-                                    importSpan(fn),
-                                    usageSpan(fn)
-                                ]
-                            }
-                        ]
-                    }
-                };
-            }
-
-            // Returns request and expected Response
-            type SessionActionGetter<Req = protocol.Request, Response = {}> = (fn: number) => SessionAction<Req, Response>;
-            // Open File, expectedProjectActualFiles, actionGetter, openFileLastLine
-            interface DocumentPositionMapperVerifier {
-                openFile: File;
-                expectedProjectActualFiles: ReadonlyArray<string>;
-                actionGetter: SessionActionGetter;
-                openFileLastLine: number;
-            }
-            function verifyDocumentPositionMapperUpdates(
-                mainScenario: string,
-                verifier: ReadonlyArray<DocumentPositionMapperVerifier>,
-                closedInfos: ReadonlyArray<string>,
-                withRefs: boolean) {
-
-                const openFiles = verifier.map(v => v.openFile);
-                const expectedProjectActualFiles = verifier.map(v => v.expectedProjectActualFiles);
-                const openFileLastLines = verifier.map(v => v.openFileLastLine);
-
-                const configFiles = openFiles.map(openFile => `${getDirectoryPath(openFile.path)}/tsconfig.json`);
-                const openInfos = openFiles.map(f => f.path);
-                // When usage and dependency are used, dependency config is part of closedInfo so ignore
-                const otherWatchedFiles = withRefs && verifier.length > 1 ? [configFiles[0]] : configFiles;
-                function openTsFile(onHostCreate?: (host: TestServerHost) => void) {
-                    const host = createHost(files, [mainConfig.path]);
-                    if (!withRefs) {
-                        // Erase project reference
-                        host.writeFile(mainConfig.path, JSON.stringify({
-                            compilerOptions: { composite: true, declarationMap: true }
-                        }));
-                    }
-                    if (onHostCreate) {
-                        onHostCreate(host);
-                    }
-                    const session = createSession(host);
-                    openFilesForSession([...openFiles, randomFile], session);
-                    return { host, session };
-                }
-
-                function checkProject(session: TestSession, noDts?: true) {
-                    const service = session.getProjectService();
-                    checkNumberOfProjects(service, { configuredProjects: 1 + verifier.length });
-                    configFiles.forEach((configFile, index) => {
-                        checkProjectActualFiles(
-                            service.configuredProjects.get(configFile)!,
-                            noDts ?
-                                expectedProjectActualFiles[index].filter(f => f.toLowerCase() !== dtsPath) :
-                                expectedProjectActualFiles[index]
-                        );
-                    });
-                }
-
-                function verifyInfos(session: TestSession, host: TestServerHost) {
-                    verifyInfosWithRandom(session, host, openInfos, closedInfos, otherWatchedFiles);
-                }
-
-                function verifyInfosWhenNoMapFile(session: TestSession, host: TestServerHost, dependencyTsOK?: boolean) {
-                    const dtsMapClosedInfo = firstDefined(closedInfos, f => f.toLowerCase() === dtsMapPath ? f : undefined);
-                    verifyInfosWithRandom(
-                        session,
-                        host,
-                        openInfos,
-                        closedInfos.filter(f => f !== dtsMapClosedInfo && (dependencyTsOK || f !== dependencyTs.path)),
-                        dtsMapClosedInfo ? otherWatchedFiles.concat(dtsMapClosedInfo) : otherWatchedFiles
-                    );
-                }
-
-<<<<<<< HEAD
-                function verifyInfosWhenNoDtsFile(session: TestSession, host: TestServerHost, watchDts: boolean, dependencyTsOk?: boolean, depedencyMapOk?: boolean) {
-=======
-                function verifyInfosWhenNoDtsFile(session: TestSession, host: TestServerHost, watchDts: boolean, dependencyTsAndMapOk?: true) {
->>>>>>> af20e791
-                    const dtsMapClosedInfo = firstDefined(closedInfos, f => f.toLowerCase() === dtsMapPath ? f : undefined);
-                    const dtsClosedInfo = firstDefined(closedInfos, f => f.toLowerCase() === dtsPath ? f : undefined);
-                    verifyInfosWithRandom(
-                        session,
-                        host,
-                        openInfos,
-<<<<<<< HEAD
-                        closedInfos.filter(f => (depedencyMapOk || f !== dtsMapClosedInfo) && f !== dtsClosedInfo && (dependencyTsOk || f !== dependencyTs.path)),
-=======
-                        closedInfos.filter(f => (dependencyTsAndMapOk || f !== dtsMapClosedInfo) && f !== dtsClosedInfo && (dependencyTsAndMapOk || f !== dependencyTs.path)),
->>>>>>> af20e791
-                        dtsClosedInfo && watchDts ?
-                            otherWatchedFiles.concat(dtsClosedInfo) :
-                            otherWatchedFiles
-                    );
-                }
-
-                function verifyDocumentPositionMapper(session: TestSession, dependencyMap: server.ScriptInfo | undefined, documentPositionMapper: server.ScriptInfo["documentPositionMapper"], notEqual?: true) {
-                    assert.strictEqual(session.getProjectService().filenameToScriptInfo.get(dtsMapPath), dependencyMap);
-                    if (dependencyMap) {
-                        if (notEqual) {
-                            assert.notStrictEqual(dependencyMap.documentPositionMapper, documentPositionMapper);
-                        }
-                        else {
-                            assert.strictEqual(dependencyMap.documentPositionMapper, documentPositionMapper);
-                        }
-                    }
-                }
-
-<<<<<<< HEAD
-                function action(verifier: DocumentPositionMapperVerifier, fn: number, session: TestSession, useDependencyChange?: boolean) {
-                    const { reqName, request, expectedResponse, expectedResponseNoMap, expectedResponseNoDts, requestDependencyChange, expectedResponseDependencyChange } = verifier.actionGetter(fn);
-                    const { response } = session.executeCommandSeq(useDependencyChange ? requestDependencyChange || request : request);
-                    return { reqName, response, expectedResponse, expectedResponseNoMap, expectedResponseNoDts, expectedResponseDependencyChange, verifier };
-=======
-                function action(verifier: DocumentPositionMapperVerifier, fn: number, session: TestSession) {
-                    const { reqName, request, expectedResponse, expectedResponseNoMap, expectedResponseNoDts } = verifier.actionGetter(fn);
-                    const { response } = session.executeCommandSeq(request);
-                    return { reqName, response, expectedResponse, expectedResponseNoMap, expectedResponseNoDts, verifier };
->>>>>>> af20e791
-                }
-
-                function firstAction(session: TestSession) {
-                    verifier.forEach(v => action(v, 1, session));
-                }
-
-                function verifyAllFnActionWorker(session: TestSession, verifyAction: (result: ReturnType<typeof action>, dtsInfo: server.ScriptInfo | undefined, isFirst: boolean) => void, dtsAbsent?: boolean, useDependencyChange?: boolean) {
-                    // action
-                    let isFirst = true;
-                    for (const v of verifier) {
-                        for (let fn = 1; fn <= 5; fn++) {
-<<<<<<< HEAD
-                            const result = action(v, fn, session, useDependencyChange);
-=======
-                            const result = action(v, fn, session);
->>>>>>> af20e791
-                            const dtsInfo = session.getProjectService().filenameToScriptInfo.get(dtsPath);
-                            if (dtsAbsent) {
-                                assert.isUndefined(dtsInfo);
-                            }
-                            else {
-                                assert.isDefined(dtsInfo);
-                            }
-                            verifyAction(result, dtsInfo, isFirst);
-                            isFirst = false;
-                        }
-                    }
-                }
-
-                function dtsAbsent() {
-                    return withRefs && !contains(closedInfos, dtsPath, (a, b) => a.toLowerCase() === b.toLowerCase());
-                }
-
-                function verifyAllFnAction(
-                    session: TestSession,
-                    host: TestServerHost,
-                    firstDocumentPositionMapperNotEquals?: true,
-                    dependencyMap?: server.ScriptInfo,
-                    documentPositionMapper?: server.ScriptInfo["documentPositionMapper"],
-                    useDependencyChange?: boolean
-                ) {
-                    // action
-                    verifyAllFnActionWorker(session, ({ reqName, response, expectedResponse, expectedResponseDependencyChange }, dtsInfo, isFirst) => {
-                        assert.deepEqual(response, useDependencyChange ? expectedResponseDependencyChange || expectedResponse : expectedResponse, `Failed on ${reqName}`);
-                        verifyInfos(session, host);
-                        if (dtsInfo) assert.equal(dtsInfo.sourceMapFilePath, dtsMapPath);
-                        if (isFirst) {
-                            if (dependencyMap) {
-                                verifyDocumentPositionMapper(session, dependencyMap, documentPositionMapper, firstDocumentPositionMapperNotEquals);
-                                documentPositionMapper = dependencyMap.documentPositionMapper;
-                            }
-                            else {
-                                dependencyMap = session.getProjectService().filenameToScriptInfo.get(dtsMapPath);
-                                documentPositionMapper = dependencyMap && dependencyMap.documentPositionMapper;
-                            }
-                        }
-                        else {
-                            verifyDocumentPositionMapper(session, dependencyMap, documentPositionMapper);
-                        }
-                    }, dtsAbsent(), useDependencyChange);
-                    return { dependencyMap, documentPositionMapper };
-                }
-
-                function verifyAllFnActionWithNoMap(
-                    session: TestSession,
-                    host: TestServerHost,
-                    dependencyTsOK?: true
-                ) {
-                    let sourceMapFilePath: server.ScriptInfo["sourceMapFilePath"];
-                    // action
-                    verifyAllFnActionWorker(session, ({ reqName, response, expectedResponse, expectedResponseNoMap }, dtsInfo, isFirst) => {
-                        assert.deepEqual(response, withRefs ? expectedResponse : expectedResponseNoMap || expectedResponse, `Failed on ${reqName}`);
-                        verifyInfosWhenNoMapFile(session, host, dependencyTsOK);
-                        assert.isUndefined(session.getProjectService().filenameToScriptInfo.get(dtsMapPath));
-                        if (!withRefs) {
-                            if (isFirst) {
-                                assert.isNotString(dtsInfo!.sourceMapFilePath);
-                                assert.isNotFalse(dtsInfo!.sourceMapFilePath);
-                                assert.isDefined(dtsInfo!.sourceMapFilePath);
-                                sourceMapFilePath = dtsInfo!.sourceMapFilePath;
-                            }
-                            else {
-                                assert.equal(dtsInfo!.sourceMapFilePath, sourceMapFilePath);
-                            }
-                        }
-                    }, dtsAbsent());
-                    return sourceMapFilePath;
-                }
-
-                function verifyAllFnActionWithNoDts(
-                    session: TestSession,
-                    host: TestServerHost,
-                    dependencyTsAndMapOk?: true
-                ) {
-                    // action
-                    verifyAllFnActionWorker(session, ({ reqName, response, expectedResponse, expectedResponseNoDts, verifier }) => {
-<<<<<<< HEAD
-                        assert.deepEqual(response, withRefs ? expectedResponse : expectedResponseNoDts || expectedResponse, `Failed on ${reqName}`);
-=======
-                        assert.deepEqual(response, expectedResponseNoDts || expectedResponse, `Failed on ${reqName}`);
->>>>>>> af20e791
-                        verifyInfosWhenNoDtsFile(
-                            session,
-                            host,
-                            // Even when project actual file contains dts, its not watched because the dts is in another folder and module resolution just fails
-                            // instead of succeeding to source file and then mapping using project reference (When using usage location)
-                            // But watched if sourcemapper is in source project since we need to keep track of dts to update the source mapper for any potential usages
-                            verifier.expectedProjectActualFiles.every(f => f.toLowerCase() !== dtsPath),
-<<<<<<< HEAD
-                            /*dependencyTsOk*/ withRefs || dependencyTsAndMapOk,
-                            /*dependencyMapOk*/ dependencyTsAndMapOk
-=======
-                            dependencyTsAndMapOk,
->>>>>>> af20e791
-                        );
-                    }, /*dtsAbsent*/ true);
-                }
-
-                function verifyScenarioWithChangesWorker(
-                    change: (host: TestServerHost, session: TestSession) => void,
-                    afterActionDocumentPositionMapperNotEquals: true | undefined,
-                    timeoutBeforeAction: boolean,
-                    useDependencyChange?: boolean
-                ) {
-                    const { host, session } = openTsFile();
-
-                    // Create DocumentPositionMapper
-                    firstAction(session);
-                    const dependencyMap = session.getProjectService().filenameToScriptInfo.get(dtsMapPath);
-                    const documentPositionMapper = dependencyMap && dependencyMap.documentPositionMapper;
-
-                    // change
-                    change(host, session);
-                    if (timeoutBeforeAction) {
-                        host.runQueuedTimeoutCallbacks();
-                        checkProject(session);
-                        verifyDocumentPositionMapper(session, dependencyMap, documentPositionMapper);
-                    }
-
-                    // action
-                    verifyAllFnAction(session, host, afterActionDocumentPositionMapperNotEquals, dependencyMap, documentPositionMapper, useDependencyChange);
-                }
-
-                function verifyScenarioWithChanges(
-                    scenarioName: string,
-                    change: (host: TestServerHost, session: TestSession) => void,
-                    afterActionDocumentPositionMapperNotEquals?: true,
-                    useDependencyChange?: boolean
-                ) {
-                    describe(scenarioName, () => {
-                        it("when timeout occurs before request", () => {
-                            verifyScenarioWithChangesWorker(change, afterActionDocumentPositionMapperNotEquals, /*timeoutBeforeAction*/ true, useDependencyChange);
-                        });
-
-                        it("when timeout does not occur before request", () => {
-                            verifyScenarioWithChangesWorker(change, afterActionDocumentPositionMapperNotEquals, /*timeoutBeforeAction*/ false, useDependencyChange);
-                        });
-                    });
-                }
-
-                function verifyMainScenarioAndScriptInfoCollection(session: TestSession, host: TestServerHost) {
-                    // Main scenario action
-                    const { dependencyMap, documentPositionMapper } = verifyAllFnAction(session, host);
-                    checkProject(session);
-                    verifyInfos(session, host);
-
-                    // Collecting at this point retains dependency.d.ts and map
-                    closeFilesForSession([randomFile], session);
-                    openFilesForSession([randomFile], session);
-                    verifyInfos(session, host);
-                    verifyDocumentPositionMapper(session, dependencyMap, documentPositionMapper);
-
-                    // Closing open file, removes dependencies too
-                    closeFilesForSession([...openFiles, randomFile], session);
-                    openFilesForSession([randomFile], session);
-                    verifyOnlyRandomInfos(session, host);
-                }
-
-                function verifyMainScenarioAndScriptInfoCollectionWithNoMap(session: TestSession, host: TestServerHost, dependencyTsOKInScenario?: true) {
-                    // Main scenario action
-                    verifyAllFnActionWithNoMap(session, host, withRefs || dependencyTsOKInScenario);
-
-                    // Collecting at this point retains dependency.d.ts and map watcher
-                    closeFilesForSession([randomFile], session);
-                    openFilesForSession([randomFile], session);
-                    verifyInfosWhenNoMapFile(session, host, withRefs);
-
-                    // Closing open file, removes dependencies too
-                    closeFilesForSession([...openFiles, randomFile], session);
-                    openFilesForSession([randomFile], session);
-                    verifyOnlyRandomInfos(session, host);
-                }
-
-                function verifyMainScenarioAndScriptInfoCollectionWithNoDts(session: TestSession, host: TestServerHost, dependencyTsAndMapOk?: true) {
-                    // Main scenario action
-                    verifyAllFnActionWithNoDts(session, host, dependencyTsAndMapOk);
-
-                    // Collecting at this point retains dependency.d.ts and map watcher
-                    closeFilesForSession([randomFile], session);
-                    openFilesForSession([randomFile], session);
-                    verifyInfosWhenNoDtsFile(
-                        session,
-                        host,
-<<<<<<< HEAD
-                        !!forEach(verifier, v => v.expectedProjectActualFiles.every(f => f.toLowerCase() !== dtsPath)),
-                        /*dependencyTsOk*/ withRefs
-=======
-                        !!forEach(verifier, v => v.expectedProjectActualFiles.every(f => f.toLowerCase() !== dtsPath))
->>>>>>> af20e791
-                    );
-
-                    // Closing open file, removes dependencies too
-                    closeFilesForSession([...openFiles, randomFile], session);
-                    openFilesForSession([randomFile], session);
-                    verifyOnlyRandomInfos(session, host);
-                }
-
-                function verifyScenarioWhenFileNotPresent(
-                    scenarioName: string,
-                    fileLocation: string,
-                    verifyScenarioAndScriptInfoCollection: (session: TestSession, host: TestServerHost, dependencyTsOk?: true) => void,
-                    noDts?: true
-                ) {
-                    describe(scenarioName, () => {
-                        it(mainScenario, () => {
-                            const { host, session } = openTsFile(host => host.deleteFile(fileLocation));
-                            checkProject(session, noDts);
-
-                            verifyScenarioAndScriptInfoCollection(session, host);
-                        });
-
-                        it("when file is created", () => {
-                            let fileContents: string | undefined;
-                            const { host, session } = openTsFile(host => {
-                                fileContents = host.readFile(fileLocation);
-                                host.deleteFile(fileLocation);
-                            });
-                            firstAction(session);
-
-                            host.writeFile(fileLocation, fileContents!);
-                            verifyMainScenarioAndScriptInfoCollection(session, host);
-                        });
-
-                        it("when file is deleted", () => {
-                            const { host, session } = openTsFile();
-                            firstAction(session);
-
-                            // The dependency file is deleted when orphan files are collected
-                            host.deleteFile(fileLocation);
-                            verifyScenarioAndScriptInfoCollection(session, host, /*dependencyTsOk*/ true);
-                        });
-                    });
-                }
-
-                it(mainScenario, () => {
-                    const { host, session } = openTsFile();
-                    checkProject(session);
-
-                    verifyMainScenarioAndScriptInfoCollection(session, host);
-                });
-
-                // Edit
-                verifyScenarioWithChanges(
-                    "when usage file changes, document position mapper doesnt change",
-                    (_host, session) => openFiles.forEach(
-                        (openFile, index) => session.executeCommandSeq<protocol.ChangeRequest>({
-                            command: protocol.CommandTypes.Change,
-                            arguments: { file: openFile.path, line: openFileLastLines[index], offset: 1, endLine: openFileLastLines[index], endOffset: 1, insertString: "const x = 10;" }
-                        })
-                    )
-                );
-
-                // Edit dts to add new fn
-                verifyScenarioWithChanges(
-                    "when dependency .d.ts changes, document position mapper doesnt change",
-                    host => host.writeFile(
-                        dtsLocation,
-                        host.readFile(dtsLocation)!.replace(
-                            "//# sourceMappingURL=FnS.d.ts.map",
-                            `export declare function fn6(): void;
-//# sourceMappingURL=FnS.d.ts.map`
-                        )
-                    )
-                );
-
-                // Edit map file to represent added new line
-                verifyScenarioWithChanges(
-                    "when dependency file's map changes",
-                    host => host.writeFile(
-                        dtsMapLocation,
-                        `{"version":3,"file":"FnS.d.ts","sourceRoot":"","sources":["../dependency/FnS.ts"],"names":[],"mappings":"AAAA,wBAAgB,GAAG,SAAM;AACzB,wBAAgB,GAAG,SAAM;AACzB,wBAAgB,GAAG,SAAM;AACzB,wBAAgB,GAAG,SAAM;AACzB,wBAAgB,GAAG,SAAM;AACzB,eAAO,MAAM,CAAC,KAAK,CAAC"}`
-                    ),
-                    /*afterActionDocumentPositionMapperNotEquals*/ true
-                );
-
-                verifyScenarioWhenFileNotPresent(
-                    "when map file is not present",
-                    dtsMapLocation,
-                    verifyMainScenarioAndScriptInfoCollectionWithNoMap
-                );
-
-                verifyScenarioWhenFileNotPresent(
-                    "when .d.ts file is not present",
-                    dtsLocation,
-                    verifyMainScenarioAndScriptInfoCollectionWithNoDts,
-                    /*noDts*/ true
-                );
-
-                if (withRefs) {
-                    verifyScenarioWithChanges(
-                        "when defining project source changes",
-                        (host, session) => {
-                            // Make change, without rebuild of solution
-                            if (contains(openInfos, dependencyTs.path)) {
-                                session.executeCommandSeq<protocol.ChangeRequest>({
-                                    command: protocol.CommandTypes.Change,
-                                    arguments: {
-                                        file: dependencyTs.path, line: 1, offset: 1, endLine: 1, endOffset: 1, insertString: `function fooBar() { }
-`}
-                                });
-                            }
-                            else {
-                                host.writeFile(dependencyTs.path, `function fooBar() { }
-${dependencyTs.content}`);
-                            }
-                        },
-                        /*afterActionDocumentPositionMapperNotEquals*/ undefined,
-                        /*useDepedencyChange*/ true
-                    );
-
-                    it("when d.ts file is not generated", () => {
-                        const host = createServerHost(files);
-                        const session = createSession(host);
-                        openFilesForSession([...openFiles, randomFile], session);
-
-                        const expectedClosedInfos = closedInfos.filter(f => f.toLowerCase() !== dtsPath && f.toLowerCase() !== dtsMapPath);
-                        // If closed infos includes dts and dtsMap, watch dts since its not present
-                        const expectedWatchedFiles = closedInfos.length === expectedClosedInfos.length ?
-                            otherWatchedFiles :
-                            otherWatchedFiles.concat(dtsPath);
-                        // Main scenario action
-                        verifyAllFnActionWorker(session, ({ reqName, response, expectedResponse }) => {
-                            assert.deepEqual(response, expectedResponse, `Failed on ${reqName}`);
-                            verifyInfosWithRandom(session, host, openInfos, expectedClosedInfos, expectedWatchedFiles);
-                            verifyDocumentPositionMapper(session, /*dependencyMap*/ undefined, /*documentPositionMapper*/ undefined);
-                        }, /*dtsAbsent*/ true);
-                        checkProject(session);
-
-                        // Collecting at this point retains dependency.d.ts and map
-                        closeFilesForSession([randomFile], session);
-                        openFilesForSession([randomFile], session);
-                        verifyInfosWithRandom(session, host, openInfos, expectedClosedInfos, expectedWatchedFiles);
-                        verifyDocumentPositionMapper(session, /*dependencyMap*/ undefined, /*documentPositionMapper*/ undefined);
-
-                        // Closing open file, removes dependencies too
-                        closeFilesForSession([...openFiles, randomFile], session);
-                        openFilesForSession([randomFile], session);
-                        verifyOnlyRandomInfos(session, host);
-                    });
-                }
-            }
-
-            function verifyScenarios(withRefs: boolean) {
-                describe(withRefs ? "when main tsconfig has project reference" : "when main tsconfig doesnt have project reference", () => {
-                    const usageVerifier: DocumentPositionMapperVerifier = {
-                        openFile: mainTs,
-<<<<<<< HEAD
-                        expectedProjectActualFiles: withRefs ?
-                            [mainTs.path, libFile.path, mainConfig.path, dependencyTs.path] :
-                            [mainTs.path, libFile.path, mainConfig.path, dtsPath],
-=======
-                        expectedProjectActualFiles: [mainTs.path, libFile.path, mainConfig.path, dtsPath],
->>>>>>> af20e791
-                        actionGetter: gotoDefintinionFromMainTs,
-                        openFileLastLine: 14
-                    };
-                    describe("from project that uses dependency", () => {
-                        const closedInfos = withRefs ?
-<<<<<<< HEAD
-                            [dependencyTs.path, dependencyConfig.path, libFile.path] :
-=======
-                            [dependencyTs.path, dependencyConfig.path, libFile.path, dtsPath, dtsMapLocation] :
->>>>>>> af20e791
-                            [dependencyTs.path, libFile.path, dtsPath, dtsMapLocation];
-                        verifyDocumentPositionMapperUpdates(
-                            "can go to definition correctly",
-                            [usageVerifier],
-                            closedInfos,
-                            withRefs
-                        );
-                    });
-
-                    const definingVerifier: DocumentPositionMapperVerifier = {
-                        openFile: dependencyTs,
-                        expectedProjectActualFiles: [dependencyTs.path, libFile.path, dependencyConfig.path],
-                        actionGetter: renameFromDependencyTs,
-                        openFileLastLine: 6,
-                    };
-                    describe("from defining project", () => {
-                        const closedInfos = [libFile.path, dtsLocation, dtsMapLocation];
-                        verifyDocumentPositionMapperUpdates(
-                            "rename locations from dependency",
-                            [definingVerifier],
-                            closedInfos,
-                            withRefs
-                        );
-                    });
-
-                    describe("when opening depedency and usage project", () => {
-                        const closedInfos = withRefs ?
-<<<<<<< HEAD
-                            [libFile.path, dependencyConfig.path] :
-=======
-                            [libFile.path, dtsPath, dtsMapLocation, dependencyConfig.path] :
->>>>>>> af20e791
-                            [libFile.path, dtsPath, dtsMapLocation];
-                        verifyDocumentPositionMapperUpdates(
-                            "goto Definition in usage and rename locations from defining project",
-                            [usageVerifier, { ...definingVerifier, actionGetter: renameFromDependencyTsWithBothProjectsOpen }],
-                            closedInfos,
-                            withRefs
-                        );
-                    });
-                });
-            }
-
-            verifyScenarios(/*withRefs*/ false);
-            verifyScenarios(/*withRefs*/ true);
-<<<<<<< HEAD
-=======
-        });
-
-        it("reusing d.ts files from composite and non composite projects", () => {
-            const projectLocation = "/user/username/projects/myproject";
-            const configA: File = {
-                path: `${projectLocation}/compositea/tsconfig.json`,
-                content: JSON.stringify({
-                    compilerOptions: {
-                        composite: true,
-                        outDir: "../dist/",
-                        rootDir: "../",
-                        baseUrl: "../",
-                        paths: { "@ref/*": ["./dist/*"] }
-                    }
-                })
-            };
-            const aTs: File = {
-                path: `${projectLocation}/compositea/a.ts`,
-                content: `import { b } from "@ref/compositeb/b";`
-            };
-            const a2Ts: File = {
-                path: `${projectLocation}/compositea/a2.ts`,
-                content: `export const x = 10;`
-            };
-            const configB: File = {
-                path: `${projectLocation}/compositeb/tsconfig.json`,
-                content: configA.content
-            };
-            const bTs: File = {
-                path: `${projectLocation}/compositeb/b.ts`,
-                content: "export function b() {}"
-            };
-            const bDts: File = {
-                path: `${projectLocation}/dist/compositeb/b.d.ts`,
-                content: "export declare function b(): void;"
-            };
-            const configC: File = {
-                path: `${projectLocation}/compositec/tsconfig.json`,
-                content: JSON.stringify({
-                    compilerOptions: {
-                        composite: true,
-                        outDir: "../dist/",
-                        rootDir: "../",
-                        baseUrl: "../",
-                        paths: { "@ref/*": ["./*"] }
-                    },
-                    references: [{ path: "../compositeb" }]
-                })
-            };
-            const cTs: File = {
-                path: `${projectLocation}/compositec/c.ts`,
-                content: aTs.content
-            };
-            const files = [libFile, aTs, a2Ts, configA, bDts, bTs, configB, cTs, configC];
-            const host = createServerHost(files);
-            const service = createProjectService(host);
-            service.openClientFile(aTs.path);
-            service.checkNumberOfProjects({ configuredProjects: 1 });
-
-            // project A referencing b.d.ts without project reference
-            const projectA = service.configuredProjects.get(configA.path)!;
-            assert.isDefined(projectA);
-            checkProjectActualFiles(projectA, [aTs.path, a2Ts.path, bDts.path, libFile.path, configA.path]);
-
-            // reuses b.d.ts but sets the path and resolved path since projectC has project references
-            // as the real resolution was to b.ts
-            service.openClientFile(cTs.path);
-            service.checkNumberOfProjects({ configuredProjects: 2 });
-            const projectC = service.configuredProjects.get(configC.path)!;
-            checkProjectActualFiles(projectC, [cTs.path, bDts.path, libFile.path, configC.path]);
-
-            // Now new project for project A tries to reuse b but there is no filesByName mapping for b's source location
-            host.writeFile(a2Ts.path, `${a2Ts.content}export const y = 30;`);
-            assert.isTrue(projectA.dirty);
-            projectA.updateGraph();
->>>>>>> af20e791
-        });
-    });
-}
+namespace ts.projectSystem {
+    describe("unittests:: tsserver:: with project references and tsbuild", () => {
+        function createHost(files: ReadonlyArray<File>, rootNames: ReadonlyArray<string>) {
+            const host = createServerHost(files);
+
+            // ts build should succeed
+            const solutionBuilder = tscWatch.createSolutionBuilder(host, rootNames, {});
+            solutionBuilder.build();
+            assert.equal(host.getOutput().length, 0);
+
+            return host;
+        }
+
+        describe("with container project", () => {
+            function getProjectFiles(project: string): [File, File] {
+                return [
+                    TestFSWithWatch.getTsBuildProjectFile(project, "tsconfig.json"),
+                    TestFSWithWatch.getTsBuildProjectFile(project, "index.ts"),
+                ];
+            }
+
+            const project = "container";
+            const containerLib = getProjectFiles("container/lib");
+            const containerExec = getProjectFiles("container/exec");
+            const containerCompositeExec = getProjectFiles("container/compositeExec");
+            const containerConfig = TestFSWithWatch.getTsBuildProjectFile(project, "tsconfig.json");
+            const files = [libFile, ...containerLib, ...containerExec, ...containerCompositeExec, containerConfig];
+
+            it("does not error on container only project", () => {
+                const host = createHost(files, [containerConfig.path]);
+
+                // Open external project for the folder
+                const session = createSession(host);
+                const service = session.getProjectService();
+                service.openExternalProjects([{
+                    projectFileName: TestFSWithWatch.getTsBuildProjectFilePath(project, project),
+                    rootFiles: files.map(f => ({ fileName: f.path })),
+                    options: {}
+                }]);
+                checkNumberOfProjects(service, { configuredProjects: 4 });
+                files.forEach(f => {
+                    const args: protocol.FileRequestArgs = {
+                        file: f.path,
+                        projectFileName: endsWith(f.path, "tsconfig.json") ? f.path : undefined
+                    };
+                    const syntaxDiagnostics = session.executeCommandSeq<protocol.SyntacticDiagnosticsSyncRequest>({
+                        command: protocol.CommandTypes.SyntacticDiagnosticsSync,
+                        arguments: args
+                    }).response;
+                    assert.deepEqual(syntaxDiagnostics, []);
+                    const semanticDiagnostics = session.executeCommandSeq<protocol.SemanticDiagnosticsSyncRequest>({
+                        command: protocol.CommandTypes.SemanticDiagnosticsSync,
+                        arguments: args
+                    }).response;
+                    assert.deepEqual(semanticDiagnostics, []);
+                });
+                const containerProject = service.configuredProjects.get(containerConfig.path)!;
+                checkProjectActualFiles(containerProject, [containerConfig.path]);
+                const optionsDiagnostics = session.executeCommandSeq<protocol.CompilerOptionsDiagnosticsRequest>({
+                    command: protocol.CommandTypes.CompilerOptionsDiagnosticsFull,
+                    arguments: { projectFileName: containerProject.projectName }
+                }).response;
+                assert.deepEqual(optionsDiagnostics, []);
+            });
+
+            it("can successfully find references with --out options", () => {
+                const host = createHost(files, [containerConfig.path]);
+                const session = createSession(host);
+                openFilesForSession([containerCompositeExec[1]], session);
+                const service = session.getProjectService();
+                checkNumberOfProjects(service, { configuredProjects: 1 });
+                const { file: myConstFile, start: myConstStart, end: myConstEnd } = protocolFileSpanFromSubstring({
+                    file: containerCompositeExec[1],
+                    text: "myConst",
+                });
+                const response = session.executeCommandSeq<protocol.RenameRequest>({
+                    command: protocol.CommandTypes.Rename,
+                    arguments: { file: myConstFile, ...myConstStart }
+                }).response as protocol.RenameResponseBody;
+
+                const locationOfMyConstInLib = protocolFileSpanWithContextFromSubstring({
+                    file: containerLib[1],
+                    text: "myConst",
+                    contextText: "export const myConst = 30;"
+                });
+                const { file: _, ...renameTextOfMyConstInLib } = locationOfMyConstInLib;
+                assert.deepEqual(response.locs, [
+                    { file: locationOfMyConstInLib.file, locs: [renameTextOfMyConstInLib] },
+                    { file: myConstFile, locs: [{ start: myConstStart, end: myConstEnd }] }
+                ]);
+            });
+        });
+
+        describe("with main and depedency project", () => {
+            const projectLocation = "/user/username/projects/myproject";
+            const dependecyLocation = `${projectLocation}/dependency`;
+            const dependecyDeclsLocation = `${projectLocation}/decls`;
+            const mainLocation = `${projectLocation}/main`;
+            const dependencyTs: File = {
+                path: `${dependecyLocation}/FnS.ts`,
+                content: `export function fn1() { }
+export function fn2() { }
+export function fn3() { }
+export function fn4() { }
+export function fn5() { }
+`
+            };
+            const dependencyConfig: File = {
+                path: `${dependecyLocation}/tsconfig.json`,
+                content: JSON.stringify({ compilerOptions: { composite: true, declarationMap: true, declarationDir: "../decls" } })
+            };
+
+            const mainTs: File = {
+                path: `${mainLocation}/main.ts`,
+                content: `import {
+    fn1,
+    fn2,
+    fn3,
+    fn4,
+    fn5
+} from '../decls/fns'
+
+fn1();
+fn2();
+fn3();
+fn4();
+fn5();
+`
+            };
+            const mainConfig: File = {
+                path: `${mainLocation}/tsconfig.json`,
+                content: JSON.stringify({
+                    compilerOptions: { composite: true, declarationMap: true },
+                    references: [{ path: "../dependency" }]
+                })
+            };
+
+            const randomFile: File = {
+                path: `${projectLocation}/random/random.ts`,
+                content: "let a = 10;"
+            };
+            const randomConfig: File = {
+                path: `${projectLocation}/random/tsconfig.json`,
+                content: "{}"
+            };
+            const dtsLocation = `${dependecyDeclsLocation}/FnS.d.ts`;
+            const dtsPath = dtsLocation.toLowerCase() as Path;
+            const dtsMapLocation = `${dependecyDeclsLocation}/FnS.d.ts.map`;
+            const dtsMapPath = dtsMapLocation.toLowerCase() as Path;
+
+            const files = [dependencyTs, dependencyConfig, mainTs, mainConfig, libFile, randomFile, randomConfig];
+
+            function verifyScriptInfos(session: TestSession, host: TestServerHost, openInfos: ReadonlyArray<string>, closedInfos: ReadonlyArray<string>, otherWatchedFiles: ReadonlyArray<string>) {
+                checkScriptInfos(session.getProjectService(), openInfos.concat(closedInfos));
+                checkWatchedFiles(host, closedInfos.concat(otherWatchedFiles).map(f => f.toLowerCase()));
+            }
+
+            function verifyInfosWithRandom(session: TestSession, host: TestServerHost, openInfos: ReadonlyArray<string>, closedInfos: ReadonlyArray<string>, otherWatchedFiles: ReadonlyArray<string>) {
+                verifyScriptInfos(session, host, openInfos.concat(randomFile.path), closedInfos, otherWatchedFiles.concat(randomConfig.path));
+            }
+
+            function verifyOnlyRandomInfos(session: TestSession, host: TestServerHost) {
+                verifyScriptInfos(session, host, [randomFile.path], [libFile.path], [randomConfig.path]);
+            }
+
+            // Returns request and expected Response, expected response when no map file
+            interface SessionAction<Req = protocol.Request, Response = {}> {
+                reqName: string;
+                request: Partial<Req>;
+                expectedResponse: Response;
+                expectedResponseNoMap?: Response;
+                expectedResponseNoDts?: Response;
+                requestDependencyChange?: Partial<Req>;
+                expectedResponseDependencyChange: Response;
+            }
+            function gotoDefintinionFromMainTs(fn: number): SessionAction<protocol.DefinitionAndBoundSpanRequest, protocol.DefinitionInfoAndBoundSpan> {
+                const textSpan = usageSpan(fn);
+                const definition: protocol.FileSpan = { file: dependencyTs.path, ...declarationSpan(fn) };
+                const declareSpaceLength = "declare ".length;
+                return {
+                    reqName: "goToDef",
+                    request: {
+                        command: protocol.CommandTypes.DefinitionAndBoundSpan,
+                        arguments: { file: mainTs.path, ...textSpan.start }
+                    },
+                    expectedResponse: {
+                        // To dependency
+                        definitions: [definition],
+                        textSpan
+                    },
+                    expectedResponseNoMap: {
+                        // To the dts
+                        definitions: [{
+                            file: dtsPath,
+                            start: { line: fn, offset: definition.start.offset + declareSpaceLength },
+                            end: { line: fn, offset: definition.end.offset + declareSpaceLength },
+                            contextStart: { line: fn, offset: 1 },
+                            contextEnd: { line: fn, offset: 37 }
+                        }],
+                        textSpan
+                    },
+                    expectedResponseNoDts: {
+                        // To import declaration
+                        definitions: [{ file: mainTs.path, ...importSpan(fn) }],
+                        textSpan
+                    },
+                    expectedResponseDependencyChange: {
+                        // Definition on fn + 1 line
+                        definitions: [{ file: dependencyTs.path, ...declarationSpan(fn + 1) }],
+                        textSpan
+                    }
+                };
+            }
+
+            function declarationSpan(fn: number): protocol.TextSpanWithContext {
+                return {
+                    start: { line: fn, offset: 17 },
+                    end: { line: fn, offset: 20 },
+                    contextStart: { line: fn, offset: 1 },
+                    contextEnd: { line: fn, offset: 26 }
+                };
+            }
+            function importSpan(fn: number): protocol.TextSpanWithContext {
+                return {
+                    start: { line: fn + 1, offset: 5 },
+                    end: { line: fn + 1, offset: 8 },
+                    contextStart: { line: 1, offset: 1 },
+                    contextEnd: { line: 7, offset: 22 }
+                };
+            }
+            function usageSpan(fn: number): protocol.TextSpan {
+                return { start: { line: fn + 8, offset: 1 }, end: { line: fn + 8, offset: 4 } };
+            }
+
+            function renameFromDependencyTs(fn: number): SessionAction<protocol.RenameRequest, protocol.RenameResponseBody> {
+                const defSpan = declarationSpan(fn);
+                const { contextStart: _, contextEnd: _1, ...triggerSpan } = defSpan;
+                const defSpanPlusOne = declarationSpan(fn + 1);
+                const { contextStart: _2, contextEnd: _3, ...triggerSpanPlusOne } = defSpanPlusOne;
+                return {
+                    reqName: "rename",
+                    request: {
+                        command: protocol.CommandTypes.Rename,
+                        arguments: { file: dependencyTs.path, ...triggerSpan.start }
+                    },
+                    expectedResponse: {
+                        info: {
+                            canRename: true,
+                            fileToRename: undefined,
+                            displayName: `fn${fn}`,
+                            fullDisplayName: `"${dependecyLocation}/FnS".fn${fn}`,
+                            kind: ScriptElementKind.functionElement,
+                            kindModifiers: "export",
+                            triggerSpan
+                        },
+                        locs: [
+                            { file: dependencyTs.path, locs: [defSpan] }
+                        ]
+                    },
+                    requestDependencyChange: {
+                        command: protocol.CommandTypes.Rename,
+                        arguments: { file: dependencyTs.path, ...triggerSpanPlusOne.start }
+                    },
+                    expectedResponseDependencyChange: {
+                        info: {
+                            canRename: true,
+                            fileToRename: undefined,
+                            displayName: `fn${fn}`,
+                            fullDisplayName: `"${dependecyLocation}/FnS".fn${fn}`,
+                            kind: ScriptElementKind.functionElement,
+                            kindModifiers: "export",
+                            triggerSpan: triggerSpanPlusOne
+                        },
+                        locs: [
+                            { file: dependencyTs.path, locs: [defSpanPlusOne] }
+                        ]
+                    }
+                };
+            }
+
+            function renameFromDependencyTsWithBothProjectsOpen(fn: number): SessionAction<protocol.RenameRequest, protocol.RenameResponseBody> {
+                const { reqName, request, expectedResponse, expectedResponseDependencyChange, requestDependencyChange } = renameFromDependencyTs(fn);
+                const { info, locs } = expectedResponse;
+                return {
+                    reqName,
+                    request,
+                    expectedResponse: {
+                        info,
+                        locs: [
+                            locs[0],
+                            {
+                                file: mainTs.path,
+                                locs: [
+                                    importSpan(fn),
+                                    usageSpan(fn)
+                                ]
+                            }
+                        ]
+                    },
+                    // Only dependency result
+                    expectedResponseNoMap: expectedResponse,
+                    expectedResponseNoDts: expectedResponse,
+                    requestDependencyChange,
+                    expectedResponseDependencyChange: {
+                        info: expectedResponseDependencyChange.info,
+                        locs: [
+                            expectedResponseDependencyChange.locs[0],
+                            {
+                                file: mainTs.path,
+                                locs: [
+                                    importSpan(fn),
+                                    usageSpan(fn)
+                                ]
+                            }
+                        ]
+                    }
+                };
+            }
+
+            // Returns request and expected Response
+            type SessionActionGetter<Req = protocol.Request, Response = {}> = (fn: number) => SessionAction<Req, Response>;
+            // Open File, expectedProjectActualFiles, actionGetter, openFileLastLine
+            interface DocumentPositionMapperVerifier {
+                openFile: File;
+                expectedProjectActualFiles: ReadonlyArray<string>;
+                actionGetter: SessionActionGetter;
+                openFileLastLine: number;
+            }
+            function verifyDocumentPositionMapperUpdates(
+                mainScenario: string,
+                verifier: ReadonlyArray<DocumentPositionMapperVerifier>,
+                closedInfos: ReadonlyArray<string>,
+                withRefs: boolean) {
+
+                const openFiles = verifier.map(v => v.openFile);
+                const expectedProjectActualFiles = verifier.map(v => v.expectedProjectActualFiles);
+                const openFileLastLines = verifier.map(v => v.openFileLastLine);
+
+                const configFiles = openFiles.map(openFile => `${getDirectoryPath(openFile.path)}/tsconfig.json`);
+                const openInfos = openFiles.map(f => f.path);
+                // When usage and dependency are used, dependency config is part of closedInfo so ignore
+                const otherWatchedFiles = withRefs && verifier.length > 1 ? [configFiles[0]] : configFiles;
+                function openTsFile(onHostCreate?: (host: TestServerHost) => void) {
+                    const host = createHost(files, [mainConfig.path]);
+                    if (!withRefs) {
+                        // Erase project reference
+                        host.writeFile(mainConfig.path, JSON.stringify({
+                            compilerOptions: { composite: true, declarationMap: true }
+                        }));
+                    }
+                    if (onHostCreate) {
+                        onHostCreate(host);
+                    }
+                    const session = createSession(host);
+                    openFilesForSession([...openFiles, randomFile], session);
+                    return { host, session };
+                }
+
+                function checkProject(session: TestSession, noDts?: true) {
+                    const service = session.getProjectService();
+                    checkNumberOfProjects(service, { configuredProjects: 1 + verifier.length });
+                    configFiles.forEach((configFile, index) => {
+                        checkProjectActualFiles(
+                            service.configuredProjects.get(configFile)!,
+                            noDts ?
+                                expectedProjectActualFiles[index].filter(f => f.toLowerCase() !== dtsPath) :
+                                expectedProjectActualFiles[index]
+                        );
+                    });
+                }
+
+                function verifyInfos(session: TestSession, host: TestServerHost) {
+                    verifyInfosWithRandom(session, host, openInfos, closedInfos, otherWatchedFiles);
+                }
+
+                function verifyInfosWhenNoMapFile(session: TestSession, host: TestServerHost, dependencyTsOK?: boolean) {
+                    const dtsMapClosedInfo = firstDefined(closedInfos, f => f.toLowerCase() === dtsMapPath ? f : undefined);
+                    verifyInfosWithRandom(
+                        session,
+                        host,
+                        openInfos,
+                        closedInfos.filter(f => f !== dtsMapClosedInfo && (dependencyTsOK || f !== dependencyTs.path)),
+                        dtsMapClosedInfo ? otherWatchedFiles.concat(dtsMapClosedInfo) : otherWatchedFiles
+                    );
+                }
+
+                function verifyInfosWhenNoDtsFile(session: TestSession, host: TestServerHost, watchDts: boolean, dependencyTsOk?: boolean, depedencyMapOk?: boolean) {
+                    const dtsMapClosedInfo = firstDefined(closedInfos, f => f.toLowerCase() === dtsMapPath ? f : undefined);
+                    const dtsClosedInfo = firstDefined(closedInfos, f => f.toLowerCase() === dtsPath ? f : undefined);
+                    verifyInfosWithRandom(
+                        session,
+                        host,
+                        openInfos,
+                        closedInfos.filter(f => (depedencyMapOk || f !== dtsMapClosedInfo) && f !== dtsClosedInfo && (dependencyTsOk || f !== dependencyTs.path)),
+                        dtsClosedInfo && watchDts ?
+                            otherWatchedFiles.concat(dtsClosedInfo) :
+                            otherWatchedFiles
+                    );
+                }
+
+                function verifyDocumentPositionMapper(session: TestSession, dependencyMap: server.ScriptInfo | undefined, documentPositionMapper: server.ScriptInfo["documentPositionMapper"], notEqual?: true) {
+                    assert.strictEqual(session.getProjectService().filenameToScriptInfo.get(dtsMapPath), dependencyMap);
+                    if (dependencyMap) {
+                        if (notEqual) {
+                            assert.notStrictEqual(dependencyMap.documentPositionMapper, documentPositionMapper);
+                        }
+                        else {
+                            assert.strictEqual(dependencyMap.documentPositionMapper, documentPositionMapper);
+                        }
+                    }
+                }
+
+                function action(verifier: DocumentPositionMapperVerifier, fn: number, session: TestSession, useDependencyChange?: boolean) {
+                    const { reqName, request, expectedResponse, expectedResponseNoMap, expectedResponseNoDts, requestDependencyChange, expectedResponseDependencyChange } = verifier.actionGetter(fn);
+                    const { response } = session.executeCommandSeq(useDependencyChange ? requestDependencyChange || request : request);
+                    return { reqName, response, expectedResponse, expectedResponseNoMap, expectedResponseNoDts, expectedResponseDependencyChange, verifier };
+                }
+
+                function firstAction(session: TestSession) {
+                    verifier.forEach(v => action(v, 1, session));
+                }
+
+                function verifyAllFnActionWorker(session: TestSession, verifyAction: (result: ReturnType<typeof action>, dtsInfo: server.ScriptInfo | undefined, isFirst: boolean) => void, dtsAbsent?: boolean, useDependencyChange?: boolean) {
+                    // action
+                    let isFirst = true;
+                    for (const v of verifier) {
+                        for (let fn = 1; fn <= 5; fn++) {
+                            const result = action(v, fn, session, useDependencyChange);
+                            const dtsInfo = session.getProjectService().filenameToScriptInfo.get(dtsPath);
+                            if (dtsAbsent) {
+                                assert.isUndefined(dtsInfo);
+                            }
+                            else {
+                                assert.isDefined(dtsInfo);
+                            }
+                            verifyAction(result, dtsInfo, isFirst);
+                            isFirst = false;
+                        }
+                    }
+                }
+
+                function dtsAbsent() {
+                    return withRefs && !contains(closedInfos, dtsPath, (a, b) => a.toLowerCase() === b.toLowerCase());
+                }
+
+                function verifyAllFnAction(
+                    session: TestSession,
+                    host: TestServerHost,
+                    firstDocumentPositionMapperNotEquals?: true,
+                    dependencyMap?: server.ScriptInfo,
+                    documentPositionMapper?: server.ScriptInfo["documentPositionMapper"],
+                    useDependencyChange?: boolean
+                ) {
+                    // action
+                    verifyAllFnActionWorker(session, ({ reqName, response, expectedResponse, expectedResponseDependencyChange }, dtsInfo, isFirst) => {
+                        assert.deepEqual(response, useDependencyChange ? expectedResponseDependencyChange || expectedResponse : expectedResponse, `Failed on ${reqName}`);
+                        verifyInfos(session, host);
+                        if (dtsInfo) assert.equal(dtsInfo.sourceMapFilePath, dtsMapPath);
+                        if (isFirst) {
+                            if (dependencyMap) {
+                                verifyDocumentPositionMapper(session, dependencyMap, documentPositionMapper, firstDocumentPositionMapperNotEquals);
+                                documentPositionMapper = dependencyMap.documentPositionMapper;
+                            }
+                            else {
+                                dependencyMap = session.getProjectService().filenameToScriptInfo.get(dtsMapPath);
+                                documentPositionMapper = dependencyMap && dependencyMap.documentPositionMapper;
+                            }
+                        }
+                        else {
+                            verifyDocumentPositionMapper(session, dependencyMap, documentPositionMapper);
+                        }
+                    }, dtsAbsent(), useDependencyChange);
+                    return { dependencyMap, documentPositionMapper };
+                }
+
+                function verifyAllFnActionWithNoMap(
+                    session: TestSession,
+                    host: TestServerHost,
+                    dependencyTsOK?: true
+                ) {
+                    let sourceMapFilePath: server.ScriptInfo["sourceMapFilePath"];
+                    // action
+                    verifyAllFnActionWorker(session, ({ reqName, response, expectedResponse, expectedResponseNoMap }, dtsInfo, isFirst) => {
+                        assert.deepEqual(response, withRefs ? expectedResponse : expectedResponseNoMap || expectedResponse, `Failed on ${reqName}`);
+                        verifyInfosWhenNoMapFile(session, host, dependencyTsOK);
+                        assert.isUndefined(session.getProjectService().filenameToScriptInfo.get(dtsMapPath));
+                        if (!withRefs) {
+                            if (isFirst) {
+                                assert.isNotString(dtsInfo!.sourceMapFilePath);
+                                assert.isNotFalse(dtsInfo!.sourceMapFilePath);
+                                assert.isDefined(dtsInfo!.sourceMapFilePath);
+                                sourceMapFilePath = dtsInfo!.sourceMapFilePath;
+                            }
+                            else {
+                                assert.equal(dtsInfo!.sourceMapFilePath, sourceMapFilePath);
+                            }
+                        }
+                    }, dtsAbsent());
+                    return sourceMapFilePath;
+                }
+
+                function verifyAllFnActionWithNoDts(
+                    session: TestSession,
+                    host: TestServerHost,
+                    dependencyTsAndMapOk?: true
+                ) {
+                    // action
+                    verifyAllFnActionWorker(session, ({ reqName, response, expectedResponse, expectedResponseNoDts, verifier }) => {
+                        assert.deepEqual(response, withRefs ? expectedResponse : expectedResponseNoDts || expectedResponse, `Failed on ${reqName}`);
+                        verifyInfosWhenNoDtsFile(
+                            session,
+                            host,
+                            // Even when project actual file contains dts, its not watched because the dts is in another folder and module resolution just fails
+                            // instead of succeeding to source file and then mapping using project reference (When using usage location)
+                            // But watched if sourcemapper is in source project since we need to keep track of dts to update the source mapper for any potential usages
+                            verifier.expectedProjectActualFiles.every(f => f.toLowerCase() !== dtsPath),
+                            /*dependencyTsOk*/ withRefs || dependencyTsAndMapOk,
+                            /*dependencyMapOk*/ dependencyTsAndMapOk
+                        );
+                    }, /*dtsAbsent*/ true);
+                }
+
+                function verifyScenarioWithChangesWorker(
+                    change: (host: TestServerHost, session: TestSession) => void,
+                    afterActionDocumentPositionMapperNotEquals: true | undefined,
+                    timeoutBeforeAction: boolean,
+                    useDependencyChange?: boolean
+                ) {
+                    const { host, session } = openTsFile();
+
+                    // Create DocumentPositionMapper
+                    firstAction(session);
+                    const dependencyMap = session.getProjectService().filenameToScriptInfo.get(dtsMapPath);
+                    const documentPositionMapper = dependencyMap && dependencyMap.documentPositionMapper;
+
+                    // change
+                    change(host, session);
+                    if (timeoutBeforeAction) {
+                        host.runQueuedTimeoutCallbacks();
+                        checkProject(session);
+                        verifyDocumentPositionMapper(session, dependencyMap, documentPositionMapper);
+                    }
+
+                    // action
+                    verifyAllFnAction(session, host, afterActionDocumentPositionMapperNotEquals, dependencyMap, documentPositionMapper, useDependencyChange);
+                }
+
+                function verifyScenarioWithChanges(
+                    scenarioName: string,
+                    change: (host: TestServerHost, session: TestSession) => void,
+                    afterActionDocumentPositionMapperNotEquals?: true,
+                    useDependencyChange?: boolean
+                ) {
+                    describe(scenarioName, () => {
+                        it("when timeout occurs before request", () => {
+                            verifyScenarioWithChangesWorker(change, afterActionDocumentPositionMapperNotEquals, /*timeoutBeforeAction*/ true, useDependencyChange);
+                        });
+
+                        it("when timeout does not occur before request", () => {
+                            verifyScenarioWithChangesWorker(change, afterActionDocumentPositionMapperNotEquals, /*timeoutBeforeAction*/ false, useDependencyChange);
+                        });
+                    });
+                }
+
+                function verifyMainScenarioAndScriptInfoCollection(session: TestSession, host: TestServerHost) {
+                    // Main scenario action
+                    const { dependencyMap, documentPositionMapper } = verifyAllFnAction(session, host);
+                    checkProject(session);
+                    verifyInfos(session, host);
+
+                    // Collecting at this point retains dependency.d.ts and map
+                    closeFilesForSession([randomFile], session);
+                    openFilesForSession([randomFile], session);
+                    verifyInfos(session, host);
+                    verifyDocumentPositionMapper(session, dependencyMap, documentPositionMapper);
+
+                    // Closing open file, removes dependencies too
+                    closeFilesForSession([...openFiles, randomFile], session);
+                    openFilesForSession([randomFile], session);
+                    verifyOnlyRandomInfos(session, host);
+                }
+
+                function verifyMainScenarioAndScriptInfoCollectionWithNoMap(session: TestSession, host: TestServerHost, dependencyTsOKInScenario?: true) {
+                    // Main scenario action
+                    verifyAllFnActionWithNoMap(session, host, withRefs || dependencyTsOKInScenario);
+
+                    // Collecting at this point retains dependency.d.ts and map watcher
+                    closeFilesForSession([randomFile], session);
+                    openFilesForSession([randomFile], session);
+                    verifyInfosWhenNoMapFile(session, host, withRefs);
+
+                    // Closing open file, removes dependencies too
+                    closeFilesForSession([...openFiles, randomFile], session);
+                    openFilesForSession([randomFile], session);
+                    verifyOnlyRandomInfos(session, host);
+                }
+
+                function verifyMainScenarioAndScriptInfoCollectionWithNoDts(session: TestSession, host: TestServerHost, dependencyTsAndMapOk?: true) {
+                    // Main scenario action
+                    verifyAllFnActionWithNoDts(session, host, dependencyTsAndMapOk);
+
+                    // Collecting at this point retains dependency.d.ts and map watcher
+                    closeFilesForSession([randomFile], session);
+                    openFilesForSession([randomFile], session);
+                    verifyInfosWhenNoDtsFile(
+                        session,
+                        host,
+                        !!forEach(verifier, v => v.expectedProjectActualFiles.every(f => f.toLowerCase() !== dtsPath)),
+                        /*dependencyTsOk*/ withRefs
+                    );
+
+                    // Closing open file, removes dependencies too
+                    closeFilesForSession([...openFiles, randomFile], session);
+                    openFilesForSession([randomFile], session);
+                    verifyOnlyRandomInfos(session, host);
+                }
+
+                function verifyScenarioWhenFileNotPresent(
+                    scenarioName: string,
+                    fileLocation: string,
+                    verifyScenarioAndScriptInfoCollection: (session: TestSession, host: TestServerHost, dependencyTsOk?: true) => void,
+                    noDts?: true
+                ) {
+                    describe(scenarioName, () => {
+                        it(mainScenario, () => {
+                            const { host, session } = openTsFile(host => host.deleteFile(fileLocation));
+                            checkProject(session, noDts);
+
+                            verifyScenarioAndScriptInfoCollection(session, host);
+                        });
+
+                        it("when file is created", () => {
+                            let fileContents: string | undefined;
+                            const { host, session } = openTsFile(host => {
+                                fileContents = host.readFile(fileLocation);
+                                host.deleteFile(fileLocation);
+                            });
+                            firstAction(session);
+
+                            host.writeFile(fileLocation, fileContents!);
+                            verifyMainScenarioAndScriptInfoCollection(session, host);
+                        });
+
+                        it("when file is deleted", () => {
+                            const { host, session } = openTsFile();
+                            firstAction(session);
+
+                            // The dependency file is deleted when orphan files are collected
+                            host.deleteFile(fileLocation);
+                            verifyScenarioAndScriptInfoCollection(session, host, /*dependencyTsOk*/ true);
+                        });
+                    });
+                }
+
+                it(mainScenario, () => {
+                    const { host, session } = openTsFile();
+                    checkProject(session);
+
+                    verifyMainScenarioAndScriptInfoCollection(session, host);
+                });
+
+                // Edit
+                verifyScenarioWithChanges(
+                    "when usage file changes, document position mapper doesnt change",
+                    (_host, session) => openFiles.forEach(
+                        (openFile, index) => session.executeCommandSeq<protocol.ChangeRequest>({
+                            command: protocol.CommandTypes.Change,
+                            arguments: { file: openFile.path, line: openFileLastLines[index], offset: 1, endLine: openFileLastLines[index], endOffset: 1, insertString: "const x = 10;" }
+                        })
+                    )
+                );
+
+                // Edit dts to add new fn
+                verifyScenarioWithChanges(
+                    "when dependency .d.ts changes, document position mapper doesnt change",
+                    host => host.writeFile(
+                        dtsLocation,
+                        host.readFile(dtsLocation)!.replace(
+                            "//# sourceMappingURL=FnS.d.ts.map",
+                            `export declare function fn6(): void;
+//# sourceMappingURL=FnS.d.ts.map`
+                        )
+                    )
+                );
+
+                // Edit map file to represent added new line
+                verifyScenarioWithChanges(
+                    "when dependency file's map changes",
+                    host => host.writeFile(
+                        dtsMapLocation,
+                        `{"version":3,"file":"FnS.d.ts","sourceRoot":"","sources":["../dependency/FnS.ts"],"names":[],"mappings":"AAAA,wBAAgB,GAAG,SAAM;AACzB,wBAAgB,GAAG,SAAM;AACzB,wBAAgB,GAAG,SAAM;AACzB,wBAAgB,GAAG,SAAM;AACzB,wBAAgB,GAAG,SAAM;AACzB,eAAO,MAAM,CAAC,KAAK,CAAC"}`
+                    ),
+                    /*afterActionDocumentPositionMapperNotEquals*/ true
+                );
+
+                verifyScenarioWhenFileNotPresent(
+                    "when map file is not present",
+                    dtsMapLocation,
+                    verifyMainScenarioAndScriptInfoCollectionWithNoMap
+                );
+
+                verifyScenarioWhenFileNotPresent(
+                    "when .d.ts file is not present",
+                    dtsLocation,
+                    verifyMainScenarioAndScriptInfoCollectionWithNoDts,
+                    /*noDts*/ true
+                );
+
+                if (withRefs) {
+                    verifyScenarioWithChanges(
+                        "when defining project source changes",
+                        (host, session) => {
+                            // Make change, without rebuild of solution
+                            if (contains(openInfos, dependencyTs.path)) {
+                                session.executeCommandSeq<protocol.ChangeRequest>({
+                                    command: protocol.CommandTypes.Change,
+                                    arguments: {
+                                        file: dependencyTs.path, line: 1, offset: 1, endLine: 1, endOffset: 1, insertString: `function fooBar() { }
+`}
+                                });
+                            }
+                            else {
+                                host.writeFile(dependencyTs.path, `function fooBar() { }
+${dependencyTs.content}`);
+                            }
+                        },
+                        /*afterActionDocumentPositionMapperNotEquals*/ undefined,
+                        /*useDepedencyChange*/ true
+                    );
+
+                    it("when d.ts file is not generated", () => {
+                        const host = createServerHost(files);
+                        const session = createSession(host);
+                        openFilesForSession([...openFiles, randomFile], session);
+
+                        const expectedClosedInfos = closedInfos.filter(f => f.toLowerCase() !== dtsPath && f.toLowerCase() !== dtsMapPath);
+                        // If closed infos includes dts and dtsMap, watch dts since its not present
+                        const expectedWatchedFiles = closedInfos.length === expectedClosedInfos.length ?
+                            otherWatchedFiles :
+                            otherWatchedFiles.concat(dtsPath);
+                        // Main scenario action
+                        verifyAllFnActionWorker(session, ({ reqName, response, expectedResponse }) => {
+                            assert.deepEqual(response, expectedResponse, `Failed on ${reqName}`);
+                            verifyInfosWithRandom(session, host, openInfos, expectedClosedInfos, expectedWatchedFiles);
+                            verifyDocumentPositionMapper(session, /*dependencyMap*/ undefined, /*documentPositionMapper*/ undefined);
+                        }, /*dtsAbsent*/ true);
+                        checkProject(session);
+
+                        // Collecting at this point retains dependency.d.ts and map
+                        closeFilesForSession([randomFile], session);
+                        openFilesForSession([randomFile], session);
+                        verifyInfosWithRandom(session, host, openInfos, expectedClosedInfos, expectedWatchedFiles);
+                        verifyDocumentPositionMapper(session, /*dependencyMap*/ undefined, /*documentPositionMapper*/ undefined);
+
+                        // Closing open file, removes dependencies too
+                        closeFilesForSession([...openFiles, randomFile], session);
+                        openFilesForSession([randomFile], session);
+                        verifyOnlyRandomInfos(session, host);
+                    });
+                }
+            }
+
+            function verifyScenarios(withRefs: boolean) {
+                describe(withRefs ? "when main tsconfig has project reference" : "when main tsconfig doesnt have project reference", () => {
+                    const usageVerifier: DocumentPositionMapperVerifier = {
+                        openFile: mainTs,
+                        expectedProjectActualFiles: withRefs ?
+                            [mainTs.path, libFile.path, mainConfig.path, dependencyTs.path] :
+                            [mainTs.path, libFile.path, mainConfig.path, dtsPath],
+                        actionGetter: gotoDefintinionFromMainTs,
+                        openFileLastLine: 14
+                    };
+                    describe("from project that uses dependency", () => {
+                        const closedInfos = withRefs ?
+                            [dependencyTs.path, dependencyConfig.path, libFile.path] :
+                            [dependencyTs.path, libFile.path, dtsPath, dtsMapLocation];
+                        verifyDocumentPositionMapperUpdates(
+                            "can go to definition correctly",
+                            [usageVerifier],
+                            closedInfos,
+                            withRefs
+                        );
+                    });
+
+                    const definingVerifier: DocumentPositionMapperVerifier = {
+                        openFile: dependencyTs,
+                        expectedProjectActualFiles: [dependencyTs.path, libFile.path, dependencyConfig.path],
+                        actionGetter: renameFromDependencyTs,
+                        openFileLastLine: 6,
+                    };
+                    describe("from defining project", () => {
+                        const closedInfos = [libFile.path, dtsLocation, dtsMapLocation];
+                        verifyDocumentPositionMapperUpdates(
+                            "rename locations from dependency",
+                            [definingVerifier],
+                            closedInfos,
+                            withRefs
+                        );
+                    });
+
+                    describe("when opening depedency and usage project", () => {
+                        const closedInfos = withRefs ?
+                            [libFile.path, dependencyConfig.path] :
+                            [libFile.path, dtsPath, dtsMapLocation];
+                        verifyDocumentPositionMapperUpdates(
+                            "goto Definition in usage and rename locations from defining project",
+                            [usageVerifier, { ...definingVerifier, actionGetter: renameFromDependencyTsWithBothProjectsOpen }],
+                            closedInfos,
+                            withRefs
+                        );
+                    });
+                });
+            }
+
+            verifyScenarios(/*withRefs*/ false);
+            verifyScenarios(/*withRefs*/ true);
+        });
+
+        it("reusing d.ts files from composite and non composite projects", () => {
+            const projectLocation = "/user/username/projects/myproject";
+            const configA: File = {
+                path: `${projectLocation}/compositea/tsconfig.json`,
+                content: JSON.stringify({
+                    compilerOptions: {
+                        composite: true,
+                        outDir: "../dist/",
+                        rootDir: "../",
+                        baseUrl: "../",
+                        paths: { "@ref/*": ["./dist/*"] }
+                    }
+                })
+            };
+            const aTs: File = {
+                path: `${projectLocation}/compositea/a.ts`,
+                content: `import { b } from "@ref/compositeb/b";`
+            };
+            const a2Ts: File = {
+                path: `${projectLocation}/compositea/a2.ts`,
+                content: `export const x = 10;`
+            };
+            const configB: File = {
+                path: `${projectLocation}/compositeb/tsconfig.json`,
+                content: configA.content
+            };
+            const bTs: File = {
+                path: `${projectLocation}/compositeb/b.ts`,
+                content: "export function b() {}"
+            };
+            const bDts: File = {
+                path: `${projectLocation}/dist/compositeb/b.d.ts`,
+                content: "export declare function b(): void;"
+            };
+            const configC: File = {
+                path: `${projectLocation}/compositec/tsconfig.json`,
+                content: JSON.stringify({
+                    compilerOptions: {
+                        composite: true,
+                        outDir: "../dist/",
+                        rootDir: "../",
+                        baseUrl: "../",
+                        paths: { "@ref/*": ["./*"] }
+                    },
+                    references: [{ path: "../compositeb" }]
+                })
+            };
+            const cTs: File = {
+                path: `${projectLocation}/compositec/c.ts`,
+                content: aTs.content
+            };
+            const files = [libFile, aTs, a2Ts, configA, bDts, bTs, configB, cTs, configC];
+            const host = createServerHost(files);
+            const service = createProjectService(host);
+            service.openClientFile(aTs.path);
+            service.checkNumberOfProjects({ configuredProjects: 1 });
+
+            // project A referencing b.d.ts without project reference
+            const projectA = service.configuredProjects.get(configA.path)!;
+            assert.isDefined(projectA);
+            checkProjectActualFiles(projectA, [aTs.path, a2Ts.path, bDts.path, libFile.path, configA.path]);
+
+            // reuses b.d.ts but sets the path and resolved path since projectC has project references
+            // as the real resolution was to b.ts
+            service.openClientFile(cTs.path);
+            service.checkNumberOfProjects({ configuredProjects: 2 });
+            const projectC = service.configuredProjects.get(configC.path)!;
+            checkProjectActualFiles(projectC, [cTs.path, bTs.path, libFile.path, configC.path]);
+
+            // Now new project for project A tries to reuse b but there is no filesByName mapping for b's source location
+            host.writeFile(a2Ts.path, `${a2Ts.content}export const y = 30;`);
+            assert.isTrue(projectA.dirty);
+            projectA.updateGraph();
+        });
+    });
+}