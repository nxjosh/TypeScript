/* @internal */
namespace ts.Completions {
    export function getCompletionsAtPosition(host: LanguageServiceHost, typeChecker: TypeChecker, log: (message: string) => void, compilerOptions: CompilerOptions, sourceFile: SourceFile, position: number): CompletionInfo {
        if (isInReferenceComment(sourceFile, position)) {
            return getTripleSlashReferenceCompletion(sourceFile, position);
        }

        if (isInString(sourceFile, position)) {
            return getStringLiteralCompletionEntries(sourceFile, position);
        }

        const completionData = getCompletionData(typeChecker, log, sourceFile, position);
        if (!completionData) {
            return undefined;
        }

        const { symbols, isGlobalCompletion, isMemberCompletion, isNewIdentifierLocation, location, isJsDocTagName } = completionData;

        if (isJsDocTagName) {
            // If the current position is a jsDoc tag name, only tag names should be provided for completion
            return { isGlobalCompletion: false, isMemberCompletion: false, isNewIdentifierLocation: false, entries: JsDoc.getAllJsDocCompletionEntries() };
        }

        const entries: CompletionEntry[] = [];

        if (isSourceFileJavaScript(sourceFile)) {
            const uniqueNames = getCompletionEntriesFromSymbols(symbols, entries, location, /*performCharacterChecks*/ false);
            addRange(entries, getJavaScriptCompletionEntries(sourceFile, location.pos, uniqueNames));
        }
        else {
            if (!symbols || symbols.length === 0) {
                if (sourceFile.languageVariant === LanguageVariant.JSX &&
                    location.parent && location.parent.kind === SyntaxKind.JsxClosingElement) {
                    // In the TypeScript JSX element, if such element is not defined. When users query for completion at closing tag,
                    // instead of simply giving unknown value, the completion will return the tag-name of an associated opening-element.
                    // For example:
                    //     var x = <div> </ /*1*/>  completion list at "1" will contain "div" with type any
                    const tagName = (<JsxElement>location.parent.parent).openingElement.tagName;
                    entries.push({
                        name: (<Identifier>tagName).text,
                        kind: undefined,
                        kindModifiers: undefined,
                        sortText: "0",
                    });
                }
                else {
                    return undefined;
                }
            }

            getCompletionEntriesFromSymbols(symbols, entries, location, /*performCharacterChecks*/ true);
        }

        // Add keywords if this is not a member completion list
        if (!isMemberCompletion && !isJsDocTagName) {
            addRange(entries, keywordCompletions);
        }

        return { isGlobalCompletion, isMemberCompletion, isNewIdentifierLocation: isNewIdentifierLocation, entries };

        function getJavaScriptCompletionEntries(sourceFile: SourceFile, position: number, uniqueNames: Map<string>): CompletionEntry[] {
            const entries: CompletionEntry[] = [];

            const nameTable = getNameTable(sourceFile);
            for (const name in nameTable) {
                // Skip identifiers produced only from the current location
                if (nameTable[name] === position) {
                    continue;
                }

                if (!uniqueNames[name]) {
                    uniqueNames[name] = name;
                    const displayName = getCompletionEntryDisplayName(unescapeIdentifier(name), compilerOptions.target, /*performCharacterChecks*/ true);
                    if (displayName) {
                        const entry = {
                            name: displayName,
                            kind: ScriptElementKind.warning,
                            kindModifiers: "",
                            sortText: "1"
                        };
                        entries.push(entry);
                    }
                }
            }

            return entries;
        }

        function createCompletionEntry(symbol: Symbol, location: Node, performCharacterChecks: boolean): CompletionEntry {
            // Try to get a valid display name for this symbol, if we could not find one, then ignore it.
            // We would like to only show things that can be added after a dot, so for instance numeric properties can
            // not be accessed with a dot (a.1 <- invalid)
            const displayName = getCompletionEntryDisplayNameForSymbol(typeChecker, symbol, compilerOptions.target, performCharacterChecks, location);
            if (!displayName) {
                return undefined;
            }

            // TODO(drosen): Right now we just permit *all* semantic meanings when calling
            // 'getSymbolKind' which is permissible given that it is backwards compatible; but
            // really we should consider passing the meaning for the node so that we don't report
            // that a suggestion for a value is an interface.  We COULD also just do what
            // 'getSymbolModifiers' does, which is to use the first declaration.

            // Use a 'sortText' of 0' so that all symbol completion entries come before any other
            // entries (like JavaScript identifier entries).
            return {
                name: displayName,
                kind: SymbolDisplay.getSymbolKind(typeChecker, symbol, location),
                kindModifiers: SymbolDisplay.getSymbolModifiers(symbol),
                sortText: "0",
            };

        }

        function getCompletionEntriesFromSymbols(symbols: Symbol[], entries: CompletionEntry[], location: Node, performCharacterChecks: boolean): Map<string> {
            const start = timestamp();
            const uniqueNames = createMap<string>();
            if (symbols) {
                for (const symbol of symbols) {
                    const entry = createCompletionEntry(symbol, location, performCharacterChecks);
                    if (entry) {
                        const id = escapeIdentifier(entry.name);
                        if (!uniqueNames[id]) {
                            entries.push(entry);
                            uniqueNames[id] = id;
                        }
                    }
                }
            }

            log("getCompletionsAtPosition: getCompletionEntriesFromSymbols: " + (timestamp() - start));
            return uniqueNames;
        }

        function getStringLiteralCompletionEntries(sourceFile: SourceFile, position: number) {
            const node = findPrecedingToken(position, sourceFile);
            if (!node || node.kind !== SyntaxKind.StringLiteral) {
                return undefined;
            }

            if (node.parent.kind === SyntaxKind.PropertyAssignment && node.parent.parent.kind === SyntaxKind.ObjectLiteralExpression) {
                // Get quoted name of properties of the object literal expression
                // i.e. interface ConfigFiles {
                //          'jspm:dev': string
                //      }
                //      let files: ConfigFiles = {
                //          '/*completion position*/'
                //      }
                //
                //      function foo(c: ConfigFiles) {}
                //      foo({
                //          '/*completion position*/'
                //      });
                return getStringLiteralCompletionEntriesFromPropertyAssignment(<ObjectLiteralElement>node.parent);
            }
            else if (isElementAccessExpression(node.parent) && node.parent.argumentExpression === node) {
                // Get all names of properties on the expression
                // i.e. interface A {
                //      'prop1': string
                // }
                // let a: A;
                // a['/*completion position*/']
                return getStringLiteralCompletionEntriesFromElementAccess(node.parent);
            }
            else if (node.parent.kind === SyntaxKind.ImportDeclaration || isExpressionOfExternalModuleImportEqualsDeclaration(node) || isRequireCall(node.parent, false)) {
                // Get all known external module names or complete a path to a module
                // i.e. import * as ns from "/*completion position*/";
                //      import x = require("/*completion position*/");
                //      var y = require("/*completion position*/");
                return getStringLiteralCompletionEntriesFromModuleNames(<StringLiteral>node);
            }
            else {
                const argumentInfo = SignatureHelp.getContainingArgumentInfo(node, position, sourceFile);
                if (argumentInfo) {
                    // Get string literal completions from specialized signatures of the target
                    // i.e. declare function f(a: 'A');
                    // f("/*completion position*/")
                    return getStringLiteralCompletionEntriesFromCallExpression(argumentInfo, node);
                }

                // Get completion for string literal from string literal type
                // i.e. var x: "hi" | "hello" = "/*completion position*/"
                return getStringLiteralCompletionEntriesFromContextualType(<StringLiteral>node);
            }
        }

        function getStringLiteralCompletionEntriesFromPropertyAssignment(element: ObjectLiteralElement) {
            const type = typeChecker.getContextualType((<ObjectLiteralExpression>element.parent));
            const entries: CompletionEntry[] = [];
            if (type) {
                getCompletionEntriesFromSymbols(type.getApparentProperties(), entries, element, /*performCharacterChecks*/false);
                if (entries.length) {
                    return { isGlobalCompletion: false, isMemberCompletion: true, isNewIdentifierLocation: true, entries };
                }
            }
        }

        function getStringLiteralCompletionEntriesFromCallExpression(argumentInfo: SignatureHelp.ArgumentListInfo, location: Node) {
            const candidates: Signature[] = [];
            const entries: CompletionEntry[] = [];

            typeChecker.getResolvedSignature(argumentInfo.invocation, candidates);

            for (const candidate of candidates) {
                if (candidate.parameters.length > argumentInfo.argumentIndex) {
                    const parameter = candidate.parameters[argumentInfo.argumentIndex];
                    addStringLiteralCompletionsFromType(typeChecker.getTypeAtLocation(parameter.valueDeclaration), entries);
                }
            }

            if (entries.length) {
                return { isGlobalCompletion: false, isMemberCompletion: false, isNewIdentifierLocation: true, entries };
            }

            return undefined;
        }

        function getStringLiteralCompletionEntriesFromElementAccess(node: ElementAccessExpression) {
            const type = typeChecker.getTypeAtLocation(node.expression);
            const entries: CompletionEntry[] = [];
            if (type) {
                getCompletionEntriesFromSymbols(type.getApparentProperties(), entries, node, /*performCharacterChecks*/false);
                if (entries.length) {
                    return { isGlobalCompletion: false, isMemberCompletion: true, isNewIdentifierLocation: true, entries };
                }
            }
            return undefined;
        }

        function getStringLiteralCompletionEntriesFromContextualType(node: StringLiteral) {
            const type = typeChecker.getContextualType(node);
            if (type) {
                const entries: CompletionEntry[] = [];
                addStringLiteralCompletionsFromType(type, entries);
                if (entries.length) {
                    return { isGlobalCompletion: false, isMemberCompletion: false, isNewIdentifierLocation: false, entries };
                }
            }
            return undefined;
        }

        function addStringLiteralCompletionsFromType(type: Type, result: CompletionEntry[]): void {
            if (!type) {
                return;
            }
            if (type.flags & TypeFlags.Union) {
                forEach((<UnionType>type).types, t => addStringLiteralCompletionsFromType(t, result));
            }
            else {
                if (type.flags & TypeFlags.StringLiteral) {
                    result.push({
                        name: (<LiteralType>type).text,
                        kindModifiers: ScriptElementKindModifier.none,
                        kind: ScriptElementKind.variableElement,
                        sortText: "0"
                    });
                }
            }
        }

        function getStringLiteralCompletionEntriesFromModuleNames(node: StringLiteral): CompletionInfo {
            const literalValue = normalizeSlashes(node.text);

            const scriptPath = node.getSourceFile().path;
            const scriptDirectory = getDirectoryPath(scriptPath);

            const span = getDirectoryFragmentTextSpan((<StringLiteral>node).text, node.getStart() + 1);
            let entries: CompletionEntry[];
            if (isPathRelativeToScript(literalValue) || isRootedDiskPath(literalValue)) {
                if (compilerOptions.rootDirs) {
                    entries = getCompletionEntriesForDirectoryFragmentWithRootDirs(
                        compilerOptions.rootDirs, literalValue, scriptDirectory, getSupportedExtensions(compilerOptions), /*includeExtensions*/false, span, scriptPath);
                }
                else {
                    entries = getCompletionEntriesForDirectoryFragment(
                        literalValue, scriptDirectory, getSupportedExtensions(compilerOptions), /*includeExtensions*/false, span, scriptPath);
                }
            }
            else {
                // Check for node modules
                entries = getCompletionEntriesForNonRelativeModules(literalValue, scriptDirectory, span);
            }
            return {
                isGlobalCompletion: false,
                isMemberCompletion: false,
                isNewIdentifierLocation: true,
                entries
            };
        }

        /**
         * Takes a script path and returns paths for all potential folders that could be merged with its
         * containing folder via the "rootDirs" compiler option
         */
        function getBaseDirectoriesFromRootDirs(rootDirs: string[], basePath: string, scriptPath: string, ignoreCase: boolean): string[] {
            // Make all paths absolute/normalized if they are not already
            rootDirs = map(rootDirs, rootDirectory => normalizePath(isRootedDiskPath(rootDirectory) ? rootDirectory : combinePaths(basePath, rootDirectory)));

            // Determine the path to the directory containing the script relative to the root directory it is contained within
            let relativeDirectory: string;
            for (const rootDirectory of rootDirs) {
                if (containsPath(rootDirectory, scriptPath, basePath, ignoreCase)) {
                    relativeDirectory = scriptPath.substr(rootDirectory.length);
                    break;
                }
            }

            // Now find a path for each potential directory that is to be merged with the one containing the script
            return deduplicate(map(rootDirs, rootDirectory => combinePaths(rootDirectory, relativeDirectory)));
        }

        function getCompletionEntriesForDirectoryFragmentWithRootDirs(rootDirs: string[], fragment: string, scriptPath: string, extensions: string[], includeExtensions: boolean, span: TextSpan, exclude?: string): CompletionEntry[] {
            const basePath = compilerOptions.project || host.getCurrentDirectory();
            const ignoreCase = !(host.useCaseSensitiveFileNames && host.useCaseSensitiveFileNames());
            const baseDirectories = getBaseDirectoriesFromRootDirs(rootDirs, basePath, scriptPath, ignoreCase);

            const result: CompletionEntry[] = [];

            for (const baseDirectory of baseDirectories) {
                getCompletionEntriesForDirectoryFragment(fragment, baseDirectory, extensions, includeExtensions, span, exclude, result);
            }

            return result;
        }

        /**
         * Given a path ending at a directory, gets the completions for the path, and filters for those entries containing the basename.
         */
        function getCompletionEntriesForDirectoryFragment(fragment: string, scriptPath: string, extensions: string[], includeExtensions: boolean, span: TextSpan, exclude?: string, result: CompletionEntry[] = []): CompletionEntry[] {
            if (fragment === undefined) { fragment = "./"; }

            fragment = normalizeSlashes(fragment);

            const baseName = getBaseFileName(fragment);

            // Remove the basename from our directory path
            fragment = getDirectoryPath(fragment);

            if (fragment === "") {
                fragment = "." + directorySeparator;
            }

            fragment = ensureTrailingDirectorySeparator(fragment);

            const absolutePath = normalizeAndPreserveTrailingSlash(isRootedDiskPath(fragment) ? fragment : combinePaths(scriptPath, fragment));
            const baseDirectory = getDirectoryPath(absolutePath);
            const ignoreCase = !(host.useCaseSensitiveFileNames && host.useCaseSensitiveFileNames());

            if (tryDirectoryExists(host, baseDirectory)) {
                // Enumerate the available files if possible
                const files = tryReadDirectory(host, baseDirectory, extensions, /*exclude*/undefined, /*include*/["./*"]);

                if (files) {
                    const foundFiles = createMap<boolean>();
                    for (let filePath of files) {
                        filePath = normalizePath(filePath);
                        if (exclude && comparePaths(filePath, exclude, scriptPath, ignoreCase) === Comparison.EqualTo) {
                            continue;
                        }

                        const foundFileName = includeExtensions ? getBaseFileName(filePath) : removeFileExtension(getBaseFileName(filePath));

                        if (!foundFiles[foundFileName]) {
                            foundFiles[foundFileName] = true;
                        }
                    }

                    for (const foundFile in foundFiles) {
                        result.push(createCompletionEntryForModule(foundFile, ScriptElementKind.scriptElement, span));
                    }
                }

                // If possible, get folder completion as well
                const directories = tryGetDirectories(host, baseDirectory);

                if (directories) {
                    for (const directory of directories) {
                        const directoryName = getBaseFileName(normalizePath(directory));

                        result.push(createCompletionEntryForModule(directoryName, ScriptElementKind.directory, span));
                    }
                }
            }

            result = result.filter(entry => entry.name.indexOf(baseName) >= 0);

            return result;
        }

        /**
         * Check all of the declared modules and those in node modules. Possible sources of modules:
         *      Modules that are found by the type checker
         *      Modules found relative to "baseUrl" compliler options (including patterns from "paths" compiler option)
         *      Modules from node_modules (i.e. those listed in package.json)
         *          This includes all files that are found in node_modules/moduleName/ with acceptable file extensions
         */
        function getCompletionEntriesForNonRelativeModules(fragment: string, scriptPath: string, span: TextSpan): CompletionEntry[] {
            const { baseUrl, paths } = compilerOptions;

            let result: CompletionEntry[];

            if (baseUrl) {
                const fileExtensions = getSupportedExtensions(compilerOptions);
                const projectDir = compilerOptions.project || host.getCurrentDirectory();
                const absolute = isRootedDiskPath(baseUrl) ? baseUrl : combinePaths(projectDir, baseUrl);
                result = getCompletionEntriesForDirectoryFragment(fragment, normalizePath(absolute), fileExtensions, /*includeExtensions*/false, span);

                if (paths) {
                    for (const path in paths) {
                        if (paths.hasOwnProperty(path)) {
                            if (path === "*") {
                                if (paths[path]) {
                                    for (const pattern of paths[path]) {
                                        for (const match of getModulesForPathsPattern(fragment, baseUrl, pattern, fileExtensions)) {
                                            result.push(createCompletionEntryForModule(match, ScriptElementKind.externalModuleName, span));
                                        }
                                    }
                                }
                            }
                            else if (startsWith(path, fragment)) {
                                const entry = paths[path] && paths[path].length === 1 && paths[path][0];
                                if (entry) {
                                    result.push(createCompletionEntryForModule(path, ScriptElementKind.externalModuleName, span));
                                }
                            }
                        }
                    }
                }
            }
            else {
                result = [];
            }

            getCompletionEntriesFromTypings(host, compilerOptions, scriptPath, span, result);

            for (const moduleName of enumeratePotentialNonRelativeModules(fragment, scriptPath, compilerOptions)) {
                result.push(createCompletionEntryForModule(moduleName, ScriptElementKind.externalModuleName, span));
            }

            return result;
        }

        function getModulesForPathsPattern(fragment: string, baseUrl: string, pattern: string, fileExtensions: string[]): string[] {
            if (host.readDirectory) {
                const parsed = hasZeroOrOneAsteriskCharacter(pattern) ? tryParsePattern(pattern) : undefined;
                if (parsed) {
                    // The prefix has two effective parts: the directory path and the base component after the filepath that is not a
                    // full directory component. For example: directory/path/of/prefix/base*
                    const normalizedPrefix = normalizeAndPreserveTrailingSlash(parsed.prefix);
                    const normalizedPrefixDirectory = getDirectoryPath(normalizedPrefix);
                    const normalizedPrefixBase = getBaseFileName(normalizedPrefix);

                    const fragmentHasPath = fragment.indexOf(directorySeparator) !== -1;

                    // Try and expand the prefix to include any path from the fragment so that we can limit the readDirectory call
                    const expandedPrefixDirectory = fragmentHasPath ? combinePaths(normalizedPrefixDirectory, normalizedPrefixBase + getDirectoryPath(fragment)) : normalizedPrefixDirectory;

                    const normalizedSuffix = normalizePath(parsed.suffix);
                    const baseDirectory = combinePaths(baseUrl, expandedPrefixDirectory);
                    const completePrefix = fragmentHasPath ? baseDirectory : ensureTrailingDirectorySeparator(baseDirectory) + normalizedPrefixBase;

                    // If we have a suffix, then we need to read the directory all the way down. We could create a glob
                    // that encodes the suffix, but we would have to escape the character "?" which readDirectory
                    // doesn't support. For now, this is safer but slower
                    const includeGlob = normalizedSuffix ? "**/*" : "./*";

                    const matches = tryReadDirectory(host, baseDirectory, fileExtensions, undefined, [includeGlob]);
                    if (matches) {
                        const result: string[] = [];

                        // Trim away prefix and suffix
                        for (const match of matches) {
                            const normalizedMatch = normalizePath(match);
                            if (!endsWith(normalizedMatch, normalizedSuffix) || !startsWith(normalizedMatch, completePrefix)) {
                                continue;
                            }

                            const start = completePrefix.length;
                            const length = normalizedMatch.length - start - normalizedSuffix.length;

                            result.push(removeFileExtension(normalizedMatch.substr(start, length)));
                        }
                        return result;
                    }
                }
            }

            return undefined;
        }

        function enumeratePotentialNonRelativeModules(fragment: string, scriptPath: string, options: CompilerOptions): string[] {
            // Check If this is a nested module
            const isNestedModule = fragment.indexOf(directorySeparator) !== -1;
            const moduleNameFragment = isNestedModule ? fragment.substr(0, fragment.lastIndexOf(directorySeparator)) : undefined;

            // Get modules that the type checker picked up
            const ambientModules = map(typeChecker.getAmbientModules(), sym => stripQuotes(sym.name));
            let nonRelativeModules = filter(ambientModules, moduleName => startsWith(moduleName, fragment));

            // Nested modules of the form "module-name/sub" need to be adjusted to only return the string
            // after the last '/' that appears in the fragment because that's where the replacement span
            // starts
            if (isNestedModule) {
                const moduleNameWithSeperator = ensureTrailingDirectorySeparator(moduleNameFragment);
                nonRelativeModules = map(nonRelativeModules, moduleName => {
                    if (startsWith(fragment, moduleNameWithSeperator)) {
                        return moduleName.substr(moduleNameWithSeperator.length);
                    }
                    return moduleName;
                });
            }


            if (!options.moduleResolution || options.moduleResolution === ModuleResolutionKind.NodeJs) {
                for (const visibleModule of enumerateNodeModulesVisibleToScript(host, scriptPath)) {
                    if (!isNestedModule) {
                        nonRelativeModules.push(visibleModule.moduleName);
                    }
                    else if (startsWith(visibleModule.moduleName, moduleNameFragment)) {
                        const nestedFiles = tryReadDirectory(host, visibleModule.moduleDir, supportedTypeScriptExtensions, /*exclude*/undefined, /*include*/["./*"]);
                        if (nestedFiles) {
                            for (let f of nestedFiles) {
                                f = normalizePath(f);
                                const nestedModule = removeFileExtension(getBaseFileName(f));
                                nonRelativeModules.push(nestedModule);
                            }
                        }
                    }
                }
            }

            return deduplicate(nonRelativeModules);
        }

        function getTripleSlashReferenceCompletion(sourceFile: SourceFile, position: number): CompletionInfo {
            const token = getTokenAtPosition(sourceFile, position);
            if (!token) {
                return undefined;
            }
            const commentRanges: CommentRange[] = getLeadingCommentRanges(sourceFile.text, token.pos);

            if (!commentRanges || !commentRanges.length) {
                return undefined;
            }

            const range = forEach(commentRanges, commentRange => position >= commentRange.pos && position <= commentRange.end && commentRange);

            if (!range) {
                return undefined;
            }

            const completionInfo: CompletionInfo = {
                    isMemberCompletion: false,
                    /**
                     * The user may type in a path that doesn't yet exist, creating a "new identifier"
                     * with respect to the collection of identifiers the server is aware of.
                     */
                    isNewIdentifierLocation: true,
                    entries: []
            };

            const text = sourceFile.text.substr(range.pos, position - range.pos);

            const match = tripleSlashDirectiveFragmentRegex.exec(text);

            if (match) {
                const prefix = match[1];
                const kind = match[2];
                const toComplete = match[3];

                const scriptPath = getDirectoryPath(sourceFile.path);
                if (kind === "path") {
                    // Give completions for a relative path
                    const span: TextSpan = getDirectoryFragmentTextSpan(toComplete, range.pos + prefix.length);
                    completionInfo.entries = getCompletionEntriesForDirectoryFragment(toComplete, scriptPath, getSupportedExtensions(compilerOptions), /*includeExtensions*/true, span, sourceFile.path);
                }
                else {
                    // Give completions based on the typings available
                    const span: TextSpan = { start: range.pos + prefix.length, length: match[0].length - prefix.length };
                    completionInfo.entries = getCompletionEntriesFromTypings(host, compilerOptions, scriptPath, span);
                }
<<<<<<< HEAD
=======

                return {
                    isGlobalCompletion: false,
                    isMemberCompletion: false,
                    isNewIdentifierLocation: true,
                    entries
                };
>>>>>>> f4dc1142
            }

            return completionInfo;
        }

        function getCompletionEntriesFromTypings(host: LanguageServiceHost, options: CompilerOptions, scriptPath: string, span: TextSpan, result: CompletionEntry[] = []): CompletionEntry[] {
            // Check for typings specified in compiler options
            if (options.types) {
                for (const moduleName of options.types) {
                    result.push(createCompletionEntryForModule(moduleName, ScriptElementKind.externalModuleName, span));
                }
            }
            else if (host.getDirectories) {
                let typeRoots: string[];
                try {
                    // Wrap in try catch because getEffectiveTypeRoots touches the filesystem
                    typeRoots = getEffectiveTypeRoots(options, host);
                }
                catch (e) {}

                if (typeRoots) {
                    for (const root of typeRoots) {
                        getCompletionEntriesFromDirectories(host, options, root, span, result);
                    }
                }
            }

            if (host.getDirectories) {
                // Also get all @types typings installed in visible node_modules directories
                for (const packageJson of findPackageJsons(scriptPath)) {
                    const typesDir = combinePaths(getDirectoryPath(packageJson), "node_modules/@types");
                    getCompletionEntriesFromDirectories(host, options, typesDir, span, result);
                }
            }

            return result;
        }

        function getCompletionEntriesFromDirectories(host: LanguageServiceHost, options: CompilerOptions, directory: string, span: TextSpan, result: CompletionEntry[]) {
            if (host.getDirectories && tryDirectoryExists(host, directory)) {
                const directories = tryGetDirectories(host, directory);
                if (directories) {
                    for (let typeDirectory of directories) {
                        typeDirectory = normalizePath(typeDirectory);
                        result.push(createCompletionEntryForModule(getBaseFileName(typeDirectory), ScriptElementKind.externalModuleName, span));
                    }
                }
            }
        }

        function findPackageJsons(currentDir: string): string[] {
            const paths: string[] = [];
            let currentConfigPath: string;
            while (true) {
                currentConfigPath = findConfigFile(currentDir, (f) => tryFileExists(host, f), "package.json");
                if (currentConfigPath) {
                    paths.push(currentConfigPath);

                    currentDir = getDirectoryPath(currentConfigPath);
                    const parent = getDirectoryPath(currentDir);
                    if (currentDir === parent) {
                        break;
                    }
                    currentDir = parent;
                }
                else {
                    break;
                }
            }

            return paths;
        }


        function enumerateNodeModulesVisibleToScript(host: LanguageServiceHost, scriptPath: string) {
            const result: VisibleModuleInfo[] = [];

            if (host.readFile && host.fileExists) {
                for (const packageJson of findPackageJsons(scriptPath)) {
                    const contents = tryReadingPackageJson(packageJson);
                    if (!contents) {
                        return;
                    }

                    const nodeModulesDir = combinePaths(getDirectoryPath(packageJson), "node_modules");
                    const foundModuleNames: string[] = [];

                    // Provide completions for all non @types dependencies
                    for (const key of nodeModulesDependencyKeys) {
                        addPotentialPackageNames(contents[key], foundModuleNames);
                    }

                    for (const moduleName of foundModuleNames) {
                        const moduleDir = combinePaths(nodeModulesDir, moduleName);
                        result.push({
                            moduleName,
                            moduleDir
                        });
                    }
                }
            }

            return result;

            function tryReadingPackageJson(filePath: string) {
                try {
                    const fileText = tryReadFile(host, filePath);
                    return fileText ? JSON.parse(fileText) : undefined;
                }
                catch (e) {
                    return undefined;
                }
            }

            function addPotentialPackageNames(dependencies: any, result: string[]) {
                if (dependencies) {
                    for (const dep in dependencies) {
                        if (dependencies.hasOwnProperty(dep) && !startsWith(dep, "@types/")) {
                            result.push(dep);
                        }
                    }
                }
            }
        }

        function createCompletionEntryForModule(name: string, kind: string, replacementSpan: TextSpan): CompletionEntry {
            return { name, kind, kindModifiers: ScriptElementKindModifier.none, sortText: name, replacementSpan };
        }

        // Replace everything after the last directory seperator that appears
        function getDirectoryFragmentTextSpan(text: string, textStart: number): TextSpan {
            const index = text.lastIndexOf(directorySeparator);
            const offset = index !== -1 ? index + 1 : 0;
            return { start: textStart + offset, length: text.length - offset };
        }

        // Returns true if the path is explicitly relative to the script (i.e. relative to . or ..)
        function isPathRelativeToScript(path: string) {
            if (path && path.length >= 2 && path.charCodeAt(0) === CharacterCodes.dot) {
                const slashIndex = path.length >= 3 && path.charCodeAt(1) === CharacterCodes.dot ? 2 : 1;
                const slashCharCode = path.charCodeAt(slashIndex);
                return slashCharCode === CharacterCodes.slash || slashCharCode === CharacterCodes.backslash;
            }
            return false;
        }

        function normalizeAndPreserveTrailingSlash(path: string) {
            return hasTrailingDirectorySeparator(path) ? ensureTrailingDirectorySeparator(normalizePath(path)) : normalizePath(path);
        }
    }

    export function getCompletionEntryDetails(typeChecker: TypeChecker, log: (message: string) => void, compilerOptions: CompilerOptions, sourceFile: SourceFile, position: number, entryName: string): CompletionEntryDetails {
        // Compute all the completion symbols again.
        const completionData = getCompletionData(typeChecker, log, sourceFile, position);
        if (completionData) {
            const { symbols, location } = completionData;

            // Find the symbol with the matching entry name.
            // We don't need to perform character checks here because we're only comparing the
            // name against 'entryName' (which is known to be good), not building a new
            // completion entry.
            const symbol = forEach(symbols, s => getCompletionEntryDisplayNameForSymbol(typeChecker, s, compilerOptions.target, /*performCharacterChecks*/ false, location) === entryName ? s : undefined);

            if (symbol) {
                const { displayParts, documentation, symbolKind } = SymbolDisplay.getSymbolDisplayPartsDocumentationAndSymbolKind(typeChecker, symbol, sourceFile, location, location, SemanticMeaning.All);
                return {
                    name: entryName,
                    kindModifiers: SymbolDisplay.getSymbolModifiers(symbol),
                    kind: symbolKind,
                    displayParts,
                    documentation
                };
            }
        }

        // Didn't find a symbol with this name.  See if we can find a keyword instead.
        const keywordCompletion = forEach(keywordCompletions, c => c.name === entryName);
        if (keywordCompletion) {
            return {
                name: entryName,
                kind: ScriptElementKind.keyword,
                kindModifiers: ScriptElementKindModifier.none,
                displayParts: [displayPart(entryName, SymbolDisplayPartKind.keyword)],
                documentation: undefined
            };
        }

        return undefined;
    }

    export function getCompletionEntrySymbol(typeChecker: TypeChecker, log: (message: string) => void, compilerOptions: CompilerOptions, sourceFile: SourceFile, position: number, entryName: string): Symbol {
        // Compute all the completion symbols again.
        const completionData = getCompletionData(typeChecker, log, sourceFile, position);
        if (completionData) {
            const { symbols, location } = completionData;

            // Find the symbol with the matching entry name.
            // We don't need to perform character checks here because we're only comparing the
            // name against 'entryName' (which is known to be good), not building a new
            // completion entry.
            return forEach(symbols, s => getCompletionEntryDisplayNameForSymbol(typeChecker, s, compilerOptions.target, /*performCharacterChecks*/ false, location) === entryName ? s : undefined);
        }

        return undefined;
    }

    function getCompletionData(typeChecker: TypeChecker, log: (message: string) => void, sourceFile: SourceFile, position: number) {
        const isJavaScriptFile = isSourceFileJavaScript(sourceFile);

        let isJsDocTagName = false;

        let start = timestamp();
        const currentToken = getTokenAtPosition(sourceFile, position);
        log("getCompletionData: Get current token: " + (timestamp() - start));

        start = timestamp();
        // Completion not allowed inside comments, bail out if this is the case
        const insideComment = isInsideComment(sourceFile, currentToken, position);
        log("getCompletionData: Is inside comment: " + (timestamp() - start));

        if (insideComment) {
            // The current position is next to the '@' sign, when no tag name being provided yet.
            // Provide a full list of tag names
            if (hasDocComment(sourceFile, position) && sourceFile.text.charCodeAt(position - 1) === CharacterCodes.at) {
                isJsDocTagName = true;
            }

            // Completion should work inside certain JsDoc tags. For example:
            //     /** @type {number | string} */
            // Completion should work in the brackets
            let insideJsDocTagExpression = false;
            const tag = getJsDocTagAtPosition(sourceFile, position);
            if (tag) {
                if (tag.tagName.pos <= position && position <= tag.tagName.end) {
                    isJsDocTagName = true;
                }

                switch (tag.kind) {
                    case SyntaxKind.JSDocTypeTag:
                    case SyntaxKind.JSDocParameterTag:
                    case SyntaxKind.JSDocReturnTag:
                        const tagWithExpression = <JSDocTypeTag | JSDocParameterTag | JSDocReturnTag>tag;
                        if (tagWithExpression.typeExpression) {
                            insideJsDocTagExpression = tagWithExpression.typeExpression.pos < position && position < tagWithExpression.typeExpression.end;
                        }
                        break;
                }
            }

            if (isJsDocTagName) {
                return { symbols: undefined, isGlobalCompletion: false, isMemberCompletion: false, isNewIdentifierLocation: false, location: undefined, isRightOfDot: false, isJsDocTagName };
            }

            if (!insideJsDocTagExpression) {
                // Proceed if the current position is in jsDoc tag expression; otherwise it is a normal
                // comment or the plain text part of a jsDoc comment, so no completion should be available
                log("Returning an empty list because completion was inside a regular comment or plain text part of a JsDoc comment.");
                return undefined;
            }
        }

        start = timestamp();
        const previousToken = findPrecedingToken(position, sourceFile);
        log("getCompletionData: Get previous token 1: " + (timestamp() - start));

        // The decision to provide completion depends on the contextToken, which is determined through the previousToken.
        // Note: 'previousToken' (and thus 'contextToken') can be undefined if we are the beginning of the file
        let contextToken = previousToken;

        // Check if the caret is at the end of an identifier; this is a partial identifier that we want to complete: e.g. a.toS|
        // Skip this partial identifier and adjust the contextToken to the token that precedes it.
        if (contextToken && position <= contextToken.end && isWord(contextToken.kind)) {
            const start = timestamp();
            contextToken = findPrecedingToken(contextToken.getFullStart(), sourceFile);
            log("getCompletionData: Get previous token 2: " + (timestamp() - start));
        }

        // Find the node where completion is requested on.
        // Also determine whether we are trying to complete with members of that node
        // or attributes of a JSX tag.
        let node = currentToken;
        let isRightOfDot = false;
        let isRightOfOpenTag = false;
        let isStartingCloseTag = false;

        let location = getTouchingPropertyName(sourceFile, position);
        if (contextToken) {
            // Bail out if this is a known invalid completion location
            if (isCompletionListBlocker(contextToken)) {
                log("Returning an empty list because completion was requested in an invalid position.");
                return undefined;
            }

            const { parent, kind } = contextToken;
            if (kind === SyntaxKind.DotToken) {
                if (parent.kind === SyntaxKind.PropertyAccessExpression) {
                    node = (<PropertyAccessExpression>contextToken.parent).expression;
                    isRightOfDot = true;
                }
                else if (parent.kind === SyntaxKind.QualifiedName) {
                    node = (<QualifiedName>contextToken.parent).left;
                    isRightOfDot = true;
                }
                else {
                    // There is nothing that precedes the dot, so this likely just a stray character
                    // or leading into a '...' token. Just bail out instead.
                    return undefined;
                }
            }
            else if (sourceFile.languageVariant === LanguageVariant.JSX) {
                if (kind === SyntaxKind.LessThanToken) {
                    isRightOfOpenTag = true;
                    location = contextToken;
                }
                else if (kind === SyntaxKind.SlashToken && contextToken.parent.kind === SyntaxKind.JsxClosingElement) {
                    isStartingCloseTag = true;
                    location = contextToken;
                }
            }
        }

        const semanticStart = timestamp();
        let isGlobalCompletion = false;
        let isMemberCompletion: boolean;
        let isNewIdentifierLocation: boolean;
        let symbols: Symbol[] = [];

        if (isRightOfDot) {
            getTypeScriptMemberSymbols();
        }
        else if (isRightOfOpenTag) {
            const tagSymbols = typeChecker.getJsxIntrinsicTagNames();
            if (tryGetGlobalSymbols()) {
                symbols = tagSymbols.concat(symbols.filter(s => !!(s.flags & (SymbolFlags.Value | SymbolFlags.Alias))));
            }
            else {
                symbols = tagSymbols;
            }
            isMemberCompletion = true;
            isNewIdentifierLocation = false;
        }
        else if (isStartingCloseTag) {
            const tagName = (<JsxElement>contextToken.parent.parent).openingElement.tagName;
            const tagSymbol = typeChecker.getSymbolAtLocation(tagName);

            if (!typeChecker.isUnknownSymbol(tagSymbol)) {
                symbols = [tagSymbol];
            }
            isMemberCompletion = true;
            isNewIdentifierLocation = false;
        }
        else {
            // For JavaScript or TypeScript, if we're not after a dot, then just try to get the
            // global symbols in scope.  These results should be valid for either language as
            // the set of symbols that can be referenced from this location.
            if (!tryGetGlobalSymbols()) {
                return undefined;
            }
            isGlobalCompletion = true;
        }

        log("getCompletionData: Semantic work: " + (timestamp() - semanticStart));

        return { symbols, isGlobalCompletion, isMemberCompletion, isNewIdentifierLocation, location, isRightOfDot: (isRightOfDot || isRightOfOpenTag), isJsDocTagName };

        function getTypeScriptMemberSymbols(): void {
            // Right of dot member completion list
            isGlobalCompletion = false;
            isMemberCompletion = true;
            isNewIdentifierLocation = false;

            if (node.kind === SyntaxKind.Identifier || node.kind === SyntaxKind.QualifiedName || node.kind === SyntaxKind.PropertyAccessExpression) {
                let symbol = typeChecker.getSymbolAtLocation(node);

                // This is an alias, follow what it aliases
                if (symbol && symbol.flags & SymbolFlags.Alias) {
                    symbol = typeChecker.getAliasedSymbol(symbol);
                }

                if (symbol && symbol.flags & SymbolFlags.HasExports) {
                    // Extract module or enum members
                    const exportedSymbols = typeChecker.getExportsOfModule(symbol);
                    forEach(exportedSymbols, symbol => {
                        if (typeChecker.isValidPropertyAccess(<PropertyAccessExpression>(node.parent), symbol.name)) {
                            symbols.push(symbol);
                        }
                    });
                }
            }

            const type = typeChecker.getTypeAtLocation(node);
            addTypeProperties(type);
        }

        function addTypeProperties(type: Type) {
            if (type) {
                // Filter private properties
                for (const symbol of type.getApparentProperties()) {
                    if (typeChecker.isValidPropertyAccess(<PropertyAccessExpression>(node.parent), symbol.name)) {
                        symbols.push(symbol);
                    }
                }

                if (isJavaScriptFile && type.flags & TypeFlags.Union) {
                    // In javascript files, for union types, we don't just get the members that
                    // the individual types have in common, we also include all the members that
                    // each individual type has.  This is because we're going to add all identifiers
                    // anyways.  So we might as well elevate the members that were at least part
                    // of the individual types to a higher status since we know what they are.
                    const unionType = <UnionType>type;
                    for (const elementType of unionType.types) {
                        addTypeProperties(elementType);
                    }
                }
            }
        }

        function tryGetGlobalSymbols(): boolean {
            let objectLikeContainer: ObjectLiteralExpression | BindingPattern;
            let namedImportsOrExports: NamedImportsOrExports;
            let jsxContainer: JsxOpeningLikeElement;

            if (objectLikeContainer = tryGetObjectLikeCompletionContainer(contextToken)) {
                return tryGetObjectLikeCompletionSymbols(objectLikeContainer);
            }

            if (namedImportsOrExports = tryGetNamedImportsOrExportsForCompletion(contextToken)) {
                // cursor is in an import clause
                // try to show exported member for imported module
                return tryGetImportOrExportClauseCompletionSymbols(namedImportsOrExports);
            }

            if (jsxContainer = tryGetContainingJsxElement(contextToken)) {
                let attrsType: Type;
                if ((jsxContainer.kind === SyntaxKind.JsxSelfClosingElement) || (jsxContainer.kind === SyntaxKind.JsxOpeningElement)) {
                    // Cursor is inside a JSX self-closing element or opening element
                    attrsType = typeChecker.getJsxElementAttributesType(<JsxOpeningLikeElement>jsxContainer);

                    if (attrsType) {
                        symbols = filterJsxAttributes(typeChecker.getPropertiesOfType(attrsType), (<JsxOpeningLikeElement>jsxContainer).attributes);
                        isMemberCompletion = true;
                        isNewIdentifierLocation = false;
                        return true;
                    }

                }
            }

            // Get all entities in the current scope.
            isMemberCompletion = false;
            isNewIdentifierLocation = isNewIdentifierDefinitionLocation(contextToken);

            if (previousToken !== contextToken) {
                Debug.assert(!!previousToken, "Expected 'contextToken' to be defined when different from 'previousToken'.");
            }
            // We need to find the node that will give us an appropriate scope to begin
            // aggregating completion candidates. This is achieved in 'getScopeNode'
            // by finding the first node that encompasses a position, accounting for whether a node
            // is "complete" to decide whether a position belongs to the node.
            //
            // However, at the end of an identifier, we are interested in the scope of the identifier
            // itself, but fall outside of the identifier. For instance:
            //
            //      xyz => x$
            //
            // the cursor is outside of both the 'x' and the arrow function 'xyz => x',
            // so 'xyz' is not returned in our results.
            //
            // We define 'adjustedPosition' so that we may appropriately account for
            // being at the end of an identifier. The intention is that if requesting completion
            // at the end of an identifier, it should be effectively equivalent to requesting completion
            // anywhere inside/at the beginning of the identifier. So in the previous case, the
            // 'adjustedPosition' will work as if requesting completion in the following:
            //
            //      xyz => $x
            //
            // If previousToken !== contextToken, then
            //   - 'contextToken' was adjusted to the token prior to 'previousToken'
            //      because we were at the end of an identifier.
            //   - 'previousToken' is defined.
            const adjustedPosition = previousToken !== contextToken ?
                previousToken.getStart() :
                position;

            const scopeNode = getScopeNode(contextToken, adjustedPosition, sourceFile) || sourceFile;

            /// TODO filter meaning based on the current context
            const symbolMeanings = SymbolFlags.Type | SymbolFlags.Value | SymbolFlags.Namespace | SymbolFlags.Alias;
            symbols = typeChecker.getSymbolsInScope(scopeNode, symbolMeanings);

            return true;
        }

        /**
         * Finds the first node that "embraces" the position, so that one may
         * accurately aggregate locals from the closest containing scope.
         */
        function getScopeNode(initialToken: Node, position: number, sourceFile: SourceFile) {
            let scope = initialToken;
            while (scope && !positionBelongsToNode(scope, position, sourceFile)) {
                scope = scope.parent;
            }
            return scope;
        }

        function isCompletionListBlocker(contextToken: Node): boolean {
            const start = timestamp();
            const result = isInStringOrRegularExpressionOrTemplateLiteral(contextToken) ||
                isSolelyIdentifierDefinitionLocation(contextToken) ||
                isDotOfNumericLiteral(contextToken) ||
                isInJsxText(contextToken);
            log("getCompletionsAtPosition: isCompletionListBlocker: " + (timestamp() - start));
            return result;
        }

        function isInJsxText(contextToken: Node): boolean {
            if (contextToken.kind === SyntaxKind.JsxText) {
                return true;
            }

            if (contextToken.kind === SyntaxKind.GreaterThanToken && contextToken.parent) {
                if (contextToken.parent.kind === SyntaxKind.JsxOpeningElement) {
                    return true;
                }

                if (contextToken.parent.kind === SyntaxKind.JsxClosingElement || contextToken.parent.kind === SyntaxKind.JsxSelfClosingElement) {
                    return contextToken.parent.parent && contextToken.parent.parent.kind === SyntaxKind.JsxElement;
                }
            }
            return false;
        }

        function isNewIdentifierDefinitionLocation(previousToken: Node): boolean {
            if (previousToken) {
                const containingNodeKind = previousToken.parent.kind;
                switch (previousToken.kind) {
                    case SyntaxKind.CommaToken:
                        return containingNodeKind === SyntaxKind.CallExpression               // func( a, |
                            || containingNodeKind === SyntaxKind.Constructor                  // constructor( a, |   /* public, protected, private keywords are allowed here, so show completion */
                            || containingNodeKind === SyntaxKind.NewExpression                // new C(a, |
                            || containingNodeKind === SyntaxKind.ArrayLiteralExpression       // [a, |
                            || containingNodeKind === SyntaxKind.BinaryExpression             // const x = (a, |
                            || containingNodeKind === SyntaxKind.FunctionType;                // var x: (s: string, list|

                    case SyntaxKind.OpenParenToken:
                        return containingNodeKind === SyntaxKind.CallExpression               // func( |
                            || containingNodeKind === SyntaxKind.Constructor                  // constructor( |
                            || containingNodeKind === SyntaxKind.NewExpression                // new C(a|
                            || containingNodeKind === SyntaxKind.ParenthesizedExpression      // const x = (a|
                            || containingNodeKind === SyntaxKind.ParenthesizedType;           // function F(pred: (a| /* this can become an arrow function, where 'a' is the argument */

                    case SyntaxKind.OpenBracketToken:
                        return containingNodeKind === SyntaxKind.ArrayLiteralExpression       // [ |
                            || containingNodeKind === SyntaxKind.IndexSignature               // [ | : string ]
                            || containingNodeKind === SyntaxKind.ComputedPropertyName;         // [ |    /* this can become an index signature */

                    case SyntaxKind.ModuleKeyword:                                            // module |
                    case SyntaxKind.NamespaceKeyword:                                         // namespace |
                        return true;

                    case SyntaxKind.DotToken:
                        return containingNodeKind === SyntaxKind.ModuleDeclaration;           // module A.|

                    case SyntaxKind.OpenBraceToken:
                        return containingNodeKind === SyntaxKind.ClassDeclaration;            // class A{ |

                    case SyntaxKind.EqualsToken:
                        return containingNodeKind === SyntaxKind.VariableDeclaration          // const x = a|
                            || containingNodeKind === SyntaxKind.BinaryExpression;            // x = a|

                    case SyntaxKind.TemplateHead:
                        return containingNodeKind === SyntaxKind.TemplateExpression;          // `aa ${|

                    case SyntaxKind.TemplateMiddle:
                        return containingNodeKind === SyntaxKind.TemplateSpan;                // `aa ${10} dd ${|

                    case SyntaxKind.PublicKeyword:
                    case SyntaxKind.PrivateKeyword:
                    case SyntaxKind.ProtectedKeyword:
                        return containingNodeKind === SyntaxKind.PropertyDeclaration;         // class A{ public |
                }

                // Previous token may have been a keyword that was converted to an identifier.
                switch (previousToken.getText()) {
                    case "public":
                    case "protected":
                    case "private":
                        return true;
                }
            }

            return false;
        }

        function isInStringOrRegularExpressionOrTemplateLiteral(contextToken: Node): boolean {
            if (contextToken.kind === SyntaxKind.StringLiteral
                || contextToken.kind === SyntaxKind.RegularExpressionLiteral
                || isTemplateLiteralKind(contextToken.kind)) {
                const start = contextToken.getStart();
                const end = contextToken.getEnd();

                // To be "in" one of these literals, the position has to be:
                //   1. entirely within the token text.
                //   2. at the end position of an unterminated token.
                //   3. at the end of a regular expression (due to trailing flags like '/foo/g').
                if (start < position && position < end) {
                    return true;
                }

                if (position === end) {
                    return !!(<LiteralExpression>contextToken).isUnterminated
                        || contextToken.kind === SyntaxKind.RegularExpressionLiteral;
                }
            }

            return false;
        }

        /**
         * Aggregates relevant symbols for completion in object literals and object binding patterns.
         * Relevant symbols are stored in the captured 'symbols' variable.
         *
         * @returns true if 'symbols' was successfully populated; false otherwise.
         */
        function tryGetObjectLikeCompletionSymbols(objectLikeContainer: ObjectLiteralExpression | BindingPattern): boolean {
            // We're looking up possible property names from contextual/inferred/declared type.
            isMemberCompletion = true;

            let typeForObject: Type;
            let existingMembers: Declaration[];

            if (objectLikeContainer.kind === SyntaxKind.ObjectLiteralExpression) {
                // We are completing on contextual types, but may also include properties
                // other than those within the declared type.
                isNewIdentifierLocation = true;

                // If the object literal is being assigned to something of type 'null | { hello: string }',
                // it clearly isn't trying to satisfy the 'null' type. So we grab the non-nullable type if possible.
                typeForObject = typeChecker.getContextualType(<ObjectLiteralExpression>objectLikeContainer);
                typeForObject = typeForObject && typeForObject.getNonNullableType();

                existingMembers = (<ObjectLiteralExpression>objectLikeContainer).properties;
            }
            else if (objectLikeContainer.kind === SyntaxKind.ObjectBindingPattern) {
                // We are *only* completing on properties from the type being destructured.
                isNewIdentifierLocation = false;

                const rootDeclaration = getRootDeclaration(objectLikeContainer.parent);
                if (isVariableLike(rootDeclaration)) {
                    // We don't want to complete using the type acquired by the shape
                    // of the binding pattern; we are only interested in types acquired
                    // through type declaration or inference.
                    // Also proceed if rootDeclaration is a parameter and if its containing function expression/arrow function is contextually typed -
                    // type of parameter will flow in from the contextual type of the function
                    let canGetType = !!(rootDeclaration.initializer || rootDeclaration.type);
                    if (!canGetType && rootDeclaration.kind === SyntaxKind.Parameter) {
                        if (isExpression(rootDeclaration.parent)) {
                            canGetType = !!typeChecker.getContextualType(<Expression>rootDeclaration.parent);
                        }
                        else if (rootDeclaration.parent.kind === SyntaxKind.MethodDeclaration || rootDeclaration.parent.kind === SyntaxKind.SetAccessor) {
                            canGetType = isExpression(rootDeclaration.parent.parent) && !!typeChecker.getContextualType(<Expression>rootDeclaration.parent.parent);
                        }
                    }
                    if (canGetType) {
                        typeForObject = typeChecker.getTypeAtLocation(objectLikeContainer);
                        existingMembers = (<ObjectBindingPattern>objectLikeContainer).elements;
                    }
                }
                else {
                    Debug.fail("Root declaration is not variable-like.");
                }
            }
            else {
                Debug.fail("Expected object literal or binding pattern, got " + objectLikeContainer.kind);
            }

            if (!typeForObject) {
                return false;
            }

            const typeMembers = typeChecker.getPropertiesOfType(typeForObject);
            if (typeMembers && typeMembers.length > 0) {
                // Add filtered items to the completion list
                symbols = filterObjectMembersList(typeMembers, existingMembers);
            }
            return true;
        }

        /**
         * Aggregates relevant symbols for completion in import clauses and export clauses
         * whose declarations have a module specifier; for instance, symbols will be aggregated for
         *
         *      import { | } from "moduleName";
         *      export { a as foo, | } from "moduleName";
         *
         * but not for
         *
         *      export { | };
         *
         * Relevant symbols are stored in the captured 'symbols' variable.
         *
         * @returns true if 'symbols' was successfully populated; false otherwise.
         */
        function tryGetImportOrExportClauseCompletionSymbols(namedImportsOrExports: NamedImportsOrExports): boolean {
            const declarationKind = namedImportsOrExports.kind === SyntaxKind.NamedImports ?
                SyntaxKind.ImportDeclaration :
                SyntaxKind.ExportDeclaration;
            const importOrExportDeclaration = <ImportDeclaration | ExportDeclaration>getAncestor(namedImportsOrExports, declarationKind);
            const moduleSpecifier = importOrExportDeclaration.moduleSpecifier;

            if (!moduleSpecifier) {
                return false;
            }

            isMemberCompletion = true;
            isNewIdentifierLocation = false;

            let exports: Symbol[];
            const moduleSpecifierSymbol = typeChecker.getSymbolAtLocation(importOrExportDeclaration.moduleSpecifier);
            if (moduleSpecifierSymbol) {
                exports = typeChecker.getExportsOfModule(moduleSpecifierSymbol);
            }

            symbols = exports ? filterNamedImportOrExportCompletionItems(exports, namedImportsOrExports.elements) : emptyArray;

            return true;
        }

        /**
         * Returns the immediate owning object literal or binding pattern of a context token,
         * on the condition that one exists and that the context implies completion should be given.
         */
        function tryGetObjectLikeCompletionContainer(contextToken: Node): ObjectLiteralExpression | BindingPattern {
            if (contextToken) {
                switch (contextToken.kind) {
                    case SyntaxKind.OpenBraceToken:  // const x = { |
                    case SyntaxKind.CommaToken:      // const x = { a: 0, |
                        const parent = contextToken.parent;
                        if (parent && (parent.kind === SyntaxKind.ObjectLiteralExpression || parent.kind === SyntaxKind.ObjectBindingPattern)) {
                            return <ObjectLiteralExpression | BindingPattern>parent;
                        }
                        break;
                }
            }

            return undefined;
        }

        /**
         * Returns the containing list of named imports or exports of a context token,
         * on the condition that one exists and that the context implies completion should be given.
         */
        function tryGetNamedImportsOrExportsForCompletion(contextToken: Node): NamedImportsOrExports {
            if (contextToken) {
                switch (contextToken.kind) {
                    case SyntaxKind.OpenBraceToken:  // import { |
                    case SyntaxKind.CommaToken:      // import { a as 0, |
                        switch (contextToken.parent.kind) {
                            case SyntaxKind.NamedImports:
                            case SyntaxKind.NamedExports:
                                return <NamedImportsOrExports>contextToken.parent;
                        }
                }
            }

            return undefined;
        }

        function tryGetContainingJsxElement(contextToken: Node): JsxOpeningLikeElement {
            if (contextToken) {
                const parent = contextToken.parent;
                switch (contextToken.kind) {
                    case SyntaxKind.LessThanSlashToken:
                    case SyntaxKind.SlashToken:
                    case SyntaxKind.Identifier:
                    case SyntaxKind.JsxAttribute:
                    case SyntaxKind.JsxSpreadAttribute:
                        if (parent && (parent.kind === SyntaxKind.JsxSelfClosingElement || parent.kind === SyntaxKind.JsxOpeningElement)) {
                            return <JsxOpeningLikeElement>parent;
                        }
                        else if (parent.kind === SyntaxKind.JsxAttribute) {
                            return <JsxOpeningLikeElement>parent.parent;
                        }
                        break;

                    // The context token is the closing } or " of an attribute, which means
                    // its parent is a JsxExpression, whose parent is a JsxAttribute,
                    // whose parent is a JsxOpeningLikeElement
                    case SyntaxKind.StringLiteral:
                        if (parent && ((parent.kind === SyntaxKind.JsxAttribute) || (parent.kind === SyntaxKind.JsxSpreadAttribute))) {
                            return <JsxOpeningLikeElement>parent.parent;
                        }

                        break;

                    case SyntaxKind.CloseBraceToken:
                        if (parent &&
                            parent.kind === SyntaxKind.JsxExpression &&
                            parent.parent &&
                            (parent.parent.kind === SyntaxKind.JsxAttribute)) {
                            return <JsxOpeningLikeElement>parent.parent.parent;
                        }

                        if (parent && parent.kind === SyntaxKind.JsxSpreadAttribute) {
                            return <JsxOpeningLikeElement>parent.parent;
                        }

                        break;
                }
            }
            return undefined;
        }

        function isFunction(kind: SyntaxKind): boolean {
            switch (kind) {
                case SyntaxKind.FunctionExpression:
                case SyntaxKind.ArrowFunction:
                case SyntaxKind.FunctionDeclaration:
                case SyntaxKind.MethodDeclaration:
                case SyntaxKind.MethodSignature:
                case SyntaxKind.GetAccessor:
                case SyntaxKind.SetAccessor:
                case SyntaxKind.CallSignature:
                case SyntaxKind.ConstructSignature:
                case SyntaxKind.IndexSignature:
                    return true;
            }
            return false;
        }

        /**
         * @returns true if we are certain that the currently edited location must define a new location; false otherwise.
         */
        function isSolelyIdentifierDefinitionLocation(contextToken: Node): boolean {
            const containingNodeKind = contextToken.parent.kind;
            switch (contextToken.kind) {
                case SyntaxKind.CommaToken:
                    return containingNodeKind === SyntaxKind.VariableDeclaration ||
                        containingNodeKind === SyntaxKind.VariableDeclarationList ||
                        containingNodeKind === SyntaxKind.VariableStatement ||
                        containingNodeKind === SyntaxKind.EnumDeclaration ||                        // enum a { foo, |
                        isFunction(containingNodeKind) ||
                        containingNodeKind === SyntaxKind.ClassDeclaration ||                       // class A<T, |
                        containingNodeKind === SyntaxKind.ClassExpression ||                        // var C = class D<T, |
                        containingNodeKind === SyntaxKind.InterfaceDeclaration ||                   // interface A<T, |
                        containingNodeKind === SyntaxKind.ArrayBindingPattern ||                    // var [x, y|
                        containingNodeKind === SyntaxKind.TypeAliasDeclaration;                     // type Map, K, |

                case SyntaxKind.DotToken:
                    return containingNodeKind === SyntaxKind.ArrayBindingPattern;                   // var [.|

                case SyntaxKind.ColonToken:
                    return containingNodeKind === SyntaxKind.BindingElement;                        // var {x :html|

                case SyntaxKind.OpenBracketToken:
                    return containingNodeKind === SyntaxKind.ArrayBindingPattern;                   // var [x|

                case SyntaxKind.OpenParenToken:
                    return containingNodeKind === SyntaxKind.CatchClause ||
                        isFunction(containingNodeKind);

                case SyntaxKind.OpenBraceToken:
                    return containingNodeKind === SyntaxKind.EnumDeclaration ||                     // enum a { |
                        containingNodeKind === SyntaxKind.InterfaceDeclaration ||                   // interface a { |
                        containingNodeKind === SyntaxKind.TypeLiteral;                              // const x : { |

                case SyntaxKind.SemicolonToken:
                    return containingNodeKind === SyntaxKind.PropertySignature &&
                        contextToken.parent && contextToken.parent.parent &&
                        (contextToken.parent.parent.kind === SyntaxKind.InterfaceDeclaration ||    // interface a { f; |
                            contextToken.parent.parent.kind === SyntaxKind.TypeLiteral);           // const x : { a; |

                case SyntaxKind.LessThanToken:
                    return containingNodeKind === SyntaxKind.ClassDeclaration ||                    // class A< |
                        containingNodeKind === SyntaxKind.ClassExpression ||                        // var C = class D< |
                        containingNodeKind === SyntaxKind.InterfaceDeclaration ||                   // interface A< |
                        containingNodeKind === SyntaxKind.TypeAliasDeclaration ||                   // type List< |
                        isFunction(containingNodeKind);

                case SyntaxKind.StaticKeyword:
                    return containingNodeKind === SyntaxKind.PropertyDeclaration;

                case SyntaxKind.DotDotDotToken:
                    return containingNodeKind === SyntaxKind.Parameter ||
                        (contextToken.parent && contextToken.parent.parent &&
                            contextToken.parent.parent.kind === SyntaxKind.ArrayBindingPattern);  // var [...z|

                case SyntaxKind.PublicKeyword:
                case SyntaxKind.PrivateKeyword:
                case SyntaxKind.ProtectedKeyword:
                    return containingNodeKind === SyntaxKind.Parameter;

                case SyntaxKind.AsKeyword:
                    return containingNodeKind === SyntaxKind.ImportSpecifier ||
                        containingNodeKind === SyntaxKind.ExportSpecifier ||
                        containingNodeKind === SyntaxKind.NamespaceImport;

                case SyntaxKind.ClassKeyword:
                case SyntaxKind.EnumKeyword:
                case SyntaxKind.InterfaceKeyword:
                case SyntaxKind.FunctionKeyword:
                case SyntaxKind.VarKeyword:
                case SyntaxKind.GetKeyword:
                case SyntaxKind.SetKeyword:
                case SyntaxKind.ImportKeyword:
                case SyntaxKind.LetKeyword:
                case SyntaxKind.ConstKeyword:
                case SyntaxKind.YieldKeyword:
                case SyntaxKind.TypeKeyword:  // type htm|
                    return true;
            }

            // Previous token may have been a keyword that was converted to an identifier.
            switch (contextToken.getText()) {
                case "abstract":
                case "async":
                case "class":
                case "const":
                case "declare":
                case "enum":
                case "function":
                case "interface":
                case "let":
                case "private":
                case "protected":
                case "public":
                case "static":
                case "var":
                case "yield":
                    return true;
            }

            return false;
        }

        function isDotOfNumericLiteral(contextToken: Node): boolean {
            if (contextToken.kind === SyntaxKind.NumericLiteral) {
                const text = contextToken.getFullText();
                return text.charAt(text.length - 1) === ".";
            }

            return false;
        }

        /**
         * Filters out completion suggestions for named imports or exports.
         *
         * @param exportsOfModule          The list of symbols which a module exposes.
         * @param namedImportsOrExports    The list of existing import/export specifiers in the import/export clause.
         *
         * @returns Symbols to be suggested at an import/export clause, barring those whose named imports/exports
         *          do not occur at the current position and have not otherwise been typed.
         */
        function filterNamedImportOrExportCompletionItems(exportsOfModule: Symbol[], namedImportsOrExports: ImportOrExportSpecifier[]): Symbol[] {
            const existingImportsOrExports = createMap<boolean>();

            for (const element of namedImportsOrExports) {
                // If this is the current item we are editing right now, do not filter it out
                if (element.getStart() <= position && position <= element.getEnd()) {
                    continue;
                }

                const name = element.propertyName || element.name;
                existingImportsOrExports[name.text] = true;
            }

            if (!someProperties(existingImportsOrExports)) {
                return filter(exportsOfModule, e => e.name !== "default");
            }

            return filter(exportsOfModule, e => e.name !== "default" && !existingImportsOrExports[e.name]);
        }

        /**
         * Filters out completion suggestions for named imports or exports.
         *
         * @returns Symbols to be suggested in an object binding pattern or object literal expression, barring those whose declarations
         *          do not occur at the current position and have not otherwise been typed.
         */
        function filterObjectMembersList(contextualMemberSymbols: Symbol[], existingMembers: Declaration[]): Symbol[] {
            if (!existingMembers || existingMembers.length === 0) {
                return contextualMemberSymbols;
            }

            const existingMemberNames = createMap<boolean>();
            for (const m of existingMembers) {
                // Ignore omitted expressions for missing members
                if (m.kind !== SyntaxKind.PropertyAssignment &&
                    m.kind !== SyntaxKind.ShorthandPropertyAssignment &&
                    m.kind !== SyntaxKind.BindingElement &&
                    m.kind !== SyntaxKind.MethodDeclaration) {
                    continue;
                }

                // If this is the current item we are editing right now, do not filter it out
                if (m.getStart() <= position && position <= m.getEnd()) {
                    continue;
                }

                let existingName: string;

                if (m.kind === SyntaxKind.BindingElement && (<BindingElement>m).propertyName) {
                    // include only identifiers in completion list
                    if ((<BindingElement>m).propertyName.kind === SyntaxKind.Identifier) {
                        existingName = (<Identifier>(<BindingElement>m).propertyName).text;
                    }
                }
                else {
                    // TODO(jfreeman): Account for computed property name
                    // NOTE: if one only performs this step when m.name is an identifier,
                    // things like '__proto__' are not filtered out.
                    existingName = (<Identifier>m.name).text;
                }

                existingMemberNames[existingName] = true;
            }

            return filter(contextualMemberSymbols, m => !existingMemberNames[m.name]);
        }

        /**
         * Filters out completion suggestions from 'symbols' according to existing JSX attributes.
         *
         * @returns Symbols to be suggested in a JSX element, barring those whose attributes
         *          do not occur at the current position and have not otherwise been typed.
         */
        function filterJsxAttributes(symbols: Symbol[], attributes: NodeArray<JsxAttribute | JsxSpreadAttribute>): Symbol[] {
            const seenNames = createMap<boolean>();
            for (const attr of attributes) {
                // If this is the current item we are editing right now, do not filter it out
                if (attr.getStart() <= position && position <= attr.getEnd()) {
                    continue;
                }

                if (attr.kind === SyntaxKind.JsxAttribute) {
                    seenNames[(<JsxAttribute>attr).name.text] = true;
                }
            }

            return filter(symbols, a => !seenNames[a.name]);
        }
    }

    /**
     * Get the name to be display in completion from a given symbol.
     *
     * @return undefined if the name is of external module otherwise a name with striped of any quote
     */
    function getCompletionEntryDisplayNameForSymbol(typeChecker: TypeChecker, symbol: Symbol, target: ScriptTarget, performCharacterChecks: boolean, location: Node): string {
        const displayName: string = getDeclaredName(typeChecker, symbol, location);

        if (displayName) {
            const firstCharCode = displayName.charCodeAt(0);
            // First check of the displayName is not external module; if it is an external module, it is not valid entry
            if ((symbol.flags & SymbolFlags.Namespace) && (firstCharCode === CharacterCodes.singleQuote || firstCharCode === CharacterCodes.doubleQuote)) {
                // If the symbol is external module, don't show it in the completion list
                // (i.e declare module "http" { const x; } | // <= request completion here, "http" should not be there)
                return undefined;
            }
        }

        return getCompletionEntryDisplayName(displayName, target, performCharacterChecks);
    }

    /**
     * Get a displayName from a given for completion list, performing any necessary quotes stripping
     * and checking whether the name is valid identifier name.
     */
    function getCompletionEntryDisplayName(name: string, target: ScriptTarget, performCharacterChecks: boolean): string {
        if (!name) {
            return undefined;
        }

        name = stripQuotes(name);

        if (!name) {
            return undefined;
        }

        // If the user entered name for the symbol was quoted, removing the quotes is not enough, as the name could be an
        // invalid identifier name. We need to check if whatever was inside the quotes is actually a valid identifier name.
        // e.g "b a" is valid quoted name but when we strip off the quotes, it is invalid.
        // We, thus, need to check if whatever was inside the quotes is actually a valid identifier name.
        if (performCharacterChecks) {
            if (!isIdentifierText(name, target)) {
                return undefined;
            }
        }

        return name;
    }

    // A cache of completion entries for keywords, these do not change between sessions
    const keywordCompletions: CompletionEntry[] = [];
    for (let i = SyntaxKind.FirstKeyword; i <= SyntaxKind.LastKeyword; i++) {
        keywordCompletions.push({
            name: tokenToString(i),
            kind: ScriptElementKind.keyword,
            kindModifiers: ScriptElementKindModifier.none,
            sortText: "0"
        });
    }

    /**
     * Matches a triple slash reference directive with an incomplete string literal for its path. Used
     * to determine if the caret is currently within the string literal and capture the literal fragment
     * for completions.
     * For example, this matches /// <reference path="fragment
     */
    const tripleSlashDirectiveFragmentRegex = /^(\/\/\/\s*<reference\s+(path|types)\s*=\s*(?:'|"))([^\3]*)$/;

    interface VisibleModuleInfo {
        moduleName: string;
        moduleDir: string;
    }

    const nodeModulesDependencyKeys = ["dependencies", "devDependencies", "peerDependencies", "optionalDependencies"];

    function tryGetDirectories(host: LanguageServiceHost, directoryName: string): string[] {
        return tryIOAndConsumeErrors(host, host.getDirectories, directoryName);
    }

    function tryReadDirectory(host: LanguageServiceHost, path: string, extensions?: string[], exclude?: string[], include?: string[]): string[] {
        return tryIOAndConsumeErrors(host, host.readDirectory, path, extensions, exclude, include);
    }

    function tryReadFile(host: LanguageServiceHost, path: string): string {
        return tryIOAndConsumeErrors(host, host.readFile, path);
    }

    function tryFileExists(host: LanguageServiceHost, path: string): boolean {
        return tryIOAndConsumeErrors(host, host.fileExists, path);
    }

    function tryDirectoryExists(host: LanguageServiceHost, path: string): boolean {
        try {
            return directoryProbablyExists(path, host);
        }
        catch (e) {}
        return undefined;
    }

    function tryIOAndConsumeErrors<T>(host: LanguageServiceHost, toApply: (...a: any[]) => T, ...args: any[]) {
        try {
            return toApply && toApply.apply(host, args);
        }
        catch (e) {}
        return undefined;
    }
}
<|MERGE_RESOLUTION|>--- conflicted
+++ resolved
@@ -1,1741 +1,1736 @@
-/* @internal */
-namespace ts.Completions {
-    export function getCompletionsAtPosition(host: LanguageServiceHost, typeChecker: TypeChecker, log: (message: string) => void, compilerOptions: CompilerOptions, sourceFile: SourceFile, position: number): CompletionInfo {
-        if (isInReferenceComment(sourceFile, position)) {
-            return getTripleSlashReferenceCompletion(sourceFile, position);
-        }
-
-        if (isInString(sourceFile, position)) {
-            return getStringLiteralCompletionEntries(sourceFile, position);
-        }
-
-        const completionData = getCompletionData(typeChecker, log, sourceFile, position);
-        if (!completionData) {
-            return undefined;
-        }
-
-        const { symbols, isGlobalCompletion, isMemberCompletion, isNewIdentifierLocation, location, isJsDocTagName } = completionData;
-
-        if (isJsDocTagName) {
-            // If the current position is a jsDoc tag name, only tag names should be provided for completion
-            return { isGlobalCompletion: false, isMemberCompletion: false, isNewIdentifierLocation: false, entries: JsDoc.getAllJsDocCompletionEntries() };
-        }
-
-        const entries: CompletionEntry[] = [];
-
-        if (isSourceFileJavaScript(sourceFile)) {
-            const uniqueNames = getCompletionEntriesFromSymbols(symbols, entries, location, /*performCharacterChecks*/ false);
-            addRange(entries, getJavaScriptCompletionEntries(sourceFile, location.pos, uniqueNames));
-        }
-        else {
-            if (!symbols || symbols.length === 0) {
-                if (sourceFile.languageVariant === LanguageVariant.JSX &&
-                    location.parent && location.parent.kind === SyntaxKind.JsxClosingElement) {
-                    // In the TypeScript JSX element, if such element is not defined. When users query for completion at closing tag,
-                    // instead of simply giving unknown value, the completion will return the tag-name of an associated opening-element.
-                    // For example:
-                    //     var x = <div> </ /*1*/>  completion list at "1" will contain "div" with type any
-                    const tagName = (<JsxElement>location.parent.parent).openingElement.tagName;
-                    entries.push({
-                        name: (<Identifier>tagName).text,
-                        kind: undefined,
-                        kindModifiers: undefined,
-                        sortText: "0",
-                    });
-                }
-                else {
-                    return undefined;
-                }
-            }
-
-            getCompletionEntriesFromSymbols(symbols, entries, location, /*performCharacterChecks*/ true);
-        }
-
-        // Add keywords if this is not a member completion list
-        if (!isMemberCompletion && !isJsDocTagName) {
-            addRange(entries, keywordCompletions);
-        }
-
-        return { isGlobalCompletion, isMemberCompletion, isNewIdentifierLocation: isNewIdentifierLocation, entries };
-
-        function getJavaScriptCompletionEntries(sourceFile: SourceFile, position: number, uniqueNames: Map<string>): CompletionEntry[] {
-            const entries: CompletionEntry[] = [];
-
-            const nameTable = getNameTable(sourceFile);
-            for (const name in nameTable) {
-                // Skip identifiers produced only from the current location
-                if (nameTable[name] === position) {
-                    continue;
-                }
-
-                if (!uniqueNames[name]) {
-                    uniqueNames[name] = name;
-                    const displayName = getCompletionEntryDisplayName(unescapeIdentifier(name), compilerOptions.target, /*performCharacterChecks*/ true);
-                    if (displayName) {
-                        const entry = {
-                            name: displayName,
-                            kind: ScriptElementKind.warning,
-                            kindModifiers: "",
-                            sortText: "1"
-                        };
-                        entries.push(entry);
-                    }
-                }
-            }
-
-            return entries;
-        }
-
-        function createCompletionEntry(symbol: Symbol, location: Node, performCharacterChecks: boolean): CompletionEntry {
-            // Try to get a valid display name for this symbol, if we could not find one, then ignore it.
-            // We would like to only show things that can be added after a dot, so for instance numeric properties can
-            // not be accessed with a dot (a.1 <- invalid)
-            const displayName = getCompletionEntryDisplayNameForSymbol(typeChecker, symbol, compilerOptions.target, performCharacterChecks, location);
-            if (!displayName) {
-                return undefined;
-            }
-
-            // TODO(drosen): Right now we just permit *all* semantic meanings when calling
-            // 'getSymbolKind' which is permissible given that it is backwards compatible; but
-            // really we should consider passing the meaning for the node so that we don't report
-            // that a suggestion for a value is an interface.  We COULD also just do what
-            // 'getSymbolModifiers' does, which is to use the first declaration.
-
-            // Use a 'sortText' of 0' so that all symbol completion entries come before any other
-            // entries (like JavaScript identifier entries).
-            return {
-                name: displayName,
-                kind: SymbolDisplay.getSymbolKind(typeChecker, symbol, location),
-                kindModifiers: SymbolDisplay.getSymbolModifiers(symbol),
-                sortText: "0",
-            };
-
-        }
-
-        function getCompletionEntriesFromSymbols(symbols: Symbol[], entries: CompletionEntry[], location: Node, performCharacterChecks: boolean): Map<string> {
-            const start = timestamp();
-            const uniqueNames = createMap<string>();
-            if (symbols) {
-                for (const symbol of symbols) {
-                    const entry = createCompletionEntry(symbol, location, performCharacterChecks);
-                    if (entry) {
-                        const id = escapeIdentifier(entry.name);
-                        if (!uniqueNames[id]) {
-                            entries.push(entry);
-                            uniqueNames[id] = id;
-                        }
-                    }
-                }
-            }
-
-            log("getCompletionsAtPosition: getCompletionEntriesFromSymbols: " + (timestamp() - start));
-            return uniqueNames;
-        }
-
-        function getStringLiteralCompletionEntries(sourceFile: SourceFile, position: number) {
-            const node = findPrecedingToken(position, sourceFile);
-            if (!node || node.kind !== SyntaxKind.StringLiteral) {
-                return undefined;
-            }
-
-            if (node.parent.kind === SyntaxKind.PropertyAssignment && node.parent.parent.kind === SyntaxKind.ObjectLiteralExpression) {
-                // Get quoted name of properties of the object literal expression
-                // i.e. interface ConfigFiles {
-                //          'jspm:dev': string
-                //      }
-                //      let files: ConfigFiles = {
-                //          '/*completion position*/'
-                //      }
-                //
-                //      function foo(c: ConfigFiles) {}
-                //      foo({
-                //          '/*completion position*/'
-                //      });
-                return getStringLiteralCompletionEntriesFromPropertyAssignment(<ObjectLiteralElement>node.parent);
-            }
-            else if (isElementAccessExpression(node.parent) && node.parent.argumentExpression === node) {
-                // Get all names of properties on the expression
-                // i.e. interface A {
-                //      'prop1': string
-                // }
-                // let a: A;
-                // a['/*completion position*/']
-                return getStringLiteralCompletionEntriesFromElementAccess(node.parent);
-            }
-            else if (node.parent.kind === SyntaxKind.ImportDeclaration || isExpressionOfExternalModuleImportEqualsDeclaration(node) || isRequireCall(node.parent, false)) {
-                // Get all known external module names or complete a path to a module
-                // i.e. import * as ns from "/*completion position*/";
-                //      import x = require("/*completion position*/");
-                //      var y = require("/*completion position*/");
-                return getStringLiteralCompletionEntriesFromModuleNames(<StringLiteral>node);
-            }
-            else {
-                const argumentInfo = SignatureHelp.getContainingArgumentInfo(node, position, sourceFile);
-                if (argumentInfo) {
-                    // Get string literal completions from specialized signatures of the target
-                    // i.e. declare function f(a: 'A');
-                    // f("/*completion position*/")
-                    return getStringLiteralCompletionEntriesFromCallExpression(argumentInfo, node);
-                }
-
-                // Get completion for string literal from string literal type
-                // i.e. var x: "hi" | "hello" = "/*completion position*/"
-                return getStringLiteralCompletionEntriesFromContextualType(<StringLiteral>node);
-            }
-        }
-
-        function getStringLiteralCompletionEntriesFromPropertyAssignment(element: ObjectLiteralElement) {
-            const type = typeChecker.getContextualType((<ObjectLiteralExpression>element.parent));
-            const entries: CompletionEntry[] = [];
-            if (type) {
-                getCompletionEntriesFromSymbols(type.getApparentProperties(), entries, element, /*performCharacterChecks*/false);
-                if (entries.length) {
-                    return { isGlobalCompletion: false, isMemberCompletion: true, isNewIdentifierLocation: true, entries };
-                }
-            }
-        }
-
-        function getStringLiteralCompletionEntriesFromCallExpression(argumentInfo: SignatureHelp.ArgumentListInfo, location: Node) {
-            const candidates: Signature[] = [];
-            const entries: CompletionEntry[] = [];
-
-            typeChecker.getResolvedSignature(argumentInfo.invocation, candidates);
-
-            for (const candidate of candidates) {
-                if (candidate.parameters.length > argumentInfo.argumentIndex) {
-                    const parameter = candidate.parameters[argumentInfo.argumentIndex];
-                    addStringLiteralCompletionsFromType(typeChecker.getTypeAtLocation(parameter.valueDeclaration), entries);
-                }
-            }
-
-            if (entries.length) {
-                return { isGlobalCompletion: false, isMemberCompletion: false, isNewIdentifierLocation: true, entries };
-            }
-
-            return undefined;
-        }
-
-        function getStringLiteralCompletionEntriesFromElementAccess(node: ElementAccessExpression) {
-            const type = typeChecker.getTypeAtLocation(node.expression);
-            const entries: CompletionEntry[] = [];
-            if (type) {
-                getCompletionEntriesFromSymbols(type.getApparentProperties(), entries, node, /*performCharacterChecks*/false);
-                if (entries.length) {
-                    return { isGlobalCompletion: false, isMemberCompletion: true, isNewIdentifierLocation: true, entries };
-                }
-            }
-            return undefined;
-        }
-
-        function getStringLiteralCompletionEntriesFromContextualType(node: StringLiteral) {
-            const type = typeChecker.getContextualType(node);
-            if (type) {
-                const entries: CompletionEntry[] = [];
-                addStringLiteralCompletionsFromType(type, entries);
-                if (entries.length) {
-                    return { isGlobalCompletion: false, isMemberCompletion: false, isNewIdentifierLocation: false, entries };
-                }
-            }
-            return undefined;
-        }
-
-        function addStringLiteralCompletionsFromType(type: Type, result: CompletionEntry[]): void {
-            if (!type) {
-                return;
-            }
-            if (type.flags & TypeFlags.Union) {
-                forEach((<UnionType>type).types, t => addStringLiteralCompletionsFromType(t, result));
-            }
-            else {
-                if (type.flags & TypeFlags.StringLiteral) {
-                    result.push({
-                        name: (<LiteralType>type).text,
-                        kindModifiers: ScriptElementKindModifier.none,
-                        kind: ScriptElementKind.variableElement,
-                        sortText: "0"
-                    });
-                }
-            }
-        }
-
-        function getStringLiteralCompletionEntriesFromModuleNames(node: StringLiteral): CompletionInfo {
-            const literalValue = normalizeSlashes(node.text);
-
-            const scriptPath = node.getSourceFile().path;
-            const scriptDirectory = getDirectoryPath(scriptPath);
-
-            const span = getDirectoryFragmentTextSpan((<StringLiteral>node).text, node.getStart() + 1);
-            let entries: CompletionEntry[];
-            if (isPathRelativeToScript(literalValue) || isRootedDiskPath(literalValue)) {
-                if (compilerOptions.rootDirs) {
-                    entries = getCompletionEntriesForDirectoryFragmentWithRootDirs(
-                        compilerOptions.rootDirs, literalValue, scriptDirectory, getSupportedExtensions(compilerOptions), /*includeExtensions*/false, span, scriptPath);
-                }
-                else {
-                    entries = getCompletionEntriesForDirectoryFragment(
-                        literalValue, scriptDirectory, getSupportedExtensions(compilerOptions), /*includeExtensions*/false, span, scriptPath);
-                }
-            }
-            else {
-                // Check for node modules
-                entries = getCompletionEntriesForNonRelativeModules(literalValue, scriptDirectory, span);
-            }
-            return {
-                isGlobalCompletion: false,
-                isMemberCompletion: false,
-                isNewIdentifierLocation: true,
-                entries
-            };
-        }
-
-        /**
-         * Takes a script path and returns paths for all potential folders that could be merged with its
-         * containing folder via the "rootDirs" compiler option
-         */
-        function getBaseDirectoriesFromRootDirs(rootDirs: string[], basePath: string, scriptPath: string, ignoreCase: boolean): string[] {
-            // Make all paths absolute/normalized if they are not already
-            rootDirs = map(rootDirs, rootDirectory => normalizePath(isRootedDiskPath(rootDirectory) ? rootDirectory : combinePaths(basePath, rootDirectory)));
-
-            // Determine the path to the directory containing the script relative to the root directory it is contained within
-            let relativeDirectory: string;
-            for (const rootDirectory of rootDirs) {
-                if (containsPath(rootDirectory, scriptPath, basePath, ignoreCase)) {
-                    relativeDirectory = scriptPath.substr(rootDirectory.length);
-                    break;
-                }
-            }
-
-            // Now find a path for each potential directory that is to be merged with the one containing the script
-            return deduplicate(map(rootDirs, rootDirectory => combinePaths(rootDirectory, relativeDirectory)));
-        }
-
-        function getCompletionEntriesForDirectoryFragmentWithRootDirs(rootDirs: string[], fragment: string, scriptPath: string, extensions: string[], includeExtensions: boolean, span: TextSpan, exclude?: string): CompletionEntry[] {
-            const basePath = compilerOptions.project || host.getCurrentDirectory();
-            const ignoreCase = !(host.useCaseSensitiveFileNames && host.useCaseSensitiveFileNames());
-            const baseDirectories = getBaseDirectoriesFromRootDirs(rootDirs, basePath, scriptPath, ignoreCase);
-
-            const result: CompletionEntry[] = [];
-
-            for (const baseDirectory of baseDirectories) {
-                getCompletionEntriesForDirectoryFragment(fragment, baseDirectory, extensions, includeExtensions, span, exclude, result);
-            }
-
-            return result;
-        }
-
-        /**
-         * Given a path ending at a directory, gets the completions for the path, and filters for those entries containing the basename.
-         */
-        function getCompletionEntriesForDirectoryFragment(fragment: string, scriptPath: string, extensions: string[], includeExtensions: boolean, span: TextSpan, exclude?: string, result: CompletionEntry[] = []): CompletionEntry[] {
-            if (fragment === undefined) { fragment = "./"; }
-
-            fragment = normalizeSlashes(fragment);
-
-            const baseName = getBaseFileName(fragment);
-
-            // Remove the basename from our directory path
-            fragment = getDirectoryPath(fragment);
-
-            if (fragment === "") {
-                fragment = "." + directorySeparator;
-            }
-
-            fragment = ensureTrailingDirectorySeparator(fragment);
-
-            const absolutePath = normalizeAndPreserveTrailingSlash(isRootedDiskPath(fragment) ? fragment : combinePaths(scriptPath, fragment));
-            const baseDirectory = getDirectoryPath(absolutePath);
-            const ignoreCase = !(host.useCaseSensitiveFileNames && host.useCaseSensitiveFileNames());
-
-            if (tryDirectoryExists(host, baseDirectory)) {
-                // Enumerate the available files if possible
-                const files = tryReadDirectory(host, baseDirectory, extensions, /*exclude*/undefined, /*include*/["./*"]);
-
-                if (files) {
-                    const foundFiles = createMap<boolean>();
-                    for (let filePath of files) {
-                        filePath = normalizePath(filePath);
-                        if (exclude && comparePaths(filePath, exclude, scriptPath, ignoreCase) === Comparison.EqualTo) {
-                            continue;
-                        }
-
-                        const foundFileName = includeExtensions ? getBaseFileName(filePath) : removeFileExtension(getBaseFileName(filePath));
-
-                        if (!foundFiles[foundFileName]) {
-                            foundFiles[foundFileName] = true;
-                        }
-                    }
-
-                    for (const foundFile in foundFiles) {
-                        result.push(createCompletionEntryForModule(foundFile, ScriptElementKind.scriptElement, span));
-                    }
-                }
-
-                // If possible, get folder completion as well
-                const directories = tryGetDirectories(host, baseDirectory);
-
-                if (directories) {
-                    for (const directory of directories) {
-                        const directoryName = getBaseFileName(normalizePath(directory));
-
-                        result.push(createCompletionEntryForModule(directoryName, ScriptElementKind.directory, span));
-                    }
-                }
-            }
-
-            result = result.filter(entry => entry.name.indexOf(baseName) >= 0);
-
-            return result;
-        }
-
-        /**
-         * Check all of the declared modules and those in node modules. Possible sources of modules:
-         *      Modules that are found by the type checker
-         *      Modules found relative to "baseUrl" compliler options (including patterns from "paths" compiler option)
-         *      Modules from node_modules (i.e. those listed in package.json)
-         *          This includes all files that are found in node_modules/moduleName/ with acceptable file extensions
-         */
-        function getCompletionEntriesForNonRelativeModules(fragment: string, scriptPath: string, span: TextSpan): CompletionEntry[] {
-            const { baseUrl, paths } = compilerOptions;
-
-            let result: CompletionEntry[];
-
-            if (baseUrl) {
-                const fileExtensions = getSupportedExtensions(compilerOptions);
-                const projectDir = compilerOptions.project || host.getCurrentDirectory();
-                const absolute = isRootedDiskPath(baseUrl) ? baseUrl : combinePaths(projectDir, baseUrl);
-                result = getCompletionEntriesForDirectoryFragment(fragment, normalizePath(absolute), fileExtensions, /*includeExtensions*/false, span);
-
-                if (paths) {
-                    for (const path in paths) {
-                        if (paths.hasOwnProperty(path)) {
-                            if (path === "*") {
-                                if (paths[path]) {
-                                    for (const pattern of paths[path]) {
-                                        for (const match of getModulesForPathsPattern(fragment, baseUrl, pattern, fileExtensions)) {
-                                            result.push(createCompletionEntryForModule(match, ScriptElementKind.externalModuleName, span));
-                                        }
-                                    }
-                                }
-                            }
-                            else if (startsWith(path, fragment)) {
-                                const entry = paths[path] && paths[path].length === 1 && paths[path][0];
-                                if (entry) {
-                                    result.push(createCompletionEntryForModule(path, ScriptElementKind.externalModuleName, span));
-                                }
-                            }
-                        }
-                    }
-                }
-            }
-            else {
-                result = [];
-            }
-
-            getCompletionEntriesFromTypings(host, compilerOptions, scriptPath, span, result);
-
-            for (const moduleName of enumeratePotentialNonRelativeModules(fragment, scriptPath, compilerOptions)) {
-                result.push(createCompletionEntryForModule(moduleName, ScriptElementKind.externalModuleName, span));
-            }
-
-            return result;
-        }
-
-        function getModulesForPathsPattern(fragment: string, baseUrl: string, pattern: string, fileExtensions: string[]): string[] {
-            if (host.readDirectory) {
-                const parsed = hasZeroOrOneAsteriskCharacter(pattern) ? tryParsePattern(pattern) : undefined;
-                if (parsed) {
-                    // The prefix has two effective parts: the directory path and the base component after the filepath that is not a
-                    // full directory component. For example: directory/path/of/prefix/base*
-                    const normalizedPrefix = normalizeAndPreserveTrailingSlash(parsed.prefix);
-                    const normalizedPrefixDirectory = getDirectoryPath(normalizedPrefix);
-                    const normalizedPrefixBase = getBaseFileName(normalizedPrefix);
-
-                    const fragmentHasPath = fragment.indexOf(directorySeparator) !== -1;
-
-                    // Try and expand the prefix to include any path from the fragment so that we can limit the readDirectory call
-                    const expandedPrefixDirectory = fragmentHasPath ? combinePaths(normalizedPrefixDirectory, normalizedPrefixBase + getDirectoryPath(fragment)) : normalizedPrefixDirectory;
-
-                    const normalizedSuffix = normalizePath(parsed.suffix);
-                    const baseDirectory = combinePaths(baseUrl, expandedPrefixDirectory);
-                    const completePrefix = fragmentHasPath ? baseDirectory : ensureTrailingDirectorySeparator(baseDirectory) + normalizedPrefixBase;
-
-                    // If we have a suffix, then we need to read the directory all the way down. We could create a glob
-                    // that encodes the suffix, but we would have to escape the character "?" which readDirectory
-                    // doesn't support. For now, this is safer but slower
-                    const includeGlob = normalizedSuffix ? "**/*" : "./*";
-
-                    const matches = tryReadDirectory(host, baseDirectory, fileExtensions, undefined, [includeGlob]);
-                    if (matches) {
-                        const result: string[] = [];
-
-                        // Trim away prefix and suffix
-                        for (const match of matches) {
-                            const normalizedMatch = normalizePath(match);
-                            if (!endsWith(normalizedMatch, normalizedSuffix) || !startsWith(normalizedMatch, completePrefix)) {
-                                continue;
-                            }
-
-                            const start = completePrefix.length;
-                            const length = normalizedMatch.length - start - normalizedSuffix.length;
-
-                            result.push(removeFileExtension(normalizedMatch.substr(start, length)));
-                        }
-                        return result;
-                    }
-                }
-            }
-
-            return undefined;
-        }
-
-        function enumeratePotentialNonRelativeModules(fragment: string, scriptPath: string, options: CompilerOptions): string[] {
-            // Check If this is a nested module
-            const isNestedModule = fragment.indexOf(directorySeparator) !== -1;
-            const moduleNameFragment = isNestedModule ? fragment.substr(0, fragment.lastIndexOf(directorySeparator)) : undefined;
-
-            // Get modules that the type checker picked up
-            const ambientModules = map(typeChecker.getAmbientModules(), sym => stripQuotes(sym.name));
-            let nonRelativeModules = filter(ambientModules, moduleName => startsWith(moduleName, fragment));
-
-            // Nested modules of the form "module-name/sub" need to be adjusted to only return the string
-            // after the last '/' that appears in the fragment because that's where the replacement span
-            // starts
-            if (isNestedModule) {
-                const moduleNameWithSeperator = ensureTrailingDirectorySeparator(moduleNameFragment);
-                nonRelativeModules = map(nonRelativeModules, moduleName => {
-                    if (startsWith(fragment, moduleNameWithSeperator)) {
-                        return moduleName.substr(moduleNameWithSeperator.length);
-                    }
-                    return moduleName;
-                });
-            }
-
-
-            if (!options.moduleResolution || options.moduleResolution === ModuleResolutionKind.NodeJs) {
-                for (const visibleModule of enumerateNodeModulesVisibleToScript(host, scriptPath)) {
-                    if (!isNestedModule) {
-                        nonRelativeModules.push(visibleModule.moduleName);
-                    }
-                    else if (startsWith(visibleModule.moduleName, moduleNameFragment)) {
-                        const nestedFiles = tryReadDirectory(host, visibleModule.moduleDir, supportedTypeScriptExtensions, /*exclude*/undefined, /*include*/["./*"]);
-                        if (nestedFiles) {
-                            for (let f of nestedFiles) {
-                                f = normalizePath(f);
-                                const nestedModule = removeFileExtension(getBaseFileName(f));
-                                nonRelativeModules.push(nestedModule);
-                            }
-                        }
-                    }
-                }
-            }
-
-            return deduplicate(nonRelativeModules);
-        }
-
-        function getTripleSlashReferenceCompletion(sourceFile: SourceFile, position: number): CompletionInfo {
-            const token = getTokenAtPosition(sourceFile, position);
-            if (!token) {
-                return undefined;
-            }
-            const commentRanges: CommentRange[] = getLeadingCommentRanges(sourceFile.text, token.pos);
-
-            if (!commentRanges || !commentRanges.length) {
-                return undefined;
-            }
-
-            const range = forEach(commentRanges, commentRange => position >= commentRange.pos && position <= commentRange.end && commentRange);
-
-            if (!range) {
-                return undefined;
-            }
-
-            const completionInfo: CompletionInfo = {
-                    isMemberCompletion: false,
-                    /**
-                     * The user may type in a path that doesn't yet exist, creating a "new identifier"
-                     * with respect to the collection of identifiers the server is aware of.
-                     */
-                    isNewIdentifierLocation: true,
-                    entries: []
-            };
-
-            const text = sourceFile.text.substr(range.pos, position - range.pos);
-
-            const match = tripleSlashDirectiveFragmentRegex.exec(text);
-
-            if (match) {
-                const prefix = match[1];
-                const kind = match[2];
-                const toComplete = match[3];
-
-                const scriptPath = getDirectoryPath(sourceFile.path);
-                if (kind === "path") {
-                    // Give completions for a relative path
-                    const span: TextSpan = getDirectoryFragmentTextSpan(toComplete, range.pos + prefix.length);
-                    completionInfo.entries = getCompletionEntriesForDirectoryFragment(toComplete, scriptPath, getSupportedExtensions(compilerOptions), /*includeExtensions*/true, span, sourceFile.path);
-                }
-                else {
-                    // Give completions based on the typings available
-                    const span: TextSpan = { start: range.pos + prefix.length, length: match[0].length - prefix.length };
-                    completionInfo.entries = getCompletionEntriesFromTypings(host, compilerOptions, scriptPath, span);
-                }
-<<<<<<< HEAD
-=======
-
-                return {
-                    isGlobalCompletion: false,
-                    isMemberCompletion: false,
-                    isNewIdentifierLocation: true,
-                    entries
-                };
->>>>>>> f4dc1142
-            }
-
-            return completionInfo;
-        }
-
-        function getCompletionEntriesFromTypings(host: LanguageServiceHost, options: CompilerOptions, scriptPath: string, span: TextSpan, result: CompletionEntry[] = []): CompletionEntry[] {
-            // Check for typings specified in compiler options
-            if (options.types) {
-                for (const moduleName of options.types) {
-                    result.push(createCompletionEntryForModule(moduleName, ScriptElementKind.externalModuleName, span));
-                }
-            }
-            else if (host.getDirectories) {
-                let typeRoots: string[];
-                try {
-                    // Wrap in try catch because getEffectiveTypeRoots touches the filesystem
-                    typeRoots = getEffectiveTypeRoots(options, host);
-                }
-                catch (e) {}
-
-                if (typeRoots) {
-                    for (const root of typeRoots) {
-                        getCompletionEntriesFromDirectories(host, options, root, span, result);
-                    }
-                }
-            }
-
-            if (host.getDirectories) {
-                // Also get all @types typings installed in visible node_modules directories
-                for (const packageJson of findPackageJsons(scriptPath)) {
-                    const typesDir = combinePaths(getDirectoryPath(packageJson), "node_modules/@types");
-                    getCompletionEntriesFromDirectories(host, options, typesDir, span, result);
-                }
-            }
-
-            return result;
-        }
-
-        function getCompletionEntriesFromDirectories(host: LanguageServiceHost, options: CompilerOptions, directory: string, span: TextSpan, result: CompletionEntry[]) {
-            if (host.getDirectories && tryDirectoryExists(host, directory)) {
-                const directories = tryGetDirectories(host, directory);
-                if (directories) {
-                    for (let typeDirectory of directories) {
-                        typeDirectory = normalizePath(typeDirectory);
-                        result.push(createCompletionEntryForModule(getBaseFileName(typeDirectory), ScriptElementKind.externalModuleName, span));
-                    }
-                }
-            }
-        }
-
-        function findPackageJsons(currentDir: string): string[] {
-            const paths: string[] = [];
-            let currentConfigPath: string;
-            while (true) {
-                currentConfigPath = findConfigFile(currentDir, (f) => tryFileExists(host, f), "package.json");
-                if (currentConfigPath) {
-                    paths.push(currentConfigPath);
-
-                    currentDir = getDirectoryPath(currentConfigPath);
-                    const parent = getDirectoryPath(currentDir);
-                    if (currentDir === parent) {
-                        break;
-                    }
-                    currentDir = parent;
-                }
-                else {
-                    break;
-                }
-            }
-
-            return paths;
-        }
-
-
-        function enumerateNodeModulesVisibleToScript(host: LanguageServiceHost, scriptPath: string) {
-            const result: VisibleModuleInfo[] = [];
-
-            if (host.readFile && host.fileExists) {
-                for (const packageJson of findPackageJsons(scriptPath)) {
-                    const contents = tryReadingPackageJson(packageJson);
-                    if (!contents) {
-                        return;
-                    }
-
-                    const nodeModulesDir = combinePaths(getDirectoryPath(packageJson), "node_modules");
-                    const foundModuleNames: string[] = [];
-
-                    // Provide completions for all non @types dependencies
-                    for (const key of nodeModulesDependencyKeys) {
-                        addPotentialPackageNames(contents[key], foundModuleNames);
-                    }
-
-                    for (const moduleName of foundModuleNames) {
-                        const moduleDir = combinePaths(nodeModulesDir, moduleName);
-                        result.push({
-                            moduleName,
-                            moduleDir
-                        });
-                    }
-                }
-            }
-
-            return result;
-
-            function tryReadingPackageJson(filePath: string) {
-                try {
-                    const fileText = tryReadFile(host, filePath);
-                    return fileText ? JSON.parse(fileText) : undefined;
-                }
-                catch (e) {
-                    return undefined;
-                }
-            }
-
-            function addPotentialPackageNames(dependencies: any, result: string[]) {
-                if (dependencies) {
-                    for (const dep in dependencies) {
-                        if (dependencies.hasOwnProperty(dep) && !startsWith(dep, "@types/")) {
-                            result.push(dep);
-                        }
-                    }
-                }
-            }
-        }
-
-        function createCompletionEntryForModule(name: string, kind: string, replacementSpan: TextSpan): CompletionEntry {
-            return { name, kind, kindModifiers: ScriptElementKindModifier.none, sortText: name, replacementSpan };
-        }
-
-        // Replace everything after the last directory seperator that appears
-        function getDirectoryFragmentTextSpan(text: string, textStart: number): TextSpan {
-            const index = text.lastIndexOf(directorySeparator);
-            const offset = index !== -1 ? index + 1 : 0;
-            return { start: textStart + offset, length: text.length - offset };
-        }
-
-        // Returns true if the path is explicitly relative to the script (i.e. relative to . or ..)
-        function isPathRelativeToScript(path: string) {
-            if (path && path.length >= 2 && path.charCodeAt(0) === CharacterCodes.dot) {
-                const slashIndex = path.length >= 3 && path.charCodeAt(1) === CharacterCodes.dot ? 2 : 1;
-                const slashCharCode = path.charCodeAt(slashIndex);
-                return slashCharCode === CharacterCodes.slash || slashCharCode === CharacterCodes.backslash;
-            }
-            return false;
-        }
-
-        function normalizeAndPreserveTrailingSlash(path: string) {
-            return hasTrailingDirectorySeparator(path) ? ensureTrailingDirectorySeparator(normalizePath(path)) : normalizePath(path);
-        }
-    }
-
-    export function getCompletionEntryDetails(typeChecker: TypeChecker, log: (message: string) => void, compilerOptions: CompilerOptions, sourceFile: SourceFile, position: number, entryName: string): CompletionEntryDetails {
-        // Compute all the completion symbols again.
-        const completionData = getCompletionData(typeChecker, log, sourceFile, position);
-        if (completionData) {
-            const { symbols, location } = completionData;
-
-            // Find the symbol with the matching entry name.
-            // We don't need to perform character checks here because we're only comparing the
-            // name against 'entryName' (which is known to be good), not building a new
-            // completion entry.
-            const symbol = forEach(symbols, s => getCompletionEntryDisplayNameForSymbol(typeChecker, s, compilerOptions.target, /*performCharacterChecks*/ false, location) === entryName ? s : undefined);
-
-            if (symbol) {
-                const { displayParts, documentation, symbolKind } = SymbolDisplay.getSymbolDisplayPartsDocumentationAndSymbolKind(typeChecker, symbol, sourceFile, location, location, SemanticMeaning.All);
-                return {
-                    name: entryName,
-                    kindModifiers: SymbolDisplay.getSymbolModifiers(symbol),
-                    kind: symbolKind,
-                    displayParts,
-                    documentation
-                };
-            }
-        }
-
-        // Didn't find a symbol with this name.  See if we can find a keyword instead.
-        const keywordCompletion = forEach(keywordCompletions, c => c.name === entryName);
-        if (keywordCompletion) {
-            return {
-                name: entryName,
-                kind: ScriptElementKind.keyword,
-                kindModifiers: ScriptElementKindModifier.none,
-                displayParts: [displayPart(entryName, SymbolDisplayPartKind.keyword)],
-                documentation: undefined
-            };
-        }
-
-        return undefined;
-    }
-
-    export function getCompletionEntrySymbol(typeChecker: TypeChecker, log: (message: string) => void, compilerOptions: CompilerOptions, sourceFile: SourceFile, position: number, entryName: string): Symbol {
-        // Compute all the completion symbols again.
-        const completionData = getCompletionData(typeChecker, log, sourceFile, position);
-        if (completionData) {
-            const { symbols, location } = completionData;
-
-            // Find the symbol with the matching entry name.
-            // We don't need to perform character checks here because we're only comparing the
-            // name against 'entryName' (which is known to be good), not building a new
-            // completion entry.
-            return forEach(symbols, s => getCompletionEntryDisplayNameForSymbol(typeChecker, s, compilerOptions.target, /*performCharacterChecks*/ false, location) === entryName ? s : undefined);
-        }
-
-        return undefined;
-    }
-
-    function getCompletionData(typeChecker: TypeChecker, log: (message: string) => void, sourceFile: SourceFile, position: number) {
-        const isJavaScriptFile = isSourceFileJavaScript(sourceFile);
-
-        let isJsDocTagName = false;
-
-        let start = timestamp();
-        const currentToken = getTokenAtPosition(sourceFile, position);
-        log("getCompletionData: Get current token: " + (timestamp() - start));
-
-        start = timestamp();
-        // Completion not allowed inside comments, bail out if this is the case
-        const insideComment = isInsideComment(sourceFile, currentToken, position);
-        log("getCompletionData: Is inside comment: " + (timestamp() - start));
-
-        if (insideComment) {
-            // The current position is next to the '@' sign, when no tag name being provided yet.
-            // Provide a full list of tag names
-            if (hasDocComment(sourceFile, position) && sourceFile.text.charCodeAt(position - 1) === CharacterCodes.at) {
-                isJsDocTagName = true;
-            }
-
-            // Completion should work inside certain JsDoc tags. For example:
-            //     /** @type {number | string} */
-            // Completion should work in the brackets
-            let insideJsDocTagExpression = false;
-            const tag = getJsDocTagAtPosition(sourceFile, position);
-            if (tag) {
-                if (tag.tagName.pos <= position && position <= tag.tagName.end) {
-                    isJsDocTagName = true;
-                }
-
-                switch (tag.kind) {
-                    case SyntaxKind.JSDocTypeTag:
-                    case SyntaxKind.JSDocParameterTag:
-                    case SyntaxKind.JSDocReturnTag:
-                        const tagWithExpression = <JSDocTypeTag | JSDocParameterTag | JSDocReturnTag>tag;
-                        if (tagWithExpression.typeExpression) {
-                            insideJsDocTagExpression = tagWithExpression.typeExpression.pos < position && position < tagWithExpression.typeExpression.end;
-                        }
-                        break;
-                }
-            }
-
-            if (isJsDocTagName) {
-                return { symbols: undefined, isGlobalCompletion: false, isMemberCompletion: false, isNewIdentifierLocation: false, location: undefined, isRightOfDot: false, isJsDocTagName };
-            }
-
-            if (!insideJsDocTagExpression) {
-                // Proceed if the current position is in jsDoc tag expression; otherwise it is a normal
-                // comment or the plain text part of a jsDoc comment, so no completion should be available
-                log("Returning an empty list because completion was inside a regular comment or plain text part of a JsDoc comment.");
-                return undefined;
-            }
-        }
-
-        start = timestamp();
-        const previousToken = findPrecedingToken(position, sourceFile);
-        log("getCompletionData: Get previous token 1: " + (timestamp() - start));
-
-        // The decision to provide completion depends on the contextToken, which is determined through the previousToken.
-        // Note: 'previousToken' (and thus 'contextToken') can be undefined if we are the beginning of the file
-        let contextToken = previousToken;
-
-        // Check if the caret is at the end of an identifier; this is a partial identifier that we want to complete: e.g. a.toS|
-        // Skip this partial identifier and adjust the contextToken to the token that precedes it.
-        if (contextToken && position <= contextToken.end && isWord(contextToken.kind)) {
-            const start = timestamp();
-            contextToken = findPrecedingToken(contextToken.getFullStart(), sourceFile);
-            log("getCompletionData: Get previous token 2: " + (timestamp() - start));
-        }
-
-        // Find the node where completion is requested on.
-        // Also determine whether we are trying to complete with members of that node
-        // or attributes of a JSX tag.
-        let node = currentToken;
-        let isRightOfDot = false;
-        let isRightOfOpenTag = false;
-        let isStartingCloseTag = false;
-
-        let location = getTouchingPropertyName(sourceFile, position);
-        if (contextToken) {
-            // Bail out if this is a known invalid completion location
-            if (isCompletionListBlocker(contextToken)) {
-                log("Returning an empty list because completion was requested in an invalid position.");
-                return undefined;
-            }
-
-            const { parent, kind } = contextToken;
-            if (kind === SyntaxKind.DotToken) {
-                if (parent.kind === SyntaxKind.PropertyAccessExpression) {
-                    node = (<PropertyAccessExpression>contextToken.parent).expression;
-                    isRightOfDot = true;
-                }
-                else if (parent.kind === SyntaxKind.QualifiedName) {
-                    node = (<QualifiedName>contextToken.parent).left;
-                    isRightOfDot = true;
-                }
-                else {
-                    // There is nothing that precedes the dot, so this likely just a stray character
-                    // or leading into a '...' token. Just bail out instead.
-                    return undefined;
-                }
-            }
-            else if (sourceFile.languageVariant === LanguageVariant.JSX) {
-                if (kind === SyntaxKind.LessThanToken) {
-                    isRightOfOpenTag = true;
-                    location = contextToken;
-                }
-                else if (kind === SyntaxKind.SlashToken && contextToken.parent.kind === SyntaxKind.JsxClosingElement) {
-                    isStartingCloseTag = true;
-                    location = contextToken;
-                }
-            }
-        }
-
-        const semanticStart = timestamp();
-        let isGlobalCompletion = false;
-        let isMemberCompletion: boolean;
-        let isNewIdentifierLocation: boolean;
-        let symbols: Symbol[] = [];
-
-        if (isRightOfDot) {
-            getTypeScriptMemberSymbols();
-        }
-        else if (isRightOfOpenTag) {
-            const tagSymbols = typeChecker.getJsxIntrinsicTagNames();
-            if (tryGetGlobalSymbols()) {
-                symbols = tagSymbols.concat(symbols.filter(s => !!(s.flags & (SymbolFlags.Value | SymbolFlags.Alias))));
-            }
-            else {
-                symbols = tagSymbols;
-            }
-            isMemberCompletion = true;
-            isNewIdentifierLocation = false;
-        }
-        else if (isStartingCloseTag) {
-            const tagName = (<JsxElement>contextToken.parent.parent).openingElement.tagName;
-            const tagSymbol = typeChecker.getSymbolAtLocation(tagName);
-
-            if (!typeChecker.isUnknownSymbol(tagSymbol)) {
-                symbols = [tagSymbol];
-            }
-            isMemberCompletion = true;
-            isNewIdentifierLocation = false;
-        }
-        else {
-            // For JavaScript or TypeScript, if we're not after a dot, then just try to get the
-            // global symbols in scope.  These results should be valid for either language as
-            // the set of symbols that can be referenced from this location.
-            if (!tryGetGlobalSymbols()) {
-                return undefined;
-            }
-            isGlobalCompletion = true;
-        }
-
-        log("getCompletionData: Semantic work: " + (timestamp() - semanticStart));
-
-        return { symbols, isGlobalCompletion, isMemberCompletion, isNewIdentifierLocation, location, isRightOfDot: (isRightOfDot || isRightOfOpenTag), isJsDocTagName };
-
-        function getTypeScriptMemberSymbols(): void {
-            // Right of dot member completion list
-            isGlobalCompletion = false;
-            isMemberCompletion = true;
-            isNewIdentifierLocation = false;
-
-            if (node.kind === SyntaxKind.Identifier || node.kind === SyntaxKind.QualifiedName || node.kind === SyntaxKind.PropertyAccessExpression) {
-                let symbol = typeChecker.getSymbolAtLocation(node);
-
-                // This is an alias, follow what it aliases
-                if (symbol && symbol.flags & SymbolFlags.Alias) {
-                    symbol = typeChecker.getAliasedSymbol(symbol);
-                }
-
-                if (symbol && symbol.flags & SymbolFlags.HasExports) {
-                    // Extract module or enum members
-                    const exportedSymbols = typeChecker.getExportsOfModule(symbol);
-                    forEach(exportedSymbols, symbol => {
-                        if (typeChecker.isValidPropertyAccess(<PropertyAccessExpression>(node.parent), symbol.name)) {
-                            symbols.push(symbol);
-                        }
-                    });
-                }
-            }
-
-            const type = typeChecker.getTypeAtLocation(node);
-            addTypeProperties(type);
-        }
-
-        function addTypeProperties(type: Type) {
-            if (type) {
-                // Filter private properties
-                for (const symbol of type.getApparentProperties()) {
-                    if (typeChecker.isValidPropertyAccess(<PropertyAccessExpression>(node.parent), symbol.name)) {
-                        symbols.push(symbol);
-                    }
-                }
-
-                if (isJavaScriptFile && type.flags & TypeFlags.Union) {
-                    // In javascript files, for union types, we don't just get the members that
-                    // the individual types have in common, we also include all the members that
-                    // each individual type has.  This is because we're going to add all identifiers
-                    // anyways.  So we might as well elevate the members that were at least part
-                    // of the individual types to a higher status since we know what they are.
-                    const unionType = <UnionType>type;
-                    for (const elementType of unionType.types) {
-                        addTypeProperties(elementType);
-                    }
-                }
-            }
-        }
-
-        function tryGetGlobalSymbols(): boolean {
-            let objectLikeContainer: ObjectLiteralExpression | BindingPattern;
-            let namedImportsOrExports: NamedImportsOrExports;
-            let jsxContainer: JsxOpeningLikeElement;
-
-            if (objectLikeContainer = tryGetObjectLikeCompletionContainer(contextToken)) {
-                return tryGetObjectLikeCompletionSymbols(objectLikeContainer);
-            }
-
-            if (namedImportsOrExports = tryGetNamedImportsOrExportsForCompletion(contextToken)) {
-                // cursor is in an import clause
-                // try to show exported member for imported module
-                return tryGetImportOrExportClauseCompletionSymbols(namedImportsOrExports);
-            }
-
-            if (jsxContainer = tryGetContainingJsxElement(contextToken)) {
-                let attrsType: Type;
-                if ((jsxContainer.kind === SyntaxKind.JsxSelfClosingElement) || (jsxContainer.kind === SyntaxKind.JsxOpeningElement)) {
-                    // Cursor is inside a JSX self-closing element or opening element
-                    attrsType = typeChecker.getJsxElementAttributesType(<JsxOpeningLikeElement>jsxContainer);
-
-                    if (attrsType) {
-                        symbols = filterJsxAttributes(typeChecker.getPropertiesOfType(attrsType), (<JsxOpeningLikeElement>jsxContainer).attributes);
-                        isMemberCompletion = true;
-                        isNewIdentifierLocation = false;
-                        return true;
-                    }
-
-                }
-            }
-
-            // Get all entities in the current scope.
-            isMemberCompletion = false;
-            isNewIdentifierLocation = isNewIdentifierDefinitionLocation(contextToken);
-
-            if (previousToken !== contextToken) {
-                Debug.assert(!!previousToken, "Expected 'contextToken' to be defined when different from 'previousToken'.");
-            }
-            // We need to find the node that will give us an appropriate scope to begin
-            // aggregating completion candidates. This is achieved in 'getScopeNode'
-            // by finding the first node that encompasses a position, accounting for whether a node
-            // is "complete" to decide whether a position belongs to the node.
-            //
-            // However, at the end of an identifier, we are interested in the scope of the identifier
-            // itself, but fall outside of the identifier. For instance:
-            //
-            //      xyz => x$
-            //
-            // the cursor is outside of both the 'x' and the arrow function 'xyz => x',
-            // so 'xyz' is not returned in our results.
-            //
-            // We define 'adjustedPosition' so that we may appropriately account for
-            // being at the end of an identifier. The intention is that if requesting completion
-            // at the end of an identifier, it should be effectively equivalent to requesting completion
-            // anywhere inside/at the beginning of the identifier. So in the previous case, the
-            // 'adjustedPosition' will work as if requesting completion in the following:
-            //
-            //      xyz => $x
-            //
-            // If previousToken !== contextToken, then
-            //   - 'contextToken' was adjusted to the token prior to 'previousToken'
-            //      because we were at the end of an identifier.
-            //   - 'previousToken' is defined.
-            const adjustedPosition = previousToken !== contextToken ?
-                previousToken.getStart() :
-                position;
-
-            const scopeNode = getScopeNode(contextToken, adjustedPosition, sourceFile) || sourceFile;
-
-            /// TODO filter meaning based on the current context
-            const symbolMeanings = SymbolFlags.Type | SymbolFlags.Value | SymbolFlags.Namespace | SymbolFlags.Alias;
-            symbols = typeChecker.getSymbolsInScope(scopeNode, symbolMeanings);
-
-            return true;
-        }
-
-        /**
-         * Finds the first node that "embraces" the position, so that one may
-         * accurately aggregate locals from the closest containing scope.
-         */
-        function getScopeNode(initialToken: Node, position: number, sourceFile: SourceFile) {
-            let scope = initialToken;
-            while (scope && !positionBelongsToNode(scope, position, sourceFile)) {
-                scope = scope.parent;
-            }
-            return scope;
-        }
-
-        function isCompletionListBlocker(contextToken: Node): boolean {
-            const start = timestamp();
-            const result = isInStringOrRegularExpressionOrTemplateLiteral(contextToken) ||
-                isSolelyIdentifierDefinitionLocation(contextToken) ||
-                isDotOfNumericLiteral(contextToken) ||
-                isInJsxText(contextToken);
-            log("getCompletionsAtPosition: isCompletionListBlocker: " + (timestamp() - start));
-            return result;
-        }
-
-        function isInJsxText(contextToken: Node): boolean {
-            if (contextToken.kind === SyntaxKind.JsxText) {
-                return true;
-            }
-
-            if (contextToken.kind === SyntaxKind.GreaterThanToken && contextToken.parent) {
-                if (contextToken.parent.kind === SyntaxKind.JsxOpeningElement) {
-                    return true;
-                }
-
-                if (contextToken.parent.kind === SyntaxKind.JsxClosingElement || contextToken.parent.kind === SyntaxKind.JsxSelfClosingElement) {
-                    return contextToken.parent.parent && contextToken.parent.parent.kind === SyntaxKind.JsxElement;
-                }
-            }
-            return false;
-        }
-
-        function isNewIdentifierDefinitionLocation(previousToken: Node): boolean {
-            if (previousToken) {
-                const containingNodeKind = previousToken.parent.kind;
-                switch (previousToken.kind) {
-                    case SyntaxKind.CommaToken:
-                        return containingNodeKind === SyntaxKind.CallExpression               // func( a, |
-                            || containingNodeKind === SyntaxKind.Constructor                  // constructor( a, |   /* public, protected, private keywords are allowed here, so show completion */
-                            || containingNodeKind === SyntaxKind.NewExpression                // new C(a, |
-                            || containingNodeKind === SyntaxKind.ArrayLiteralExpression       // [a, |
-                            || containingNodeKind === SyntaxKind.BinaryExpression             // const x = (a, |
-                            || containingNodeKind === SyntaxKind.FunctionType;                // var x: (s: string, list|
-
-                    case SyntaxKind.OpenParenToken:
-                        return containingNodeKind === SyntaxKind.CallExpression               // func( |
-                            || containingNodeKind === SyntaxKind.Constructor                  // constructor( |
-                            || containingNodeKind === SyntaxKind.NewExpression                // new C(a|
-                            || containingNodeKind === SyntaxKind.ParenthesizedExpression      // const x = (a|
-                            || containingNodeKind === SyntaxKind.ParenthesizedType;           // function F(pred: (a| /* this can become an arrow function, where 'a' is the argument */
-
-                    case SyntaxKind.OpenBracketToken:
-                        return containingNodeKind === SyntaxKind.ArrayLiteralExpression       // [ |
-                            || containingNodeKind === SyntaxKind.IndexSignature               // [ | : string ]
-                            || containingNodeKind === SyntaxKind.ComputedPropertyName;         // [ |    /* this can become an index signature */
-
-                    case SyntaxKind.ModuleKeyword:                                            // module |
-                    case SyntaxKind.NamespaceKeyword:                                         // namespace |
-                        return true;
-
-                    case SyntaxKind.DotToken:
-                        return containingNodeKind === SyntaxKind.ModuleDeclaration;           // module A.|
-
-                    case SyntaxKind.OpenBraceToken:
-                        return containingNodeKind === SyntaxKind.ClassDeclaration;            // class A{ |
-
-                    case SyntaxKind.EqualsToken:
-                        return containingNodeKind === SyntaxKind.VariableDeclaration          // const x = a|
-                            || containingNodeKind === SyntaxKind.BinaryExpression;            // x = a|
-
-                    case SyntaxKind.TemplateHead:
-                        return containingNodeKind === SyntaxKind.TemplateExpression;          // `aa ${|
-
-                    case SyntaxKind.TemplateMiddle:
-                        return containingNodeKind === SyntaxKind.TemplateSpan;                // `aa ${10} dd ${|
-
-                    case SyntaxKind.PublicKeyword:
-                    case SyntaxKind.PrivateKeyword:
-                    case SyntaxKind.ProtectedKeyword:
-                        return containingNodeKind === SyntaxKind.PropertyDeclaration;         // class A{ public |
-                }
-
-                // Previous token may have been a keyword that was converted to an identifier.
-                switch (previousToken.getText()) {
-                    case "public":
-                    case "protected":
-                    case "private":
-                        return true;
-                }
-            }
-
-            return false;
-        }
-
-        function isInStringOrRegularExpressionOrTemplateLiteral(contextToken: Node): boolean {
-            if (contextToken.kind === SyntaxKind.StringLiteral
-                || contextToken.kind === SyntaxKind.RegularExpressionLiteral
-                || isTemplateLiteralKind(contextToken.kind)) {
-                const start = contextToken.getStart();
-                const end = contextToken.getEnd();
-
-                // To be "in" one of these literals, the position has to be:
-                //   1. entirely within the token text.
-                //   2. at the end position of an unterminated token.
-                //   3. at the end of a regular expression (due to trailing flags like '/foo/g').
-                if (start < position && position < end) {
-                    return true;
-                }
-
-                if (position === end) {
-                    return !!(<LiteralExpression>contextToken).isUnterminated
-                        || contextToken.kind === SyntaxKind.RegularExpressionLiteral;
-                }
-            }
-
-            return false;
-        }
-
-        /**
-         * Aggregates relevant symbols for completion in object literals and object binding patterns.
-         * Relevant symbols are stored in the captured 'symbols' variable.
-         *
-         * @returns true if 'symbols' was successfully populated; false otherwise.
-         */
-        function tryGetObjectLikeCompletionSymbols(objectLikeContainer: ObjectLiteralExpression | BindingPattern): boolean {
-            // We're looking up possible property names from contextual/inferred/declared type.
-            isMemberCompletion = true;
-
-            let typeForObject: Type;
-            let existingMembers: Declaration[];
-
-            if (objectLikeContainer.kind === SyntaxKind.ObjectLiteralExpression) {
-                // We are completing on contextual types, but may also include properties
-                // other than those within the declared type.
-                isNewIdentifierLocation = true;
-
-                // If the object literal is being assigned to something of type 'null | { hello: string }',
-                // it clearly isn't trying to satisfy the 'null' type. So we grab the non-nullable type if possible.
-                typeForObject = typeChecker.getContextualType(<ObjectLiteralExpression>objectLikeContainer);
-                typeForObject = typeForObject && typeForObject.getNonNullableType();
-
-                existingMembers = (<ObjectLiteralExpression>objectLikeContainer).properties;
-            }
-            else if (objectLikeContainer.kind === SyntaxKind.ObjectBindingPattern) {
-                // We are *only* completing on properties from the type being destructured.
-                isNewIdentifierLocation = false;
-
-                const rootDeclaration = getRootDeclaration(objectLikeContainer.parent);
-                if (isVariableLike(rootDeclaration)) {
-                    // We don't want to complete using the type acquired by the shape
-                    // of the binding pattern; we are only interested in types acquired
-                    // through type declaration or inference.
-                    // Also proceed if rootDeclaration is a parameter and if its containing function expression/arrow function is contextually typed -
-                    // type of parameter will flow in from the contextual type of the function
-                    let canGetType = !!(rootDeclaration.initializer || rootDeclaration.type);
-                    if (!canGetType && rootDeclaration.kind === SyntaxKind.Parameter) {
-                        if (isExpression(rootDeclaration.parent)) {
-                            canGetType = !!typeChecker.getContextualType(<Expression>rootDeclaration.parent);
-                        }
-                        else if (rootDeclaration.parent.kind === SyntaxKind.MethodDeclaration || rootDeclaration.parent.kind === SyntaxKind.SetAccessor) {
-                            canGetType = isExpression(rootDeclaration.parent.parent) && !!typeChecker.getContextualType(<Expression>rootDeclaration.parent.parent);
-                        }
-                    }
-                    if (canGetType) {
-                        typeForObject = typeChecker.getTypeAtLocation(objectLikeContainer);
-                        existingMembers = (<ObjectBindingPattern>objectLikeContainer).elements;
-                    }
-                }
-                else {
-                    Debug.fail("Root declaration is not variable-like.");
-                }
-            }
-            else {
-                Debug.fail("Expected object literal or binding pattern, got " + objectLikeContainer.kind);
-            }
-
-            if (!typeForObject) {
-                return false;
-            }
-
-            const typeMembers = typeChecker.getPropertiesOfType(typeForObject);
-            if (typeMembers && typeMembers.length > 0) {
-                // Add filtered items to the completion list
-                symbols = filterObjectMembersList(typeMembers, existingMembers);
-            }
-            return true;
-        }
-
-        /**
-         * Aggregates relevant symbols for completion in import clauses and export clauses
-         * whose declarations have a module specifier; for instance, symbols will be aggregated for
-         *
-         *      import { | } from "moduleName";
-         *      export { a as foo, | } from "moduleName";
-         *
-         * but not for
-         *
-         *      export { | };
-         *
-         * Relevant symbols are stored in the captured 'symbols' variable.
-         *
-         * @returns true if 'symbols' was successfully populated; false otherwise.
-         */
-        function tryGetImportOrExportClauseCompletionSymbols(namedImportsOrExports: NamedImportsOrExports): boolean {
-            const declarationKind = namedImportsOrExports.kind === SyntaxKind.NamedImports ?
-                SyntaxKind.ImportDeclaration :
-                SyntaxKind.ExportDeclaration;
-            const importOrExportDeclaration = <ImportDeclaration | ExportDeclaration>getAncestor(namedImportsOrExports, declarationKind);
-            const moduleSpecifier = importOrExportDeclaration.moduleSpecifier;
-
-            if (!moduleSpecifier) {
-                return false;
-            }
-
-            isMemberCompletion = true;
-            isNewIdentifierLocation = false;
-
-            let exports: Symbol[];
-            const moduleSpecifierSymbol = typeChecker.getSymbolAtLocation(importOrExportDeclaration.moduleSpecifier);
-            if (moduleSpecifierSymbol) {
-                exports = typeChecker.getExportsOfModule(moduleSpecifierSymbol);
-            }
-
-            symbols = exports ? filterNamedImportOrExportCompletionItems(exports, namedImportsOrExports.elements) : emptyArray;
-
-            return true;
-        }
-
-        /**
-         * Returns the immediate owning object literal or binding pattern of a context token,
-         * on the condition that one exists and that the context implies completion should be given.
-         */
-        function tryGetObjectLikeCompletionContainer(contextToken: Node): ObjectLiteralExpression | BindingPattern {
-            if (contextToken) {
-                switch (contextToken.kind) {
-                    case SyntaxKind.OpenBraceToken:  // const x = { |
-                    case SyntaxKind.CommaToken:      // const x = { a: 0, |
-                        const parent = contextToken.parent;
-                        if (parent && (parent.kind === SyntaxKind.ObjectLiteralExpression || parent.kind === SyntaxKind.ObjectBindingPattern)) {
-                            return <ObjectLiteralExpression | BindingPattern>parent;
-                        }
-                        break;
-                }
-            }
-
-            return undefined;
-        }
-
-        /**
-         * Returns the containing list of named imports or exports of a context token,
-         * on the condition that one exists and that the context implies completion should be given.
-         */
-        function tryGetNamedImportsOrExportsForCompletion(contextToken: Node): NamedImportsOrExports {
-            if (contextToken) {
-                switch (contextToken.kind) {
-                    case SyntaxKind.OpenBraceToken:  // import { |
-                    case SyntaxKind.CommaToken:      // import { a as 0, |
-                        switch (contextToken.parent.kind) {
-                            case SyntaxKind.NamedImports:
-                            case SyntaxKind.NamedExports:
-                                return <NamedImportsOrExports>contextToken.parent;
-                        }
-                }
-            }
-
-            return undefined;
-        }
-
-        function tryGetContainingJsxElement(contextToken: Node): JsxOpeningLikeElement {
-            if (contextToken) {
-                const parent = contextToken.parent;
-                switch (contextToken.kind) {
-                    case SyntaxKind.LessThanSlashToken:
-                    case SyntaxKind.SlashToken:
-                    case SyntaxKind.Identifier:
-                    case SyntaxKind.JsxAttribute:
-                    case SyntaxKind.JsxSpreadAttribute:
-                        if (parent && (parent.kind === SyntaxKind.JsxSelfClosingElement || parent.kind === SyntaxKind.JsxOpeningElement)) {
-                            return <JsxOpeningLikeElement>parent;
-                        }
-                        else if (parent.kind === SyntaxKind.JsxAttribute) {
-                            return <JsxOpeningLikeElement>parent.parent;
-                        }
-                        break;
-
-                    // The context token is the closing } or " of an attribute, which means
-                    // its parent is a JsxExpression, whose parent is a JsxAttribute,
-                    // whose parent is a JsxOpeningLikeElement
-                    case SyntaxKind.StringLiteral:
-                        if (parent && ((parent.kind === SyntaxKind.JsxAttribute) || (parent.kind === SyntaxKind.JsxSpreadAttribute))) {
-                            return <JsxOpeningLikeElement>parent.parent;
-                        }
-
-                        break;
-
-                    case SyntaxKind.CloseBraceToken:
-                        if (parent &&
-                            parent.kind === SyntaxKind.JsxExpression &&
-                            parent.parent &&
-                            (parent.parent.kind === SyntaxKind.JsxAttribute)) {
-                            return <JsxOpeningLikeElement>parent.parent.parent;
-                        }
-
-                        if (parent && parent.kind === SyntaxKind.JsxSpreadAttribute) {
-                            return <JsxOpeningLikeElement>parent.parent;
-                        }
-
-                        break;
-                }
-            }
-            return undefined;
-        }
-
-        function isFunction(kind: SyntaxKind): boolean {
-            switch (kind) {
-                case SyntaxKind.FunctionExpression:
-                case SyntaxKind.ArrowFunction:
-                case SyntaxKind.FunctionDeclaration:
-                case SyntaxKind.MethodDeclaration:
-                case SyntaxKind.MethodSignature:
-                case SyntaxKind.GetAccessor:
-                case SyntaxKind.SetAccessor:
-                case SyntaxKind.CallSignature:
-                case SyntaxKind.ConstructSignature:
-                case SyntaxKind.IndexSignature:
-                    return true;
-            }
-            return false;
-        }
-
-        /**
-         * @returns true if we are certain that the currently edited location must define a new location; false otherwise.
-         */
-        function isSolelyIdentifierDefinitionLocation(contextToken: Node): boolean {
-            const containingNodeKind = contextToken.parent.kind;
-            switch (contextToken.kind) {
-                case SyntaxKind.CommaToken:
-                    return containingNodeKind === SyntaxKind.VariableDeclaration ||
-                        containingNodeKind === SyntaxKind.VariableDeclarationList ||
-                        containingNodeKind === SyntaxKind.VariableStatement ||
-                        containingNodeKind === SyntaxKind.EnumDeclaration ||                        // enum a { foo, |
-                        isFunction(containingNodeKind) ||
-                        containingNodeKind === SyntaxKind.ClassDeclaration ||                       // class A<T, |
-                        containingNodeKind === SyntaxKind.ClassExpression ||                        // var C = class D<T, |
-                        containingNodeKind === SyntaxKind.InterfaceDeclaration ||                   // interface A<T, |
-                        containingNodeKind === SyntaxKind.ArrayBindingPattern ||                    // var [x, y|
-                        containingNodeKind === SyntaxKind.TypeAliasDeclaration;                     // type Map, K, |
-
-                case SyntaxKind.DotToken:
-                    return containingNodeKind === SyntaxKind.ArrayBindingPattern;                   // var [.|
-
-                case SyntaxKind.ColonToken:
-                    return containingNodeKind === SyntaxKind.BindingElement;                        // var {x :html|
-
-                case SyntaxKind.OpenBracketToken:
-                    return containingNodeKind === SyntaxKind.ArrayBindingPattern;                   // var [x|
-
-                case SyntaxKind.OpenParenToken:
-                    return containingNodeKind === SyntaxKind.CatchClause ||
-                        isFunction(containingNodeKind);
-
-                case SyntaxKind.OpenBraceToken:
-                    return containingNodeKind === SyntaxKind.EnumDeclaration ||                     // enum a { |
-                        containingNodeKind === SyntaxKind.InterfaceDeclaration ||                   // interface a { |
-                        containingNodeKind === SyntaxKind.TypeLiteral;                              // const x : { |
-
-                case SyntaxKind.SemicolonToken:
-                    return containingNodeKind === SyntaxKind.PropertySignature &&
-                        contextToken.parent && contextToken.parent.parent &&
-                        (contextToken.parent.parent.kind === SyntaxKind.InterfaceDeclaration ||    // interface a { f; |
-                            contextToken.parent.parent.kind === SyntaxKind.TypeLiteral);           // const x : { a; |
-
-                case SyntaxKind.LessThanToken:
-                    return containingNodeKind === SyntaxKind.ClassDeclaration ||                    // class A< |
-                        containingNodeKind === SyntaxKind.ClassExpression ||                        // var C = class D< |
-                        containingNodeKind === SyntaxKind.InterfaceDeclaration ||                   // interface A< |
-                        containingNodeKind === SyntaxKind.TypeAliasDeclaration ||                   // type List< |
-                        isFunction(containingNodeKind);
-
-                case SyntaxKind.StaticKeyword:
-                    return containingNodeKind === SyntaxKind.PropertyDeclaration;
-
-                case SyntaxKind.DotDotDotToken:
-                    return containingNodeKind === SyntaxKind.Parameter ||
-                        (contextToken.parent && contextToken.parent.parent &&
-                            contextToken.parent.parent.kind === SyntaxKind.ArrayBindingPattern);  // var [...z|
-
-                case SyntaxKind.PublicKeyword:
-                case SyntaxKind.PrivateKeyword:
-                case SyntaxKind.ProtectedKeyword:
-                    return containingNodeKind === SyntaxKind.Parameter;
-
-                case SyntaxKind.AsKeyword:
-                    return containingNodeKind === SyntaxKind.ImportSpecifier ||
-                        containingNodeKind === SyntaxKind.ExportSpecifier ||
-                        containingNodeKind === SyntaxKind.NamespaceImport;
-
-                case SyntaxKind.ClassKeyword:
-                case SyntaxKind.EnumKeyword:
-                case SyntaxKind.InterfaceKeyword:
-                case SyntaxKind.FunctionKeyword:
-                case SyntaxKind.VarKeyword:
-                case SyntaxKind.GetKeyword:
-                case SyntaxKind.SetKeyword:
-                case SyntaxKind.ImportKeyword:
-                case SyntaxKind.LetKeyword:
-                case SyntaxKind.ConstKeyword:
-                case SyntaxKind.YieldKeyword:
-                case SyntaxKind.TypeKeyword:  // type htm|
-                    return true;
-            }
-
-            // Previous token may have been a keyword that was converted to an identifier.
-            switch (contextToken.getText()) {
-                case "abstract":
-                case "async":
-                case "class":
-                case "const":
-                case "declare":
-                case "enum":
-                case "function":
-                case "interface":
-                case "let":
-                case "private":
-                case "protected":
-                case "public":
-                case "static":
-                case "var":
-                case "yield":
-                    return true;
-            }
-
-            return false;
-        }
-
-        function isDotOfNumericLiteral(contextToken: Node): boolean {
-            if (contextToken.kind === SyntaxKind.NumericLiteral) {
-                const text = contextToken.getFullText();
-                return text.charAt(text.length - 1) === ".";
-            }
-
-            return false;
-        }
-
-        /**
-         * Filters out completion suggestions for named imports or exports.
-         *
-         * @param exportsOfModule          The list of symbols which a module exposes.
-         * @param namedImportsOrExports    The list of existing import/export specifiers in the import/export clause.
-         *
-         * @returns Symbols to be suggested at an import/export clause, barring those whose named imports/exports
-         *          do not occur at the current position and have not otherwise been typed.
-         */
-        function filterNamedImportOrExportCompletionItems(exportsOfModule: Symbol[], namedImportsOrExports: ImportOrExportSpecifier[]): Symbol[] {
-            const existingImportsOrExports = createMap<boolean>();
-
-            for (const element of namedImportsOrExports) {
-                // If this is the current item we are editing right now, do not filter it out
-                if (element.getStart() <= position && position <= element.getEnd()) {
-                    continue;
-                }
-
-                const name = element.propertyName || element.name;
-                existingImportsOrExports[name.text] = true;
-            }
-
-            if (!someProperties(existingImportsOrExports)) {
-                return filter(exportsOfModule, e => e.name !== "default");
-            }
-
-            return filter(exportsOfModule, e => e.name !== "default" && !existingImportsOrExports[e.name]);
-        }
-
-        /**
-         * Filters out completion suggestions for named imports or exports.
-         *
-         * @returns Symbols to be suggested in an object binding pattern or object literal expression, barring those whose declarations
-         *          do not occur at the current position and have not otherwise been typed.
-         */
-        function filterObjectMembersList(contextualMemberSymbols: Symbol[], existingMembers: Declaration[]): Symbol[] {
-            if (!existingMembers || existingMembers.length === 0) {
-                return contextualMemberSymbols;
-            }
-
-            const existingMemberNames = createMap<boolean>();
-            for (const m of existingMembers) {
-                // Ignore omitted expressions for missing members
-                if (m.kind !== SyntaxKind.PropertyAssignment &&
-                    m.kind !== SyntaxKind.ShorthandPropertyAssignment &&
-                    m.kind !== SyntaxKind.BindingElement &&
-                    m.kind !== SyntaxKind.MethodDeclaration) {
-                    continue;
-                }
-
-                // If this is the current item we are editing right now, do not filter it out
-                if (m.getStart() <= position && position <= m.getEnd()) {
-                    continue;
-                }
-
-                let existingName: string;
-
-                if (m.kind === SyntaxKind.BindingElement && (<BindingElement>m).propertyName) {
-                    // include only identifiers in completion list
-                    if ((<BindingElement>m).propertyName.kind === SyntaxKind.Identifier) {
-                        existingName = (<Identifier>(<BindingElement>m).propertyName).text;
-                    }
-                }
-                else {
-                    // TODO(jfreeman): Account for computed property name
-                    // NOTE: if one only performs this step when m.name is an identifier,
-                    // things like '__proto__' are not filtered out.
-                    existingName = (<Identifier>m.name).text;
-                }
-
-                existingMemberNames[existingName] = true;
-            }
-
-            return filter(contextualMemberSymbols, m => !existingMemberNames[m.name]);
-        }
-
-        /**
-         * Filters out completion suggestions from 'symbols' according to existing JSX attributes.
-         *
-         * @returns Symbols to be suggested in a JSX element, barring those whose attributes
-         *          do not occur at the current position and have not otherwise been typed.
-         */
-        function filterJsxAttributes(symbols: Symbol[], attributes: NodeArray<JsxAttribute | JsxSpreadAttribute>): Symbol[] {
-            const seenNames = createMap<boolean>();
-            for (const attr of attributes) {
-                // If this is the current item we are editing right now, do not filter it out
-                if (attr.getStart() <= position && position <= attr.getEnd()) {
-                    continue;
-                }
-
-                if (attr.kind === SyntaxKind.JsxAttribute) {
-                    seenNames[(<JsxAttribute>attr).name.text] = true;
-                }
-            }
-
-            return filter(symbols, a => !seenNames[a.name]);
-        }
-    }
-
-    /**
-     * Get the name to be display in completion from a given symbol.
-     *
-     * @return undefined if the name is of external module otherwise a name with striped of any quote
-     */
-    function getCompletionEntryDisplayNameForSymbol(typeChecker: TypeChecker, symbol: Symbol, target: ScriptTarget, performCharacterChecks: boolean, location: Node): string {
-        const displayName: string = getDeclaredName(typeChecker, symbol, location);
-
-        if (displayName) {
-            const firstCharCode = displayName.charCodeAt(0);
-            // First check of the displayName is not external module; if it is an external module, it is not valid entry
-            if ((symbol.flags & SymbolFlags.Namespace) && (firstCharCode === CharacterCodes.singleQuote || firstCharCode === CharacterCodes.doubleQuote)) {
-                // If the symbol is external module, don't show it in the completion list
-                // (i.e declare module "http" { const x; } | // <= request completion here, "http" should not be there)
-                return undefined;
-            }
-        }
-
-        return getCompletionEntryDisplayName(displayName, target, performCharacterChecks);
-    }
-
-    /**
-     * Get a displayName from a given for completion list, performing any necessary quotes stripping
-     * and checking whether the name is valid identifier name.
-     */
-    function getCompletionEntryDisplayName(name: string, target: ScriptTarget, performCharacterChecks: boolean): string {
-        if (!name) {
-            return undefined;
-        }
-
-        name = stripQuotes(name);
-
-        if (!name) {
-            return undefined;
-        }
-
-        // If the user entered name for the symbol was quoted, removing the quotes is not enough, as the name could be an
-        // invalid identifier name. We need to check if whatever was inside the quotes is actually a valid identifier name.
-        // e.g "b a" is valid quoted name but when we strip off the quotes, it is invalid.
-        // We, thus, need to check if whatever was inside the quotes is actually a valid identifier name.
-        if (performCharacterChecks) {
-            if (!isIdentifierText(name, target)) {
-                return undefined;
-            }
-        }
-
-        return name;
-    }
-
-    // A cache of completion entries for keywords, these do not change between sessions
-    const keywordCompletions: CompletionEntry[] = [];
-    for (let i = SyntaxKind.FirstKeyword; i <= SyntaxKind.LastKeyword; i++) {
-        keywordCompletions.push({
-            name: tokenToString(i),
-            kind: ScriptElementKind.keyword,
-            kindModifiers: ScriptElementKindModifier.none,
-            sortText: "0"
-        });
-    }
-
-    /**
-     * Matches a triple slash reference directive with an incomplete string literal for its path. Used
-     * to determine if the caret is currently within the string literal and capture the literal fragment
-     * for completions.
-     * For example, this matches /// <reference path="fragment
-     */
-    const tripleSlashDirectiveFragmentRegex = /^(\/\/\/\s*<reference\s+(path|types)\s*=\s*(?:'|"))([^\3]*)$/;
-
-    interface VisibleModuleInfo {
-        moduleName: string;
-        moduleDir: string;
-    }
-
-    const nodeModulesDependencyKeys = ["dependencies", "devDependencies", "peerDependencies", "optionalDependencies"];
-
-    function tryGetDirectories(host: LanguageServiceHost, directoryName: string): string[] {
-        return tryIOAndConsumeErrors(host, host.getDirectories, directoryName);
-    }
-
-    function tryReadDirectory(host: LanguageServiceHost, path: string, extensions?: string[], exclude?: string[], include?: string[]): string[] {
-        return tryIOAndConsumeErrors(host, host.readDirectory, path, extensions, exclude, include);
-    }
-
-    function tryReadFile(host: LanguageServiceHost, path: string): string {
-        return tryIOAndConsumeErrors(host, host.readFile, path);
-    }
-
-    function tryFileExists(host: LanguageServiceHost, path: string): boolean {
-        return tryIOAndConsumeErrors(host, host.fileExists, path);
-    }
-
-    function tryDirectoryExists(host: LanguageServiceHost, path: string): boolean {
-        try {
-            return directoryProbablyExists(path, host);
-        }
-        catch (e) {}
-        return undefined;
-    }
-
-    function tryIOAndConsumeErrors<T>(host: LanguageServiceHost, toApply: (...a: any[]) => T, ...args: any[]) {
-        try {
-            return toApply && toApply.apply(host, args);
-        }
-        catch (e) {}
-        return undefined;
-    }
-}
+/* @internal */
+namespace ts.Completions {
+    export function getCompletionsAtPosition(host: LanguageServiceHost, typeChecker: TypeChecker, log: (message: string) => void, compilerOptions: CompilerOptions, sourceFile: SourceFile, position: number): CompletionInfo {
+        if (isInReferenceComment(sourceFile, position)) {
+            return getTripleSlashReferenceCompletion(sourceFile, position);
+        }
+
+        if (isInString(sourceFile, position)) {
+            return getStringLiteralCompletionEntries(sourceFile, position);
+        }
+
+        const completionData = getCompletionData(typeChecker, log, sourceFile, position);
+        if (!completionData) {
+            return undefined;
+        }
+
+        const { symbols, isGlobalCompletion, isMemberCompletion, isNewIdentifierLocation, location, isJsDocTagName } = completionData;
+
+        if (isJsDocTagName) {
+            // If the current position is a jsDoc tag name, only tag names should be provided for completion
+            return { isGlobalCompletion: false, isMemberCompletion: false, isNewIdentifierLocation: false, entries: JsDoc.getAllJsDocCompletionEntries() };
+        }
+
+        const entries: CompletionEntry[] = [];
+
+        if (isSourceFileJavaScript(sourceFile)) {
+            const uniqueNames = getCompletionEntriesFromSymbols(symbols, entries, location, /*performCharacterChecks*/ false);
+            addRange(entries, getJavaScriptCompletionEntries(sourceFile, location.pos, uniqueNames));
+        }
+        else {
+            if (!symbols || symbols.length === 0) {
+                if (sourceFile.languageVariant === LanguageVariant.JSX &&
+                    location.parent && location.parent.kind === SyntaxKind.JsxClosingElement) {
+                    // In the TypeScript JSX element, if such element is not defined. When users query for completion at closing tag,
+                    // instead of simply giving unknown value, the completion will return the tag-name of an associated opening-element.
+                    // For example:
+                    //     var x = <div> </ /*1*/>  completion list at "1" will contain "div" with type any
+                    const tagName = (<JsxElement>location.parent.parent).openingElement.tagName;
+                    entries.push({
+                        name: (<Identifier>tagName).text,
+                        kind: undefined,
+                        kindModifiers: undefined,
+                        sortText: "0",
+                    });
+                }
+                else {
+                    return undefined;
+                }
+            }
+
+            getCompletionEntriesFromSymbols(symbols, entries, location, /*performCharacterChecks*/ true);
+        }
+
+        // Add keywords if this is not a member completion list
+        if (!isMemberCompletion && !isJsDocTagName) {
+            addRange(entries, keywordCompletions);
+        }
+
+        return { isGlobalCompletion, isMemberCompletion, isNewIdentifierLocation: isNewIdentifierLocation, entries };
+
+        function getJavaScriptCompletionEntries(sourceFile: SourceFile, position: number, uniqueNames: Map<string>): CompletionEntry[] {
+            const entries: CompletionEntry[] = [];
+
+            const nameTable = getNameTable(sourceFile);
+            for (const name in nameTable) {
+                // Skip identifiers produced only from the current location
+                if (nameTable[name] === position) {
+                    continue;
+                }
+
+                if (!uniqueNames[name]) {
+                    uniqueNames[name] = name;
+                    const displayName = getCompletionEntryDisplayName(unescapeIdentifier(name), compilerOptions.target, /*performCharacterChecks*/ true);
+                    if (displayName) {
+                        const entry = {
+                            name: displayName,
+                            kind: ScriptElementKind.warning,
+                            kindModifiers: "",
+                            sortText: "1"
+                        };
+                        entries.push(entry);
+                    }
+                }
+            }
+
+            return entries;
+        }
+
+        function createCompletionEntry(symbol: Symbol, location: Node, performCharacterChecks: boolean): CompletionEntry {
+            // Try to get a valid display name for this symbol, if we could not find one, then ignore it.
+            // We would like to only show things that can be added after a dot, so for instance numeric properties can
+            // not be accessed with a dot (a.1 <- invalid)
+            const displayName = getCompletionEntryDisplayNameForSymbol(typeChecker, symbol, compilerOptions.target, performCharacterChecks, location);
+            if (!displayName) {
+                return undefined;
+            }
+
+            // TODO(drosen): Right now we just permit *all* semantic meanings when calling
+            // 'getSymbolKind' which is permissible given that it is backwards compatible; but
+            // really we should consider passing the meaning for the node so that we don't report
+            // that a suggestion for a value is an interface.  We COULD also just do what
+            // 'getSymbolModifiers' does, which is to use the first declaration.
+
+            // Use a 'sortText' of 0' so that all symbol completion entries come before any other
+            // entries (like JavaScript identifier entries).
+            return {
+                name: displayName,
+                kind: SymbolDisplay.getSymbolKind(typeChecker, symbol, location),
+                kindModifiers: SymbolDisplay.getSymbolModifiers(symbol),
+                sortText: "0",
+            };
+
+        }
+
+        function getCompletionEntriesFromSymbols(symbols: Symbol[], entries: CompletionEntry[], location: Node, performCharacterChecks: boolean): Map<string> {
+            const start = timestamp();
+            const uniqueNames = createMap<string>();
+            if (symbols) {
+                for (const symbol of symbols) {
+                    const entry = createCompletionEntry(symbol, location, performCharacterChecks);
+                    if (entry) {
+                        const id = escapeIdentifier(entry.name);
+                        if (!uniqueNames[id]) {
+                            entries.push(entry);
+                            uniqueNames[id] = id;
+                        }
+                    }
+                }
+            }
+
+            log("getCompletionsAtPosition: getCompletionEntriesFromSymbols: " + (timestamp() - start));
+            return uniqueNames;
+        }
+
+        function getStringLiteralCompletionEntries(sourceFile: SourceFile, position: number) {
+            const node = findPrecedingToken(position, sourceFile);
+            if (!node || node.kind !== SyntaxKind.StringLiteral) {
+                return undefined;
+            }
+
+            if (node.parent.kind === SyntaxKind.PropertyAssignment && node.parent.parent.kind === SyntaxKind.ObjectLiteralExpression) {
+                // Get quoted name of properties of the object literal expression
+                // i.e. interface ConfigFiles {
+                //          'jspm:dev': string
+                //      }
+                //      let files: ConfigFiles = {
+                //          '/*completion position*/'
+                //      }
+                //
+                //      function foo(c: ConfigFiles) {}
+                //      foo({
+                //          '/*completion position*/'
+                //      });
+                return getStringLiteralCompletionEntriesFromPropertyAssignment(<ObjectLiteralElement>node.parent);
+            }
+            else if (isElementAccessExpression(node.parent) && node.parent.argumentExpression === node) {
+                // Get all names of properties on the expression
+                // i.e. interface A {
+                //      'prop1': string
+                // }
+                // let a: A;
+                // a['/*completion position*/']
+                return getStringLiteralCompletionEntriesFromElementAccess(node.parent);
+            }
+            else if (node.parent.kind === SyntaxKind.ImportDeclaration || isExpressionOfExternalModuleImportEqualsDeclaration(node) || isRequireCall(node.parent, false)) {
+                // Get all known external module names or complete a path to a module
+                // i.e. import * as ns from "/*completion position*/";
+                //      import x = require("/*completion position*/");
+                //      var y = require("/*completion position*/");
+                return getStringLiteralCompletionEntriesFromModuleNames(<StringLiteral>node);
+            }
+            else {
+                const argumentInfo = SignatureHelp.getContainingArgumentInfo(node, position, sourceFile);
+                if (argumentInfo) {
+                    // Get string literal completions from specialized signatures of the target
+                    // i.e. declare function f(a: 'A');
+                    // f("/*completion position*/")
+                    return getStringLiteralCompletionEntriesFromCallExpression(argumentInfo, node);
+                }
+
+                // Get completion for string literal from string literal type
+                // i.e. var x: "hi" | "hello" = "/*completion position*/"
+                return getStringLiteralCompletionEntriesFromContextualType(<StringLiteral>node);
+            }
+        }
+
+        function getStringLiteralCompletionEntriesFromPropertyAssignment(element: ObjectLiteralElement) {
+            const type = typeChecker.getContextualType((<ObjectLiteralExpression>element.parent));
+            const entries: CompletionEntry[] = [];
+            if (type) {
+                getCompletionEntriesFromSymbols(type.getApparentProperties(), entries, element, /*performCharacterChecks*/false);
+                if (entries.length) {
+                    return { isGlobalCompletion: false, isMemberCompletion: true, isNewIdentifierLocation: true, entries };
+                }
+            }
+        }
+
+        function getStringLiteralCompletionEntriesFromCallExpression(argumentInfo: SignatureHelp.ArgumentListInfo, location: Node) {
+            const candidates: Signature[] = [];
+            const entries: CompletionEntry[] = [];
+
+            typeChecker.getResolvedSignature(argumentInfo.invocation, candidates);
+
+            for (const candidate of candidates) {
+                if (candidate.parameters.length > argumentInfo.argumentIndex) {
+                    const parameter = candidate.parameters[argumentInfo.argumentIndex];
+                    addStringLiteralCompletionsFromType(typeChecker.getTypeAtLocation(parameter.valueDeclaration), entries);
+                }
+            }
+
+            if (entries.length) {
+                return { isGlobalCompletion: false, isMemberCompletion: false, isNewIdentifierLocation: true, entries };
+            }
+
+            return undefined;
+        }
+
+        function getStringLiteralCompletionEntriesFromElementAccess(node: ElementAccessExpression) {
+            const type = typeChecker.getTypeAtLocation(node.expression);
+            const entries: CompletionEntry[] = [];
+            if (type) {
+                getCompletionEntriesFromSymbols(type.getApparentProperties(), entries, node, /*performCharacterChecks*/false);
+                if (entries.length) {
+                    return { isGlobalCompletion: false, isMemberCompletion: true, isNewIdentifierLocation: true, entries };
+                }
+            }
+            return undefined;
+        }
+
+        function getStringLiteralCompletionEntriesFromContextualType(node: StringLiteral) {
+            const type = typeChecker.getContextualType(node);
+            if (type) {
+                const entries: CompletionEntry[] = [];
+                addStringLiteralCompletionsFromType(type, entries);
+                if (entries.length) {
+                    return { isGlobalCompletion: false, isMemberCompletion: false, isNewIdentifierLocation: false, entries };
+                }
+            }
+            return undefined;
+        }
+
+        function addStringLiteralCompletionsFromType(type: Type, result: CompletionEntry[]): void {
+            if (!type) {
+                return;
+            }
+            if (type.flags & TypeFlags.Union) {
+                forEach((<UnionType>type).types, t => addStringLiteralCompletionsFromType(t, result));
+            }
+            else {
+                if (type.flags & TypeFlags.StringLiteral) {
+                    result.push({
+                        name: (<LiteralType>type).text,
+                        kindModifiers: ScriptElementKindModifier.none,
+                        kind: ScriptElementKind.variableElement,
+                        sortText: "0"
+                    });
+                }
+            }
+        }
+
+        function getStringLiteralCompletionEntriesFromModuleNames(node: StringLiteral): CompletionInfo {
+            const literalValue = normalizeSlashes(node.text);
+
+            const scriptPath = node.getSourceFile().path;
+            const scriptDirectory = getDirectoryPath(scriptPath);
+
+            const span = getDirectoryFragmentTextSpan((<StringLiteral>node).text, node.getStart() + 1);
+            let entries: CompletionEntry[];
+            if (isPathRelativeToScript(literalValue) || isRootedDiskPath(literalValue)) {
+                if (compilerOptions.rootDirs) {
+                    entries = getCompletionEntriesForDirectoryFragmentWithRootDirs(
+                        compilerOptions.rootDirs, literalValue, scriptDirectory, getSupportedExtensions(compilerOptions), /*includeExtensions*/false, span, scriptPath);
+                }
+                else {
+                    entries = getCompletionEntriesForDirectoryFragment(
+                        literalValue, scriptDirectory, getSupportedExtensions(compilerOptions), /*includeExtensions*/false, span, scriptPath);
+                }
+            }
+            else {
+                // Check for node modules
+                entries = getCompletionEntriesForNonRelativeModules(literalValue, scriptDirectory, span);
+            }
+            return {
+                isGlobalCompletion: false,
+                isMemberCompletion: false,
+                isNewIdentifierLocation: true,
+                entries
+            };
+        }
+
+        /**
+         * Takes a script path and returns paths for all potential folders that could be merged with its
+         * containing folder via the "rootDirs" compiler option
+         */
+        function getBaseDirectoriesFromRootDirs(rootDirs: string[], basePath: string, scriptPath: string, ignoreCase: boolean): string[] {
+            // Make all paths absolute/normalized if they are not already
+            rootDirs = map(rootDirs, rootDirectory => normalizePath(isRootedDiskPath(rootDirectory) ? rootDirectory : combinePaths(basePath, rootDirectory)));
+
+            // Determine the path to the directory containing the script relative to the root directory it is contained within
+            let relativeDirectory: string;
+            for (const rootDirectory of rootDirs) {
+                if (containsPath(rootDirectory, scriptPath, basePath, ignoreCase)) {
+                    relativeDirectory = scriptPath.substr(rootDirectory.length);
+                    break;
+                }
+            }
+
+            // Now find a path for each potential directory that is to be merged with the one containing the script
+            return deduplicate(map(rootDirs, rootDirectory => combinePaths(rootDirectory, relativeDirectory)));
+        }
+
+        function getCompletionEntriesForDirectoryFragmentWithRootDirs(rootDirs: string[], fragment: string, scriptPath: string, extensions: string[], includeExtensions: boolean, span: TextSpan, exclude?: string): CompletionEntry[] {
+            const basePath = compilerOptions.project || host.getCurrentDirectory();
+            const ignoreCase = !(host.useCaseSensitiveFileNames && host.useCaseSensitiveFileNames());
+            const baseDirectories = getBaseDirectoriesFromRootDirs(rootDirs, basePath, scriptPath, ignoreCase);
+
+            const result: CompletionEntry[] = [];
+
+            for (const baseDirectory of baseDirectories) {
+                getCompletionEntriesForDirectoryFragment(fragment, baseDirectory, extensions, includeExtensions, span, exclude, result);
+            }
+
+            return result;
+        }
+
+        /**
+         * Given a path ending at a directory, gets the completions for the path, and filters for those entries containing the basename.
+         */
+        function getCompletionEntriesForDirectoryFragment(fragment: string, scriptPath: string, extensions: string[], includeExtensions: boolean, span: TextSpan, exclude?: string, result: CompletionEntry[] = []): CompletionEntry[] {
+            if (fragment === undefined) { fragment = "./"; }
+
+            fragment = normalizeSlashes(fragment);
+
+            const baseName = getBaseFileName(fragment);
+
+            // Remove the basename from our directory path
+            fragment = getDirectoryPath(fragment);
+
+            if (fragment === "") {
+                fragment = "." + directorySeparator;
+            }
+
+            fragment = ensureTrailingDirectorySeparator(fragment);
+
+            const absolutePath = normalizeAndPreserveTrailingSlash(isRootedDiskPath(fragment) ? fragment : combinePaths(scriptPath, fragment));
+            const baseDirectory = getDirectoryPath(absolutePath);
+            const ignoreCase = !(host.useCaseSensitiveFileNames && host.useCaseSensitiveFileNames());
+
+            if (tryDirectoryExists(host, baseDirectory)) {
+                // Enumerate the available files if possible
+                const files = tryReadDirectory(host, baseDirectory, extensions, /*exclude*/undefined, /*include*/["./*"]);
+
+                if (files) {
+                    const foundFiles = createMap<boolean>();
+                    for (let filePath of files) {
+                        filePath = normalizePath(filePath);
+                        if (exclude && comparePaths(filePath, exclude, scriptPath, ignoreCase) === Comparison.EqualTo) {
+                            continue;
+                        }
+
+                        const foundFileName = includeExtensions ? getBaseFileName(filePath) : removeFileExtension(getBaseFileName(filePath));
+
+                        if (!foundFiles[foundFileName]) {
+                            foundFiles[foundFileName] = true;
+                        }
+                    }
+
+                    for (const foundFile in foundFiles) {
+                        result.push(createCompletionEntryForModule(foundFile, ScriptElementKind.scriptElement, span));
+                    }
+                }
+
+                // If possible, get folder completion as well
+                const directories = tryGetDirectories(host, baseDirectory);
+
+                if (directories) {
+                    for (const directory of directories) {
+                        const directoryName = getBaseFileName(normalizePath(directory));
+
+                        result.push(createCompletionEntryForModule(directoryName, ScriptElementKind.directory, span));
+                    }
+                }
+            }
+
+            result = result.filter(entry => entry.name.indexOf(baseName) >= 0);
+
+            return result;
+        }
+
+        /**
+         * Check all of the declared modules and those in node modules. Possible sources of modules:
+         *      Modules that are found by the type checker
+         *      Modules found relative to "baseUrl" compliler options (including patterns from "paths" compiler option)
+         *      Modules from node_modules (i.e. those listed in package.json)
+         *          This includes all files that are found in node_modules/moduleName/ with acceptable file extensions
+         */
+        function getCompletionEntriesForNonRelativeModules(fragment: string, scriptPath: string, span: TextSpan): CompletionEntry[] {
+            const { baseUrl, paths } = compilerOptions;
+
+            let result: CompletionEntry[];
+
+            if (baseUrl) {
+                const fileExtensions = getSupportedExtensions(compilerOptions);
+                const projectDir = compilerOptions.project || host.getCurrentDirectory();
+                const absolute = isRootedDiskPath(baseUrl) ? baseUrl : combinePaths(projectDir, baseUrl);
+                result = getCompletionEntriesForDirectoryFragment(fragment, normalizePath(absolute), fileExtensions, /*includeExtensions*/false, span);
+
+                if (paths) {
+                    for (const path in paths) {
+                        if (paths.hasOwnProperty(path)) {
+                            if (path === "*") {
+                                if (paths[path]) {
+                                    for (const pattern of paths[path]) {
+                                        for (const match of getModulesForPathsPattern(fragment, baseUrl, pattern, fileExtensions)) {
+                                            result.push(createCompletionEntryForModule(match, ScriptElementKind.externalModuleName, span));
+                                        }
+                                    }
+                                }
+                            }
+                            else if (startsWith(path, fragment)) {
+                                const entry = paths[path] && paths[path].length === 1 && paths[path][0];
+                                if (entry) {
+                                    result.push(createCompletionEntryForModule(path, ScriptElementKind.externalModuleName, span));
+                                }
+                            }
+                        }
+                    }
+                }
+            }
+            else {
+                result = [];
+            }
+
+            getCompletionEntriesFromTypings(host, compilerOptions, scriptPath, span, result);
+
+            for (const moduleName of enumeratePotentialNonRelativeModules(fragment, scriptPath, compilerOptions)) {
+                result.push(createCompletionEntryForModule(moduleName, ScriptElementKind.externalModuleName, span));
+            }
+
+            return result;
+        }
+
+        function getModulesForPathsPattern(fragment: string, baseUrl: string, pattern: string, fileExtensions: string[]): string[] {
+            if (host.readDirectory) {
+                const parsed = hasZeroOrOneAsteriskCharacter(pattern) ? tryParsePattern(pattern) : undefined;
+                if (parsed) {
+                    // The prefix has two effective parts: the directory path and the base component after the filepath that is not a
+                    // full directory component. For example: directory/path/of/prefix/base*
+                    const normalizedPrefix = normalizeAndPreserveTrailingSlash(parsed.prefix);
+                    const normalizedPrefixDirectory = getDirectoryPath(normalizedPrefix);
+                    const normalizedPrefixBase = getBaseFileName(normalizedPrefix);
+
+                    const fragmentHasPath = fragment.indexOf(directorySeparator) !== -1;
+
+                    // Try and expand the prefix to include any path from the fragment so that we can limit the readDirectory call
+                    const expandedPrefixDirectory = fragmentHasPath ? combinePaths(normalizedPrefixDirectory, normalizedPrefixBase + getDirectoryPath(fragment)) : normalizedPrefixDirectory;
+
+                    const normalizedSuffix = normalizePath(parsed.suffix);
+                    const baseDirectory = combinePaths(baseUrl, expandedPrefixDirectory);
+                    const completePrefix = fragmentHasPath ? baseDirectory : ensureTrailingDirectorySeparator(baseDirectory) + normalizedPrefixBase;
+
+                    // If we have a suffix, then we need to read the directory all the way down. We could create a glob
+                    // that encodes the suffix, but we would have to escape the character "?" which readDirectory
+                    // doesn't support. For now, this is safer but slower
+                    const includeGlob = normalizedSuffix ? "**/*" : "./*";
+
+                    const matches = tryReadDirectory(host, baseDirectory, fileExtensions, undefined, [includeGlob]);
+                    if (matches) {
+                        const result: string[] = [];
+
+                        // Trim away prefix and suffix
+                        for (const match of matches) {
+                            const normalizedMatch = normalizePath(match);
+                            if (!endsWith(normalizedMatch, normalizedSuffix) || !startsWith(normalizedMatch, completePrefix)) {
+                                continue;
+                            }
+
+                            const start = completePrefix.length;
+                            const length = normalizedMatch.length - start - normalizedSuffix.length;
+
+                            result.push(removeFileExtension(normalizedMatch.substr(start, length)));
+                        }
+                        return result;
+                    }
+                }
+            }
+
+            return undefined;
+        }
+
+        function enumeratePotentialNonRelativeModules(fragment: string, scriptPath: string, options: CompilerOptions): string[] {
+            // Check If this is a nested module
+            const isNestedModule = fragment.indexOf(directorySeparator) !== -1;
+            const moduleNameFragment = isNestedModule ? fragment.substr(0, fragment.lastIndexOf(directorySeparator)) : undefined;
+
+            // Get modules that the type checker picked up
+            const ambientModules = map(typeChecker.getAmbientModules(), sym => stripQuotes(sym.name));
+            let nonRelativeModules = filter(ambientModules, moduleName => startsWith(moduleName, fragment));
+
+            // Nested modules of the form "module-name/sub" need to be adjusted to only return the string
+            // after the last '/' that appears in the fragment because that's where the replacement span
+            // starts
+            if (isNestedModule) {
+                const moduleNameWithSeperator = ensureTrailingDirectorySeparator(moduleNameFragment);
+                nonRelativeModules = map(nonRelativeModules, moduleName => {
+                    if (startsWith(fragment, moduleNameWithSeperator)) {
+                        return moduleName.substr(moduleNameWithSeperator.length);
+                    }
+                    return moduleName;
+                });
+            }
+
+
+            if (!options.moduleResolution || options.moduleResolution === ModuleResolutionKind.NodeJs) {
+                for (const visibleModule of enumerateNodeModulesVisibleToScript(host, scriptPath)) {
+                    if (!isNestedModule) {
+                        nonRelativeModules.push(visibleModule.moduleName);
+                    }
+                    else if (startsWith(visibleModule.moduleName, moduleNameFragment)) {
+                        const nestedFiles = tryReadDirectory(host, visibleModule.moduleDir, supportedTypeScriptExtensions, /*exclude*/undefined, /*include*/["./*"]);
+                        if (nestedFiles) {
+                            for (let f of nestedFiles) {
+                                f = normalizePath(f);
+                                const nestedModule = removeFileExtension(getBaseFileName(f));
+                                nonRelativeModules.push(nestedModule);
+                            }
+                        }
+                    }
+                }
+            }
+
+            return deduplicate(nonRelativeModules);
+        }
+
+        function getTripleSlashReferenceCompletion(sourceFile: SourceFile, position: number): CompletionInfo {
+            const token = getTokenAtPosition(sourceFile, position);
+            if (!token) {
+                return undefined;
+            }
+            const commentRanges: CommentRange[] = getLeadingCommentRanges(sourceFile.text, token.pos);
+
+            if (!commentRanges || !commentRanges.length) {
+                return undefined;
+            }
+
+            const range = forEach(commentRanges, commentRange => position >= commentRange.pos && position <= commentRange.end && commentRange);
+
+            if (!range) {
+                return undefined;
+            }
+
+            const completionInfo: CompletionInfo = {
+                /**
+                 * We don't want the editor to offer any other completions, such as snippets, inside a comment.
+                 */
+                isGlobalCompletion: false,
+                isMemberCompletion: false,
+                /**
+                 * The user may type in a path that doesn't yet exist, creating a "new identifier"
+                 * with respect to the collection of identifiers the server is aware of.
+                 */
+                isNewIdentifierLocation: true,
+
+                entries: []
+            };
+
+            const text = sourceFile.text.substr(range.pos, position - range.pos);
+
+            const match = tripleSlashDirectiveFragmentRegex.exec(text);
+
+            if (match) {
+                const prefix = match[1];
+                const kind = match[2];
+                const toComplete = match[3];
+
+                const scriptPath = getDirectoryPath(sourceFile.path);
+                if (kind === "path") {
+                    // Give completions for a relative path
+                    const span: TextSpan = getDirectoryFragmentTextSpan(toComplete, range.pos + prefix.length);
+                    completionInfo.entries = getCompletionEntriesForDirectoryFragment(toComplete, scriptPath, getSupportedExtensions(compilerOptions), /*includeExtensions*/true, span, sourceFile.path);
+                }
+                else {
+                    // Give completions based on the typings available
+                    const span: TextSpan = { start: range.pos + prefix.length, length: match[0].length - prefix.length };
+                    completionInfo.entries = getCompletionEntriesFromTypings(host, compilerOptions, scriptPath, span);
+                }
+            }
+
+            return completionInfo;
+        }
+
+        function getCompletionEntriesFromTypings(host: LanguageServiceHost, options: CompilerOptions, scriptPath: string, span: TextSpan, result: CompletionEntry[] = []): CompletionEntry[] {
+            // Check for typings specified in compiler options
+            if (options.types) {
+                for (const moduleName of options.types) {
+                    result.push(createCompletionEntryForModule(moduleName, ScriptElementKind.externalModuleName, span));
+                }
+            }
+            else if (host.getDirectories) {
+                let typeRoots: string[];
+                try {
+                    // Wrap in try catch because getEffectiveTypeRoots touches the filesystem
+                    typeRoots = getEffectiveTypeRoots(options, host);
+                }
+                catch (e) {}
+
+                if (typeRoots) {
+                    for (const root of typeRoots) {
+                        getCompletionEntriesFromDirectories(host, options, root, span, result);
+                    }
+                }
+            }
+
+            if (host.getDirectories) {
+                // Also get all @types typings installed in visible node_modules directories
+                for (const packageJson of findPackageJsons(scriptPath)) {
+                    const typesDir = combinePaths(getDirectoryPath(packageJson), "node_modules/@types");
+                    getCompletionEntriesFromDirectories(host, options, typesDir, span, result);
+                }
+            }
+
+            return result;
+        }
+
+        function getCompletionEntriesFromDirectories(host: LanguageServiceHost, options: CompilerOptions, directory: string, span: TextSpan, result: CompletionEntry[]) {
+            if (host.getDirectories && tryDirectoryExists(host, directory)) {
+                const directories = tryGetDirectories(host, directory);
+                if (directories) {
+                    for (let typeDirectory of directories) {
+                        typeDirectory = normalizePath(typeDirectory);
+                        result.push(createCompletionEntryForModule(getBaseFileName(typeDirectory), ScriptElementKind.externalModuleName, span));
+                    }
+                }
+            }
+        }
+
+        function findPackageJsons(currentDir: string): string[] {
+            const paths: string[] = [];
+            let currentConfigPath: string;
+            while (true) {
+                currentConfigPath = findConfigFile(currentDir, (f) => tryFileExists(host, f), "package.json");
+                if (currentConfigPath) {
+                    paths.push(currentConfigPath);
+
+                    currentDir = getDirectoryPath(currentConfigPath);
+                    const parent = getDirectoryPath(currentDir);
+                    if (currentDir === parent) {
+                        break;
+                    }
+                    currentDir = parent;
+                }
+                else {
+                    break;
+                }
+            }
+
+            return paths;
+        }
+
+
+        function enumerateNodeModulesVisibleToScript(host: LanguageServiceHost, scriptPath: string) {
+            const result: VisibleModuleInfo[] = [];
+
+            if (host.readFile && host.fileExists) {
+                for (const packageJson of findPackageJsons(scriptPath)) {
+                    const contents = tryReadingPackageJson(packageJson);
+                    if (!contents) {
+                        return;
+                    }
+
+                    const nodeModulesDir = combinePaths(getDirectoryPath(packageJson), "node_modules");
+                    const foundModuleNames: string[] = [];
+
+                    // Provide completions for all non @types dependencies
+                    for (const key of nodeModulesDependencyKeys) {
+                        addPotentialPackageNames(contents[key], foundModuleNames);
+                    }
+
+                    for (const moduleName of foundModuleNames) {
+                        const moduleDir = combinePaths(nodeModulesDir, moduleName);
+                        result.push({
+                            moduleName,
+                            moduleDir
+                        });
+                    }
+                }
+            }
+
+            return result;
+
+            function tryReadingPackageJson(filePath: string) {
+                try {
+                    const fileText = tryReadFile(host, filePath);
+                    return fileText ? JSON.parse(fileText) : undefined;
+                }
+                catch (e) {
+                    return undefined;
+                }
+            }
+
+            function addPotentialPackageNames(dependencies: any, result: string[]) {
+                if (dependencies) {
+                    for (const dep in dependencies) {
+                        if (dependencies.hasOwnProperty(dep) && !startsWith(dep, "@types/")) {
+                            result.push(dep);
+                        }
+                    }
+                }
+            }
+        }
+
+        function createCompletionEntryForModule(name: string, kind: string, replacementSpan: TextSpan): CompletionEntry {
+            return { name, kind, kindModifiers: ScriptElementKindModifier.none, sortText: name, replacementSpan };
+        }
+
+        // Replace everything after the last directory seperator that appears
+        function getDirectoryFragmentTextSpan(text: string, textStart: number): TextSpan {
+            const index = text.lastIndexOf(directorySeparator);
+            const offset = index !== -1 ? index + 1 : 0;
+            return { start: textStart + offset, length: text.length - offset };
+        }
+
+        // Returns true if the path is explicitly relative to the script (i.e. relative to . or ..)
+        function isPathRelativeToScript(path: string) {
+            if (path && path.length >= 2 && path.charCodeAt(0) === CharacterCodes.dot) {
+                const slashIndex = path.length >= 3 && path.charCodeAt(1) === CharacterCodes.dot ? 2 : 1;
+                const slashCharCode = path.charCodeAt(slashIndex);
+                return slashCharCode === CharacterCodes.slash || slashCharCode === CharacterCodes.backslash;
+            }
+            return false;
+        }
+
+        function normalizeAndPreserveTrailingSlash(path: string) {
+            return hasTrailingDirectorySeparator(path) ? ensureTrailingDirectorySeparator(normalizePath(path)) : normalizePath(path);
+        }
+    }
+
+    export function getCompletionEntryDetails(typeChecker: TypeChecker, log: (message: string) => void, compilerOptions: CompilerOptions, sourceFile: SourceFile, position: number, entryName: string): CompletionEntryDetails {
+        // Compute all the completion symbols again.
+        const completionData = getCompletionData(typeChecker, log, sourceFile, position);
+        if (completionData) {
+            const { symbols, location } = completionData;
+
+            // Find the symbol with the matching entry name.
+            // We don't need to perform character checks here because we're only comparing the
+            // name against 'entryName' (which is known to be good), not building a new
+            // completion entry.
+            const symbol = forEach(symbols, s => getCompletionEntryDisplayNameForSymbol(typeChecker, s, compilerOptions.target, /*performCharacterChecks*/ false, location) === entryName ? s : undefined);
+
+            if (symbol) {
+                const { displayParts, documentation, symbolKind } = SymbolDisplay.getSymbolDisplayPartsDocumentationAndSymbolKind(typeChecker, symbol, sourceFile, location, location, SemanticMeaning.All);
+                return {
+                    name: entryName,
+                    kindModifiers: SymbolDisplay.getSymbolModifiers(symbol),
+                    kind: symbolKind,
+                    displayParts,
+                    documentation
+                };
+            }
+        }
+
+        // Didn't find a symbol with this name.  See if we can find a keyword instead.
+        const keywordCompletion = forEach(keywordCompletions, c => c.name === entryName);
+        if (keywordCompletion) {
+            return {
+                name: entryName,
+                kind: ScriptElementKind.keyword,
+                kindModifiers: ScriptElementKindModifier.none,
+                displayParts: [displayPart(entryName, SymbolDisplayPartKind.keyword)],
+                documentation: undefined
+            };
+        }
+
+        return undefined;
+    }
+
+    export function getCompletionEntrySymbol(typeChecker: TypeChecker, log: (message: string) => void, compilerOptions: CompilerOptions, sourceFile: SourceFile, position: number, entryName: string): Symbol {
+        // Compute all the completion symbols again.
+        const completionData = getCompletionData(typeChecker, log, sourceFile, position);
+        if (completionData) {
+            const { symbols, location } = completionData;
+
+            // Find the symbol with the matching entry name.
+            // We don't need to perform character checks here because we're only comparing the
+            // name against 'entryName' (which is known to be good), not building a new
+            // completion entry.
+            return forEach(symbols, s => getCompletionEntryDisplayNameForSymbol(typeChecker, s, compilerOptions.target, /*performCharacterChecks*/ false, location) === entryName ? s : undefined);
+        }
+
+        return undefined;
+    }
+
+    function getCompletionData(typeChecker: TypeChecker, log: (message: string) => void, sourceFile: SourceFile, position: number) {
+        const isJavaScriptFile = isSourceFileJavaScript(sourceFile);
+
+        let isJsDocTagName = false;
+
+        let start = timestamp();
+        const currentToken = getTokenAtPosition(sourceFile, position);
+        log("getCompletionData: Get current token: " + (timestamp() - start));
+
+        start = timestamp();
+        // Completion not allowed inside comments, bail out if this is the case
+        const insideComment = isInsideComment(sourceFile, currentToken, position);
+        log("getCompletionData: Is inside comment: " + (timestamp() - start));
+
+        if (insideComment) {
+            // The current position is next to the '@' sign, when no tag name being provided yet.
+            // Provide a full list of tag names
+            if (hasDocComment(sourceFile, position) && sourceFile.text.charCodeAt(position - 1) === CharacterCodes.at) {
+                isJsDocTagName = true;
+            }
+
+            // Completion should work inside certain JsDoc tags. For example:
+            //     /** @type {number | string} */
+            // Completion should work in the brackets
+            let insideJsDocTagExpression = false;
+            const tag = getJsDocTagAtPosition(sourceFile, position);
+            if (tag) {
+                if (tag.tagName.pos <= position && position <= tag.tagName.end) {
+                    isJsDocTagName = true;
+                }
+
+                switch (tag.kind) {
+                    case SyntaxKind.JSDocTypeTag:
+                    case SyntaxKind.JSDocParameterTag:
+                    case SyntaxKind.JSDocReturnTag:
+                        const tagWithExpression = <JSDocTypeTag | JSDocParameterTag | JSDocReturnTag>tag;
+                        if (tagWithExpression.typeExpression) {
+                            insideJsDocTagExpression = tagWithExpression.typeExpression.pos < position && position < tagWithExpression.typeExpression.end;
+                        }
+                        break;
+                }
+            }
+
+            if (isJsDocTagName) {
+                return { symbols: undefined, isGlobalCompletion: false, isMemberCompletion: false, isNewIdentifierLocation: false, location: undefined, isRightOfDot: false, isJsDocTagName };
+            }
+
+            if (!insideJsDocTagExpression) {
+                // Proceed if the current position is in jsDoc tag expression; otherwise it is a normal
+                // comment or the plain text part of a jsDoc comment, so no completion should be available
+                log("Returning an empty list because completion was inside a regular comment or plain text part of a JsDoc comment.");
+                return undefined;
+            }
+        }
+
+        start = timestamp();
+        const previousToken = findPrecedingToken(position, sourceFile);
+        log("getCompletionData: Get previous token 1: " + (timestamp() - start));
+
+        // The decision to provide completion depends on the contextToken, which is determined through the previousToken.
+        // Note: 'previousToken' (and thus 'contextToken') can be undefined if we are the beginning of the file
+        let contextToken = previousToken;
+
+        // Check if the caret is at the end of an identifier; this is a partial identifier that we want to complete: e.g. a.toS|
+        // Skip this partial identifier and adjust the contextToken to the token that precedes it.
+        if (contextToken && position <= contextToken.end && isWord(contextToken.kind)) {
+            const start = timestamp();
+            contextToken = findPrecedingToken(contextToken.getFullStart(), sourceFile);
+            log("getCompletionData: Get previous token 2: " + (timestamp() - start));
+        }
+
+        // Find the node where completion is requested on.
+        // Also determine whether we are trying to complete with members of that node
+        // or attributes of a JSX tag.
+        let node = currentToken;
+        let isRightOfDot = false;
+        let isRightOfOpenTag = false;
+        let isStartingCloseTag = false;
+
+        let location = getTouchingPropertyName(sourceFile, position);
+        if (contextToken) {
+            // Bail out if this is a known invalid completion location
+            if (isCompletionListBlocker(contextToken)) {
+                log("Returning an empty list because completion was requested in an invalid position.");
+                return undefined;
+            }
+
+            const { parent, kind } = contextToken;
+            if (kind === SyntaxKind.DotToken) {
+                if (parent.kind === SyntaxKind.PropertyAccessExpression) {
+                    node = (<PropertyAccessExpression>contextToken.parent).expression;
+                    isRightOfDot = true;
+                }
+                else if (parent.kind === SyntaxKind.QualifiedName) {
+                    node = (<QualifiedName>contextToken.parent).left;
+                    isRightOfDot = true;
+                }
+                else {
+                    // There is nothing that precedes the dot, so this likely just a stray character
+                    // or leading into a '...' token. Just bail out instead.
+                    return undefined;
+                }
+            }
+            else if (sourceFile.languageVariant === LanguageVariant.JSX) {
+                if (kind === SyntaxKind.LessThanToken) {
+                    isRightOfOpenTag = true;
+                    location = contextToken;
+                }
+                else if (kind === SyntaxKind.SlashToken && contextToken.parent.kind === SyntaxKind.JsxClosingElement) {
+                    isStartingCloseTag = true;
+                    location = contextToken;
+                }
+            }
+        }
+
+        const semanticStart = timestamp();
+        let isGlobalCompletion = false;
+        let isMemberCompletion: boolean;
+        let isNewIdentifierLocation: boolean;
+        let symbols: Symbol[] = [];
+
+        if (isRightOfDot) {
+            getTypeScriptMemberSymbols();
+        }
+        else if (isRightOfOpenTag) {
+            const tagSymbols = typeChecker.getJsxIntrinsicTagNames();
+            if (tryGetGlobalSymbols()) {
+                symbols = tagSymbols.concat(symbols.filter(s => !!(s.flags & (SymbolFlags.Value | SymbolFlags.Alias))));
+            }
+            else {
+                symbols = tagSymbols;
+            }
+            isMemberCompletion = true;
+            isNewIdentifierLocation = false;
+        }
+        else if (isStartingCloseTag) {
+            const tagName = (<JsxElement>contextToken.parent.parent).openingElement.tagName;
+            const tagSymbol = typeChecker.getSymbolAtLocation(tagName);
+
+            if (!typeChecker.isUnknownSymbol(tagSymbol)) {
+                symbols = [tagSymbol];
+            }
+            isMemberCompletion = true;
+            isNewIdentifierLocation = false;
+        }
+        else {
+            // For JavaScript or TypeScript, if we're not after a dot, then just try to get the
+            // global symbols in scope.  These results should be valid for either language as
+            // the set of symbols that can be referenced from this location.
+            if (!tryGetGlobalSymbols()) {
+                return undefined;
+            }
+            isGlobalCompletion = true;
+        }
+
+        log("getCompletionData: Semantic work: " + (timestamp() - semanticStart));
+
+        return { symbols, isGlobalCompletion, isMemberCompletion, isNewIdentifierLocation, location, isRightOfDot: (isRightOfDot || isRightOfOpenTag), isJsDocTagName };
+
+        function getTypeScriptMemberSymbols(): void {
+            // Right of dot member completion list
+            isGlobalCompletion = false;
+            isMemberCompletion = true;
+            isNewIdentifierLocation = false;
+
+            if (node.kind === SyntaxKind.Identifier || node.kind === SyntaxKind.QualifiedName || node.kind === SyntaxKind.PropertyAccessExpression) {
+                let symbol = typeChecker.getSymbolAtLocation(node);
+
+                // This is an alias, follow what it aliases
+                if (symbol && symbol.flags & SymbolFlags.Alias) {
+                    symbol = typeChecker.getAliasedSymbol(symbol);
+                }
+
+                if (symbol && symbol.flags & SymbolFlags.HasExports) {
+                    // Extract module or enum members
+                    const exportedSymbols = typeChecker.getExportsOfModule(symbol);
+                    forEach(exportedSymbols, symbol => {
+                        if (typeChecker.isValidPropertyAccess(<PropertyAccessExpression>(node.parent), symbol.name)) {
+                            symbols.push(symbol);
+                        }
+                    });
+                }
+            }
+
+            const type = typeChecker.getTypeAtLocation(node);
+            addTypeProperties(type);
+        }
+
+        function addTypeProperties(type: Type) {
+            if (type) {
+                // Filter private properties
+                for (const symbol of type.getApparentProperties()) {
+                    if (typeChecker.isValidPropertyAccess(<PropertyAccessExpression>(node.parent), symbol.name)) {
+                        symbols.push(symbol);
+                    }
+                }
+
+                if (isJavaScriptFile && type.flags & TypeFlags.Union) {
+                    // In javascript files, for union types, we don't just get the members that
+                    // the individual types have in common, we also include all the members that
+                    // each individual type has.  This is because we're going to add all identifiers
+                    // anyways.  So we might as well elevate the members that were at least part
+                    // of the individual types to a higher status since we know what they are.
+                    const unionType = <UnionType>type;
+                    for (const elementType of unionType.types) {
+                        addTypeProperties(elementType);
+                    }
+                }
+            }
+        }
+
+        function tryGetGlobalSymbols(): boolean {
+            let objectLikeContainer: ObjectLiteralExpression | BindingPattern;
+            let namedImportsOrExports: NamedImportsOrExports;
+            let jsxContainer: JsxOpeningLikeElement;
+
+            if (objectLikeContainer = tryGetObjectLikeCompletionContainer(contextToken)) {
+                return tryGetObjectLikeCompletionSymbols(objectLikeContainer);
+            }
+
+            if (namedImportsOrExports = tryGetNamedImportsOrExportsForCompletion(contextToken)) {
+                // cursor is in an import clause
+                // try to show exported member for imported module
+                return tryGetImportOrExportClauseCompletionSymbols(namedImportsOrExports);
+            }
+
+            if (jsxContainer = tryGetContainingJsxElement(contextToken)) {
+                let attrsType: Type;
+                if ((jsxContainer.kind === SyntaxKind.JsxSelfClosingElement) || (jsxContainer.kind === SyntaxKind.JsxOpeningElement)) {
+                    // Cursor is inside a JSX self-closing element or opening element
+                    attrsType = typeChecker.getJsxElementAttributesType(<JsxOpeningLikeElement>jsxContainer);
+
+                    if (attrsType) {
+                        symbols = filterJsxAttributes(typeChecker.getPropertiesOfType(attrsType), (<JsxOpeningLikeElement>jsxContainer).attributes);
+                        isMemberCompletion = true;
+                        isNewIdentifierLocation = false;
+                        return true;
+                    }
+
+                }
+            }
+
+            // Get all entities in the current scope.
+            isMemberCompletion = false;
+            isNewIdentifierLocation = isNewIdentifierDefinitionLocation(contextToken);
+
+            if (previousToken !== contextToken) {
+                Debug.assert(!!previousToken, "Expected 'contextToken' to be defined when different from 'previousToken'.");
+            }
+            // We need to find the node that will give us an appropriate scope to begin
+            // aggregating completion candidates. This is achieved in 'getScopeNode'
+            // by finding the first node that encompasses a position, accounting for whether a node
+            // is "complete" to decide whether a position belongs to the node.
+            //
+            // However, at the end of an identifier, we are interested in the scope of the identifier
+            // itself, but fall outside of the identifier. For instance:
+            //
+            //      xyz => x$
+            //
+            // the cursor is outside of both the 'x' and the arrow function 'xyz => x',
+            // so 'xyz' is not returned in our results.
+            //
+            // We define 'adjustedPosition' so that we may appropriately account for
+            // being at the end of an identifier. The intention is that if requesting completion
+            // at the end of an identifier, it should be effectively equivalent to requesting completion
+            // anywhere inside/at the beginning of the identifier. So in the previous case, the
+            // 'adjustedPosition' will work as if requesting completion in the following:
+            //
+            //      xyz => $x
+            //
+            // If previousToken !== contextToken, then
+            //   - 'contextToken' was adjusted to the token prior to 'previousToken'
+            //      because we were at the end of an identifier.
+            //   - 'previousToken' is defined.
+            const adjustedPosition = previousToken !== contextToken ?
+                previousToken.getStart() :
+                position;
+
+            const scopeNode = getScopeNode(contextToken, adjustedPosition, sourceFile) || sourceFile;
+
+            /// TODO filter meaning based on the current context
+            const symbolMeanings = SymbolFlags.Type | SymbolFlags.Value | SymbolFlags.Namespace | SymbolFlags.Alias;
+            symbols = typeChecker.getSymbolsInScope(scopeNode, symbolMeanings);
+
+            return true;
+        }
+
+        /**
+         * Finds the first node that "embraces" the position, so that one may
+         * accurately aggregate locals from the closest containing scope.
+         */
+        function getScopeNode(initialToken: Node, position: number, sourceFile: SourceFile) {
+            let scope = initialToken;
+            while (scope && !positionBelongsToNode(scope, position, sourceFile)) {
+                scope = scope.parent;
+            }
+            return scope;
+        }
+
+        function isCompletionListBlocker(contextToken: Node): boolean {
+            const start = timestamp();
+            const result = isInStringOrRegularExpressionOrTemplateLiteral(contextToken) ||
+                isSolelyIdentifierDefinitionLocation(contextToken) ||
+                isDotOfNumericLiteral(contextToken) ||
+                isInJsxText(contextToken);
+            log("getCompletionsAtPosition: isCompletionListBlocker: " + (timestamp() - start));
+            return result;
+        }
+
+        function isInJsxText(contextToken: Node): boolean {
+            if (contextToken.kind === SyntaxKind.JsxText) {
+                return true;
+            }
+
+            if (contextToken.kind === SyntaxKind.GreaterThanToken && contextToken.parent) {
+                if (contextToken.parent.kind === SyntaxKind.JsxOpeningElement) {
+                    return true;
+                }
+
+                if (contextToken.parent.kind === SyntaxKind.JsxClosingElement || contextToken.parent.kind === SyntaxKind.JsxSelfClosingElement) {
+                    return contextToken.parent.parent && contextToken.parent.parent.kind === SyntaxKind.JsxElement;
+                }
+            }
+            return false;
+        }
+
+        function isNewIdentifierDefinitionLocation(previousToken: Node): boolean {
+            if (previousToken) {
+                const containingNodeKind = previousToken.parent.kind;
+                switch (previousToken.kind) {
+                    case SyntaxKind.CommaToken:
+                        return containingNodeKind === SyntaxKind.CallExpression               // func( a, |
+                            || containingNodeKind === SyntaxKind.Constructor                  // constructor( a, |   /* public, protected, private keywords are allowed here, so show completion */
+                            || containingNodeKind === SyntaxKind.NewExpression                // new C(a, |
+                            || containingNodeKind === SyntaxKind.ArrayLiteralExpression       // [a, |
+                            || containingNodeKind === SyntaxKind.BinaryExpression             // const x = (a, |
+                            || containingNodeKind === SyntaxKind.FunctionType;                // var x: (s: string, list|
+
+                    case SyntaxKind.OpenParenToken:
+                        return containingNodeKind === SyntaxKind.CallExpression               // func( |
+                            || containingNodeKind === SyntaxKind.Constructor                  // constructor( |
+                            || containingNodeKind === SyntaxKind.NewExpression                // new C(a|
+                            || containingNodeKind === SyntaxKind.ParenthesizedExpression      // const x = (a|
+                            || containingNodeKind === SyntaxKind.ParenthesizedType;           // function F(pred: (a| /* this can become an arrow function, where 'a' is the argument */
+
+                    case SyntaxKind.OpenBracketToken:
+                        return containingNodeKind === SyntaxKind.ArrayLiteralExpression       // [ |
+                            || containingNodeKind === SyntaxKind.IndexSignature               // [ | : string ]
+                            || containingNodeKind === SyntaxKind.ComputedPropertyName;         // [ |    /* this can become an index signature */
+
+                    case SyntaxKind.ModuleKeyword:                                            // module |
+                    case SyntaxKind.NamespaceKeyword:                                         // namespace |
+                        return true;
+
+                    case SyntaxKind.DotToken:
+                        return containingNodeKind === SyntaxKind.ModuleDeclaration;           // module A.|
+
+                    case SyntaxKind.OpenBraceToken:
+                        return containingNodeKind === SyntaxKind.ClassDeclaration;            // class A{ |
+
+                    case SyntaxKind.EqualsToken:
+                        return containingNodeKind === SyntaxKind.VariableDeclaration          // const x = a|
+                            || containingNodeKind === SyntaxKind.BinaryExpression;            // x = a|
+
+                    case SyntaxKind.TemplateHead:
+                        return containingNodeKind === SyntaxKind.TemplateExpression;          // `aa ${|
+
+                    case SyntaxKind.TemplateMiddle:
+                        return containingNodeKind === SyntaxKind.TemplateSpan;                // `aa ${10} dd ${|
+
+                    case SyntaxKind.PublicKeyword:
+                    case SyntaxKind.PrivateKeyword:
+                    case SyntaxKind.ProtectedKeyword:
+                        return containingNodeKind === SyntaxKind.PropertyDeclaration;         // class A{ public |
+                }
+
+                // Previous token may have been a keyword that was converted to an identifier.
+                switch (previousToken.getText()) {
+                    case "public":
+                    case "protected":
+                    case "private":
+                        return true;
+                }
+            }
+
+            return false;
+        }
+
+        function isInStringOrRegularExpressionOrTemplateLiteral(contextToken: Node): boolean {
+            if (contextToken.kind === SyntaxKind.StringLiteral
+                || contextToken.kind === SyntaxKind.RegularExpressionLiteral
+                || isTemplateLiteralKind(contextToken.kind)) {
+                const start = contextToken.getStart();
+                const end = contextToken.getEnd();
+
+                // To be "in" one of these literals, the position has to be:
+                //   1. entirely within the token text.
+                //   2. at the end position of an unterminated token.
+                //   3. at the end of a regular expression (due to trailing flags like '/foo/g').
+                if (start < position && position < end) {
+                    return true;
+                }
+
+                if (position === end) {
+                    return !!(<LiteralExpression>contextToken).isUnterminated
+                        || contextToken.kind === SyntaxKind.RegularExpressionLiteral;
+                }
+            }
+
+            return false;
+        }
+
+        /**
+         * Aggregates relevant symbols for completion in object literals and object binding patterns.
+         * Relevant symbols are stored in the captured 'symbols' variable.
+         *
+         * @returns true if 'symbols' was successfully populated; false otherwise.
+         */
+        function tryGetObjectLikeCompletionSymbols(objectLikeContainer: ObjectLiteralExpression | BindingPattern): boolean {
+            // We're looking up possible property names from contextual/inferred/declared type.
+            isMemberCompletion = true;
+
+            let typeForObject: Type;
+            let existingMembers: Declaration[];
+
+            if (objectLikeContainer.kind === SyntaxKind.ObjectLiteralExpression) {
+                // We are completing on contextual types, but may also include properties
+                // other than those within the declared type.
+                isNewIdentifierLocation = true;
+
+                // If the object literal is being assigned to something of type 'null | { hello: string }',
+                // it clearly isn't trying to satisfy the 'null' type. So we grab the non-nullable type if possible.
+                typeForObject = typeChecker.getContextualType(<ObjectLiteralExpression>objectLikeContainer);
+                typeForObject = typeForObject && typeForObject.getNonNullableType();
+
+                existingMembers = (<ObjectLiteralExpression>objectLikeContainer).properties;
+            }
+            else if (objectLikeContainer.kind === SyntaxKind.ObjectBindingPattern) {
+                // We are *only* completing on properties from the type being destructured.
+                isNewIdentifierLocation = false;
+
+                const rootDeclaration = getRootDeclaration(objectLikeContainer.parent);
+                if (isVariableLike(rootDeclaration)) {
+                    // We don't want to complete using the type acquired by the shape
+                    // of the binding pattern; we are only interested in types acquired
+                    // through type declaration or inference.
+                    // Also proceed if rootDeclaration is a parameter and if its containing function expression/arrow function is contextually typed -
+                    // type of parameter will flow in from the contextual type of the function
+                    let canGetType = !!(rootDeclaration.initializer || rootDeclaration.type);
+                    if (!canGetType && rootDeclaration.kind === SyntaxKind.Parameter) {
+                        if (isExpression(rootDeclaration.parent)) {
+                            canGetType = !!typeChecker.getContextualType(<Expression>rootDeclaration.parent);
+                        }
+                        else if (rootDeclaration.parent.kind === SyntaxKind.MethodDeclaration || rootDeclaration.parent.kind === SyntaxKind.SetAccessor) {
+                            canGetType = isExpression(rootDeclaration.parent.parent) && !!typeChecker.getContextualType(<Expression>rootDeclaration.parent.parent);
+                        }
+                    }
+                    if (canGetType) {
+                        typeForObject = typeChecker.getTypeAtLocation(objectLikeContainer);
+                        existingMembers = (<ObjectBindingPattern>objectLikeContainer).elements;
+                    }
+                }
+                else {
+                    Debug.fail("Root declaration is not variable-like.");
+                }
+            }
+            else {
+                Debug.fail("Expected object literal or binding pattern, got " + objectLikeContainer.kind);
+            }
+
+            if (!typeForObject) {
+                return false;
+            }
+
+            const typeMembers = typeChecker.getPropertiesOfType(typeForObject);
+            if (typeMembers && typeMembers.length > 0) {
+                // Add filtered items to the completion list
+                symbols = filterObjectMembersList(typeMembers, existingMembers);
+            }
+            return true;
+        }
+
+        /**
+         * Aggregates relevant symbols for completion in import clauses and export clauses
+         * whose declarations have a module specifier; for instance, symbols will be aggregated for
+         *
+         *      import { | } from "moduleName";
+         *      export { a as foo, | } from "moduleName";
+         *
+         * but not for
+         *
+         *      export { | };
+         *
+         * Relevant symbols are stored in the captured 'symbols' variable.
+         *
+         * @returns true if 'symbols' was successfully populated; false otherwise.
+         */
+        function tryGetImportOrExportClauseCompletionSymbols(namedImportsOrExports: NamedImportsOrExports): boolean {
+            const declarationKind = namedImportsOrExports.kind === SyntaxKind.NamedImports ?
+                SyntaxKind.ImportDeclaration :
+                SyntaxKind.ExportDeclaration;
+            const importOrExportDeclaration = <ImportDeclaration | ExportDeclaration>getAncestor(namedImportsOrExports, declarationKind);
+            const moduleSpecifier = importOrExportDeclaration.moduleSpecifier;
+
+            if (!moduleSpecifier) {
+                return false;
+            }
+
+            isMemberCompletion = true;
+            isNewIdentifierLocation = false;
+
+            let exports: Symbol[];
+            const moduleSpecifierSymbol = typeChecker.getSymbolAtLocation(importOrExportDeclaration.moduleSpecifier);
+            if (moduleSpecifierSymbol) {
+                exports = typeChecker.getExportsOfModule(moduleSpecifierSymbol);
+            }
+
+            symbols = exports ? filterNamedImportOrExportCompletionItems(exports, namedImportsOrExports.elements) : emptyArray;
+
+            return true;
+        }
+
+        /**
+         * Returns the immediate owning object literal or binding pattern of a context token,
+         * on the condition that one exists and that the context implies completion should be given.
+         */
+        function tryGetObjectLikeCompletionContainer(contextToken: Node): ObjectLiteralExpression | BindingPattern {
+            if (contextToken) {
+                switch (contextToken.kind) {
+                    case SyntaxKind.OpenBraceToken:  // const x = { |
+                    case SyntaxKind.CommaToken:      // const x = { a: 0, |
+                        const parent = contextToken.parent;
+                        if (parent && (parent.kind === SyntaxKind.ObjectLiteralExpression || parent.kind === SyntaxKind.ObjectBindingPattern)) {
+                            return <ObjectLiteralExpression | BindingPattern>parent;
+                        }
+                        break;
+                }
+            }
+
+            return undefined;
+        }
+
+        /**
+         * Returns the containing list of named imports or exports of a context token,
+         * on the condition that one exists and that the context implies completion should be given.
+         */
+        function tryGetNamedImportsOrExportsForCompletion(contextToken: Node): NamedImportsOrExports {
+            if (contextToken) {
+                switch (contextToken.kind) {
+                    case SyntaxKind.OpenBraceToken:  // import { |
+                    case SyntaxKind.CommaToken:      // import { a as 0, |
+                        switch (contextToken.parent.kind) {
+                            case SyntaxKind.NamedImports:
+                            case SyntaxKind.NamedExports:
+                                return <NamedImportsOrExports>contextToken.parent;
+                        }
+                }
+            }
+
+            return undefined;
+        }
+
+        function tryGetContainingJsxElement(contextToken: Node): JsxOpeningLikeElement {
+            if (contextToken) {
+                const parent = contextToken.parent;
+                switch (contextToken.kind) {
+                    case SyntaxKind.LessThanSlashToken:
+                    case SyntaxKind.SlashToken:
+                    case SyntaxKind.Identifier:
+                    case SyntaxKind.JsxAttribute:
+                    case SyntaxKind.JsxSpreadAttribute:
+                        if (parent && (parent.kind === SyntaxKind.JsxSelfClosingElement || parent.kind === SyntaxKind.JsxOpeningElement)) {
+                            return <JsxOpeningLikeElement>parent;
+                        }
+                        else if (parent.kind === SyntaxKind.JsxAttribute) {
+                            return <JsxOpeningLikeElement>parent.parent;
+                        }
+                        break;
+
+                    // The context token is the closing } or " of an attribute, which means
+                    // its parent is a JsxExpression, whose parent is a JsxAttribute,
+                    // whose parent is a JsxOpeningLikeElement
+                    case SyntaxKind.StringLiteral:
+                        if (parent && ((parent.kind === SyntaxKind.JsxAttribute) || (parent.kind === SyntaxKind.JsxSpreadAttribute))) {
+                            return <JsxOpeningLikeElement>parent.parent;
+                        }
+
+                        break;
+
+                    case SyntaxKind.CloseBraceToken:
+                        if (parent &&
+                            parent.kind === SyntaxKind.JsxExpression &&
+                            parent.parent &&
+                            (parent.parent.kind === SyntaxKind.JsxAttribute)) {
+                            return <JsxOpeningLikeElement>parent.parent.parent;
+                        }
+
+                        if (parent && parent.kind === SyntaxKind.JsxSpreadAttribute) {
+                            return <JsxOpeningLikeElement>parent.parent;
+                        }
+
+                        break;
+                }
+            }
+            return undefined;
+        }
+
+        function isFunction(kind: SyntaxKind): boolean {
+            switch (kind) {
+                case SyntaxKind.FunctionExpression:
+                case SyntaxKind.ArrowFunction:
+                case SyntaxKind.FunctionDeclaration:
+                case SyntaxKind.MethodDeclaration:
+                case SyntaxKind.MethodSignature:
+                case SyntaxKind.GetAccessor:
+                case SyntaxKind.SetAccessor:
+                case SyntaxKind.CallSignature:
+                case SyntaxKind.ConstructSignature:
+                case SyntaxKind.IndexSignature:
+                    return true;
+            }
+            return false;
+        }
+
+        /**
+         * @returns true if we are certain that the currently edited location must define a new location; false otherwise.
+         */
+        function isSolelyIdentifierDefinitionLocation(contextToken: Node): boolean {
+            const containingNodeKind = contextToken.parent.kind;
+            switch (contextToken.kind) {
+                case SyntaxKind.CommaToken:
+                    return containingNodeKind === SyntaxKind.VariableDeclaration ||
+                        containingNodeKind === SyntaxKind.VariableDeclarationList ||
+                        containingNodeKind === SyntaxKind.VariableStatement ||
+                        containingNodeKind === SyntaxKind.EnumDeclaration ||                        // enum a { foo, |
+                        isFunction(containingNodeKind) ||
+                        containingNodeKind === SyntaxKind.ClassDeclaration ||                       // class A<T, |
+                        containingNodeKind === SyntaxKind.ClassExpression ||                        // var C = class D<T, |
+                        containingNodeKind === SyntaxKind.InterfaceDeclaration ||                   // interface A<T, |
+                        containingNodeKind === SyntaxKind.ArrayBindingPattern ||                    // var [x, y|
+                        containingNodeKind === SyntaxKind.TypeAliasDeclaration;                     // type Map, K, |
+
+                case SyntaxKind.DotToken:
+                    return containingNodeKind === SyntaxKind.ArrayBindingPattern;                   // var [.|
+
+                case SyntaxKind.ColonToken:
+                    return containingNodeKind === SyntaxKind.BindingElement;                        // var {x :html|
+
+                case SyntaxKind.OpenBracketToken:
+                    return containingNodeKind === SyntaxKind.ArrayBindingPattern;                   // var [x|
+
+                case SyntaxKind.OpenParenToken:
+                    return containingNodeKind === SyntaxKind.CatchClause ||
+                        isFunction(containingNodeKind);
+
+                case SyntaxKind.OpenBraceToken:
+                    return containingNodeKind === SyntaxKind.EnumDeclaration ||                     // enum a { |
+                        containingNodeKind === SyntaxKind.InterfaceDeclaration ||                   // interface a { |
+                        containingNodeKind === SyntaxKind.TypeLiteral;                              // const x : { |
+
+                case SyntaxKind.SemicolonToken:
+                    return containingNodeKind === SyntaxKind.PropertySignature &&
+                        contextToken.parent && contextToken.parent.parent &&
+                        (contextToken.parent.parent.kind === SyntaxKind.InterfaceDeclaration ||    // interface a { f; |
+                            contextToken.parent.parent.kind === SyntaxKind.TypeLiteral);           // const x : { a; |
+
+                case SyntaxKind.LessThanToken:
+                    return containingNodeKind === SyntaxKind.ClassDeclaration ||                    // class A< |
+                        containingNodeKind === SyntaxKind.ClassExpression ||                        // var C = class D< |
+                        containingNodeKind === SyntaxKind.InterfaceDeclaration ||                   // interface A< |
+                        containingNodeKind === SyntaxKind.TypeAliasDeclaration ||                   // type List< |
+                        isFunction(containingNodeKind);
+
+                case SyntaxKind.StaticKeyword:
+                    return containingNodeKind === SyntaxKind.PropertyDeclaration;
+
+                case SyntaxKind.DotDotDotToken:
+                    return containingNodeKind === SyntaxKind.Parameter ||
+                        (contextToken.parent && contextToken.parent.parent &&
+                            contextToken.parent.parent.kind === SyntaxKind.ArrayBindingPattern);  // var [...z|
+
+                case SyntaxKind.PublicKeyword:
+                case SyntaxKind.PrivateKeyword:
+                case SyntaxKind.ProtectedKeyword:
+                    return containingNodeKind === SyntaxKind.Parameter;
+
+                case SyntaxKind.AsKeyword:
+                    return containingNodeKind === SyntaxKind.ImportSpecifier ||
+                        containingNodeKind === SyntaxKind.ExportSpecifier ||
+                        containingNodeKind === SyntaxKind.NamespaceImport;
+
+                case SyntaxKind.ClassKeyword:
+                case SyntaxKind.EnumKeyword:
+                case SyntaxKind.InterfaceKeyword:
+                case SyntaxKind.FunctionKeyword:
+                case SyntaxKind.VarKeyword:
+                case SyntaxKind.GetKeyword:
+                case SyntaxKind.SetKeyword:
+                case SyntaxKind.ImportKeyword:
+                case SyntaxKind.LetKeyword:
+                case SyntaxKind.ConstKeyword:
+                case SyntaxKind.YieldKeyword:
+                case SyntaxKind.TypeKeyword:  // type htm|
+                    return true;
+            }
+
+            // Previous token may have been a keyword that was converted to an identifier.
+            switch (contextToken.getText()) {
+                case "abstract":
+                case "async":
+                case "class":
+                case "const":
+                case "declare":
+                case "enum":
+                case "function":
+                case "interface":
+                case "let":
+                case "private":
+                case "protected":
+                case "public":
+                case "static":
+                case "var":
+                case "yield":
+                    return true;
+            }
+
+            return false;
+        }
+
+        function isDotOfNumericLiteral(contextToken: Node): boolean {
+            if (contextToken.kind === SyntaxKind.NumericLiteral) {
+                const text = contextToken.getFullText();
+                return text.charAt(text.length - 1) === ".";
+            }
+
+            return false;
+        }
+
+        /**
+         * Filters out completion suggestions for named imports or exports.
+         *
+         * @param exportsOfModule          The list of symbols which a module exposes.
+         * @param namedImportsOrExports    The list of existing import/export specifiers in the import/export clause.
+         *
+         * @returns Symbols to be suggested at an import/export clause, barring those whose named imports/exports
+         *          do not occur at the current position and have not otherwise been typed.
+         */
+        function filterNamedImportOrExportCompletionItems(exportsOfModule: Symbol[], namedImportsOrExports: ImportOrExportSpecifier[]): Symbol[] {
+            const existingImportsOrExports = createMap<boolean>();
+
+            for (const element of namedImportsOrExports) {
+                // If this is the current item we are editing right now, do not filter it out
+                if (element.getStart() <= position && position <= element.getEnd()) {
+                    continue;
+                }
+
+                const name = element.propertyName || element.name;
+                existingImportsOrExports[name.text] = true;
+            }
+
+            if (!someProperties(existingImportsOrExports)) {
+                return filter(exportsOfModule, e => e.name !== "default");
+            }
+
+            return filter(exportsOfModule, e => e.name !== "default" && !existingImportsOrExports[e.name]);
+        }
+
+        /**
+         * Filters out completion suggestions for named imports or exports.
+         *
+         * @returns Symbols to be suggested in an object binding pattern or object literal expression, barring those whose declarations
+         *          do not occur at the current position and have not otherwise been typed.
+         */
+        function filterObjectMembersList(contextualMemberSymbols: Symbol[], existingMembers: Declaration[]): Symbol[] {
+            if (!existingMembers || existingMembers.length === 0) {
+                return contextualMemberSymbols;
+            }
+
+            const existingMemberNames = createMap<boolean>();
+            for (const m of existingMembers) {
+                // Ignore omitted expressions for missing members
+                if (m.kind !== SyntaxKind.PropertyAssignment &&
+                    m.kind !== SyntaxKind.ShorthandPropertyAssignment &&
+                    m.kind !== SyntaxKind.BindingElement &&
+                    m.kind !== SyntaxKind.MethodDeclaration) {
+                    continue;
+                }
+
+                // If this is the current item we are editing right now, do not filter it out
+                if (m.getStart() <= position && position <= m.getEnd()) {
+                    continue;
+                }
+
+                let existingName: string;
+
+                if (m.kind === SyntaxKind.BindingElement && (<BindingElement>m).propertyName) {
+                    // include only identifiers in completion list
+                    if ((<BindingElement>m).propertyName.kind === SyntaxKind.Identifier) {
+                        existingName = (<Identifier>(<BindingElement>m).propertyName).text;
+                    }
+                }
+                else {
+                    // TODO(jfreeman): Account for computed property name
+                    // NOTE: if one only performs this step when m.name is an identifier,
+                    // things like '__proto__' are not filtered out.
+                    existingName = (<Identifier>m.name).text;
+                }
+
+                existingMemberNames[existingName] = true;
+            }
+
+            return filter(contextualMemberSymbols, m => !existingMemberNames[m.name]);
+        }
+
+        /**
+         * Filters out completion suggestions from 'symbols' according to existing JSX attributes.
+         *
+         * @returns Symbols to be suggested in a JSX element, barring those whose attributes
+         *          do not occur at the current position and have not otherwise been typed.
+         */
+        function filterJsxAttributes(symbols: Symbol[], attributes: NodeArray<JsxAttribute | JsxSpreadAttribute>): Symbol[] {
+            const seenNames = createMap<boolean>();
+            for (const attr of attributes) {
+                // If this is the current item we are editing right now, do not filter it out
+                if (attr.getStart() <= position && position <= attr.getEnd()) {
+                    continue;
+                }
+
+                if (attr.kind === SyntaxKind.JsxAttribute) {
+                    seenNames[(<JsxAttribute>attr).name.text] = true;
+                }
+            }
+
+            return filter(symbols, a => !seenNames[a.name]);
+        }
+    }
+
+    /**
+     * Get the name to be display in completion from a given symbol.
+     *
+     * @return undefined if the name is of external module otherwise a name with striped of any quote
+     */
+    function getCompletionEntryDisplayNameForSymbol(typeChecker: TypeChecker, symbol: Symbol, target: ScriptTarget, performCharacterChecks: boolean, location: Node): string {
+        const displayName: string = getDeclaredName(typeChecker, symbol, location);
+
+        if (displayName) {
+            const firstCharCode = displayName.charCodeAt(0);
+            // First check of the displayName is not external module; if it is an external module, it is not valid entry
+            if ((symbol.flags & SymbolFlags.Namespace) && (firstCharCode === CharacterCodes.singleQuote || firstCharCode === CharacterCodes.doubleQuote)) {
+                // If the symbol is external module, don't show it in the completion list
+                // (i.e declare module "http" { const x; } | // <= request completion here, "http" should not be there)
+                return undefined;
+            }
+        }
+
+        return getCompletionEntryDisplayName(displayName, target, performCharacterChecks);
+    }
+
+    /**
+     * Get a displayName from a given for completion list, performing any necessary quotes stripping
+     * and checking whether the name is valid identifier name.
+     */
+    function getCompletionEntryDisplayName(name: string, target: ScriptTarget, performCharacterChecks: boolean): string {
+        if (!name) {
+            return undefined;
+        }
+
+        name = stripQuotes(name);
+
+        if (!name) {
+            return undefined;
+        }
+
+        // If the user entered name for the symbol was quoted, removing the quotes is not enough, as the name could be an
+        // invalid identifier name. We need to check if whatever was inside the quotes is actually a valid identifier name.
+        // e.g "b a" is valid quoted name but when we strip off the quotes, it is invalid.
+        // We, thus, need to check if whatever was inside the quotes is actually a valid identifier name.
+        if (performCharacterChecks) {
+            if (!isIdentifierText(name, target)) {
+                return undefined;
+            }
+        }
+
+        return name;
+    }
+
+    // A cache of completion entries for keywords, these do not change between sessions
+    const keywordCompletions: CompletionEntry[] = [];
+    for (let i = SyntaxKind.FirstKeyword; i <= SyntaxKind.LastKeyword; i++) {
+        keywordCompletions.push({
+            name: tokenToString(i),
+            kind: ScriptElementKind.keyword,
+            kindModifiers: ScriptElementKindModifier.none,
+            sortText: "0"
+        });
+    }
+
+    /**
+     * Matches a triple slash reference directive with an incomplete string literal for its path. Used
+     * to determine if the caret is currently within the string literal and capture the literal fragment
+     * for completions.
+     * For example, this matches /// <reference path="fragment
+     */
+    const tripleSlashDirectiveFragmentRegex = /^(\/\/\/\s*<reference\s+(path|types)\s*=\s*(?:'|"))([^\3]*)$/;
+
+    interface VisibleModuleInfo {
+        moduleName: string;
+        moduleDir: string;
+    }
+
+    const nodeModulesDependencyKeys = ["dependencies", "devDependencies", "peerDependencies", "optionalDependencies"];
+
+    function tryGetDirectories(host: LanguageServiceHost, directoryName: string): string[] {
+        return tryIOAndConsumeErrors(host, host.getDirectories, directoryName);
+    }
+
+    function tryReadDirectory(host: LanguageServiceHost, path: string, extensions?: string[], exclude?: string[], include?: string[]): string[] {
+        return tryIOAndConsumeErrors(host, host.readDirectory, path, extensions, exclude, include);
+    }
+
+    function tryReadFile(host: LanguageServiceHost, path: string): string {
+        return tryIOAndConsumeErrors(host, host.readFile, path);
+    }
+
+    function tryFileExists(host: LanguageServiceHost, path: string): boolean {
+        return tryIOAndConsumeErrors(host, host.fileExists, path);
+    }
+
+    function tryDirectoryExists(host: LanguageServiceHost, path: string): boolean {
+        try {
+            return directoryProbablyExists(path, host);
+        }
+        catch (e) {}
+        return undefined;
+    }
+
+    function tryIOAndConsumeErrors<T>(host: LanguageServiceHost, toApply: (...a: any[]) => T, ...args: any[]) {
+        try {
+            return toApply && toApply.apply(host, args);
+        }
+        catch (e) {}
+        return undefined;
+    }
+}