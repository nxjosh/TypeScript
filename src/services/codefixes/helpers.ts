/* @internal */
namespace ts.codefix {
    /**
     * Finds members of the resolved type that are missing in the class pointed to by class decl
     * and generates source code for the missing members.
     * @param possiblyMissingSymbols The collection of symbols to filter and then get insertions for.
     * @returns Empty string iff there are no member insertions.
     */
    export function createMissingMemberNodes(classDeclaration: ClassLikeDeclaration, possiblyMissingSymbols: ReadonlyArray<Symbol>, checker: TypeChecker, preferences: UserPreferences, out: (node: ClassElement) => void): void {
        const classMembers = classDeclaration.symbol.members!;
        for (const symbol of possiblyMissingSymbols) {
            if (!classMembers.has(symbol.escapedName)) {
                addNewNodeForMemberSymbol(symbol, classDeclaration, checker, preferences, out);
            }
        }
    }

    /**
     * @returns Empty string iff there we can't figure out a representation for `symbol` in `enclosingDeclaration`.
     */
    function addNewNodeForMemberSymbol(symbol: Symbol, enclosingDeclaration: ClassLikeDeclaration, checker: TypeChecker, preferences: UserPreferences, out: (node: Node) => void): void {
        const declarations = symbol.getDeclarations();
        if (!(declarations && declarations.length)) {
            return undefined;
        }

        const declaration = declarations[0];
        const name = getSynthesizedDeepClone(getNameOfDeclaration(declaration), /*includeTrivia*/ false) as PropertyName;
        const visibilityModifier = createVisibilityModifier(getModifierFlags(declaration));
        const modifiers = visibilityModifier ? createNodeArray([visibilityModifier]) : undefined;
        const type = checker.getWidenedType(checker.getTypeOfSymbolAtLocation(symbol, enclosingDeclaration));
        const optional = !!(symbol.flags & SymbolFlags.Optional);

        switch (declaration.kind) {
            case SyntaxKind.GetAccessor:
            case SyntaxKind.SetAccessor:
            case SyntaxKind.PropertySignature:
            case SyntaxKind.PropertyDeclaration:
                const typeNode = checker.typeToTypeNode(type, enclosingDeclaration);
                out(createProperty(
                    /*decorators*/undefined,
                    modifiers,
                    name,
                    optional ? createToken(SyntaxKind.QuestionToken) : undefined,
                    typeNode,
                    /*initializer*/ undefined));
                break;
            case SyntaxKind.MethodSignature:
            case SyntaxKind.MethodDeclaration:
                // The signature for the implementation appears as an entry in `signatures` iff
                // there is only one signature.
                // If there are overloads and an implementation signature, it appears as an
                // extra declaration that isn't a signature for `type`.
                // If there is more than one overload but no implementation signature
                // (eg: an abstract method or interface declaration), there is a 1-1
                // correspondence of declarations and signatures.
                const signatures = checker.getSignaturesOfType(type, SignatureKind.Call);
                if (!some(signatures)) {
                    break;
                }

                if (declarations.length === 1) {
                    Debug.assert(signatures.length === 1);
                    const signature = signatures[0];
                    outputMethod(signature, modifiers, name, createStubbedMethodBody(preferences));
                    break;
                }

                for (const signature of signatures) {
                    // Need to ensure nodes are fresh each time so they can have different positions.
                    outputMethod(signature, getSynthesizedDeepClones(modifiers, /*includeTrivia*/ false), getSynthesizedDeepClone(name, /*includeTrivia*/ false));
                }

                if (declarations.length > signatures.length) {
                    const signature = checker.getSignatureFromDeclaration(declarations[declarations.length - 1] as SignatureDeclaration)!;
                    outputMethod(signature, modifiers, name, createStubbedMethodBody(preferences));
                }
                else {
                    Debug.assert(declarations.length === signatures.length);
                    out(createMethodImplementingSignatures(signatures, name, optional, modifiers, preferences));
                }
                break;
        }

        function outputMethod(signature: Signature, modifiers: NodeArray<Modifier> | undefined, name: PropertyName, body?: Block): void {
            const method = signatureToMethodDeclaration(checker, signature, enclosingDeclaration, modifiers, name, optional, body);
            if (method) out(method);
        }
    }

    function signatureToMethodDeclaration(
        checker: TypeChecker,
        signature: Signature,
        enclosingDeclaration: ClassLikeDeclaration,
        modifiers: NodeArray<Modifier> | undefined,
        name: PropertyName,
        optional: boolean,
        body: Block | undefined,
    ): MethodDeclaration | undefined {
        const signatureDeclaration = <MethodDeclaration>checker.signatureToSignatureDeclaration(signature, SyntaxKind.MethodDeclaration, enclosingDeclaration, NodeBuilderFlags.SuppressAnyReturnType);
        if (!signatureDeclaration) {
            return undefined;
        }

        signatureDeclaration.decorators = undefined;
        signatureDeclaration.modifiers = modifiers;
        signatureDeclaration.name = name;
        signatureDeclaration.questionToken = optional ? createToken(SyntaxKind.QuestionToken) : undefined;
        signatureDeclaration.body = body;
        return signatureDeclaration;
    }

<<<<<<< HEAD
    function getSynthesizedDeepClones<T extends Node>(nodes: NodeArray<T> | undefined): NodeArray<T> | undefined {
        return nodes && createNodeArray(nodes.map(getSynthesizedDeepClone));
    }

    export function createMethodFromCallExpression(context: CodeFixContextBase, { typeArguments, arguments: args }: CallExpression, methodName: string, inJs: boolean, makeStatic: boolean): MethodDeclaration {
        const checker = context.program.getTypeChecker();
        const types = map(args,
            arg => {
                let type = checker.getTypeAtLocation(arg);
                // Widen the type so we don't emit nonsense annotations like "function fn(x: 3) {"
                type = checker.getBaseTypeOfLiteralType(type);
                return checker.typeToTypeNode(type);
            });
        const names = map(args, arg =>
            isIdentifier(arg) ? arg.text :
            isPropertyAccessExpression(arg) ? arg.name.text : undefined);
=======
    export function createMethodFromCallExpression(
        { typeArguments, arguments: args }: CallExpression,
        methodName: string,
        inJs: boolean,
        makeStatic: boolean,
        preferences: UserPreferences,
    ): MethodDeclaration {
>>>>>>> 8b77b131
        return createMethod(
            /*decorators*/ undefined,
            /*modifiers*/ makeStatic ? [createToken(SyntaxKind.StaticKeyword)] : undefined,
            /*asteriskToken*/ undefined,
            methodName,
            /*questionToken*/ undefined,
            /*typeParameters*/ inJs ? undefined : map(typeArguments, (_, i) =>
<<<<<<< HEAD
                createTypeParameterDeclaration(CharacterCodes.T + typeArguments.length - 1 <= CharacterCodes.Z ? String.fromCharCode(CharacterCodes.T + i) : `T${i}`)),
            /*parameters*/ createDummyParameters(args.length, names, types, /*minArgumentCount*/ undefined, inJs),
=======
                createTypeParameterDeclaration(CharacterCodes.T + typeArguments!.length - 1 <= CharacterCodes.Z ? String.fromCharCode(CharacterCodes.T + i) : `T${i}`)),
            /*parameters*/ createDummyParameters(args.length, /*names*/ undefined, /*minArgumentCount*/ undefined, inJs),
>>>>>>> 8b77b131
            /*type*/ inJs ? undefined : createKeywordTypeNode(SyntaxKind.AnyKeyword),
            createStubbedMethodBody(preferences));
    }

    function createDummyParameters(argCount: number, names: string[] | undefined, types: TypeNode[], minArgumentCount: number | undefined, inJs: boolean): ParameterDeclaration[] {
        const parameters: ParameterDeclaration[] = [];
        for (let i = 0; i < argCount; i++) {
            const newParameter = createParameter(
                /*decorators*/ undefined,
                /*modifiers*/ undefined,
                /*dotDotDotToken*/ undefined,
                /*name*/ names && names[i] || `arg${i}`,
                /*questionToken*/ minArgumentCount !== undefined && i >= minArgumentCount ? createToken(SyntaxKind.QuestionToken) : undefined,
                /*type*/ inJs ? undefined : types && types[i] || createKeywordTypeNode(SyntaxKind.AnyKeyword),
                /*initializer*/ undefined);
            parameters.push(newParameter);
        }
        return parameters;
    }

    function createMethodImplementingSignatures(
        signatures: ReadonlyArray<Signature>,
        name: PropertyName,
        optional: boolean,
        modifiers: ReadonlyArray<Modifier> | undefined,
        preferences: UserPreferences,
    ): MethodDeclaration {
        /** This is *a* signature with the maximal number of arguments,
         * such that if there is a "maximal" signature without rest arguments,
         * this is one of them.
         */
        let maxArgsSignature = signatures[0];
        let minArgumentCount = signatures[0].minArgumentCount;
        let someSigHasRestParameter = false;
        for (const sig of signatures) {
            minArgumentCount = Math.min(sig.minArgumentCount, minArgumentCount);
            if (sig.hasRestParameter) {
                someSigHasRestParameter = true;
            }
            if (sig.parameters.length >= maxArgsSignature.parameters.length && (!sig.hasRestParameter || maxArgsSignature.hasRestParameter)) {
                maxArgsSignature = sig;
            }
        }
        const maxNonRestArgs = maxArgsSignature.parameters.length - (maxArgsSignature.hasRestParameter ? 1 : 0);
        const maxArgsParameterSymbolNames = maxArgsSignature.parameters.map(symbol => symbol.name);

        const parameters = createDummyParameters(maxNonRestArgs, maxArgsParameterSymbolNames, /* types */ undefined, minArgumentCount, /*inJs*/ false);

        if (someSigHasRestParameter) {
            const anyArrayType = createArrayTypeNode(createKeywordTypeNode(SyntaxKind.AnyKeyword));
            const restParameter = createParameter(
                /*decorators*/ undefined,
                /*modifiers*/ undefined,
                createToken(SyntaxKind.DotDotDotToken),
                maxArgsParameterSymbolNames[maxNonRestArgs] || "rest",
                /*questionToken*/ maxNonRestArgs >= minArgumentCount ? createToken(SyntaxKind.QuestionToken) : undefined,
                anyArrayType,
                /*initializer*/ undefined);
            parameters.push(restParameter);
        }

        return createStubbedMethod(
            modifiers,
            name,
            optional,
            /*typeParameters*/ undefined,
            parameters,
            /*returnType*/ undefined,
            preferences);
    }

    function createStubbedMethod(
        modifiers: ReadonlyArray<Modifier> | undefined,
        name: PropertyName,
        optional: boolean,
        typeParameters: ReadonlyArray<TypeParameterDeclaration> | undefined,
        parameters: ReadonlyArray<ParameterDeclaration>,
        returnType: TypeNode | undefined,
        preferences: UserPreferences
    ): MethodDeclaration {
        return createMethod(
            /*decorators*/ undefined,
            modifiers,
            /*asteriskToken*/ undefined,
            name,
            optional ? createToken(SyntaxKind.QuestionToken) : undefined,
            typeParameters,
            parameters,
            returnType,
            createStubbedMethodBody(preferences));
    }

    function createStubbedMethodBody(preferences: UserPreferences): Block {
        return createBlock(
            [createThrow(
                createNew(
                    createIdentifier("Error"),
                    /*typeArguments*/ undefined,
                    [createLiteral("Method not implemented.", /*isSingleQuote*/ preferences.quotePreference === "single")]))],
            /*multiline*/ true);
    }

    function createVisibilityModifier(flags: ModifierFlags): Modifier | undefined {
        if (flags & ModifierFlags.Public) {
            return createToken(SyntaxKind.PublicKeyword);
        }
        else if (flags & ModifierFlags.Protected) {
            return createToken(SyntaxKind.ProtectedKeyword);
        }
        return undefined;
    }
}
<|MERGE_RESOLUTION|>--- conflicted
+++ resolved
@@ -1,264 +1,255 @@
-/* @internal */
-namespace ts.codefix {
-    /**
-     * Finds members of the resolved type that are missing in the class pointed to by class decl
-     * and generates source code for the missing members.
-     * @param possiblyMissingSymbols The collection of symbols to filter and then get insertions for.
-     * @returns Empty string iff there are no member insertions.
-     */
-    export function createMissingMemberNodes(classDeclaration: ClassLikeDeclaration, possiblyMissingSymbols: ReadonlyArray<Symbol>, checker: TypeChecker, preferences: UserPreferences, out: (node: ClassElement) => void): void {
-        const classMembers = classDeclaration.symbol.members!;
-        for (const symbol of possiblyMissingSymbols) {
-            if (!classMembers.has(symbol.escapedName)) {
-                addNewNodeForMemberSymbol(symbol, classDeclaration, checker, preferences, out);
-            }
-        }
-    }
-
-    /**
-     * @returns Empty string iff there we can't figure out a representation for `symbol` in `enclosingDeclaration`.
-     */
-    function addNewNodeForMemberSymbol(symbol: Symbol, enclosingDeclaration: ClassLikeDeclaration, checker: TypeChecker, preferences: UserPreferences, out: (node: Node) => void): void {
-        const declarations = symbol.getDeclarations();
-        if (!(declarations && declarations.length)) {
-            return undefined;
-        }
-
-        const declaration = declarations[0];
-        const name = getSynthesizedDeepClone(getNameOfDeclaration(declaration), /*includeTrivia*/ false) as PropertyName;
-        const visibilityModifier = createVisibilityModifier(getModifierFlags(declaration));
-        const modifiers = visibilityModifier ? createNodeArray([visibilityModifier]) : undefined;
-        const type = checker.getWidenedType(checker.getTypeOfSymbolAtLocation(symbol, enclosingDeclaration));
-        const optional = !!(symbol.flags & SymbolFlags.Optional);
-
-        switch (declaration.kind) {
-            case SyntaxKind.GetAccessor:
-            case SyntaxKind.SetAccessor:
-            case SyntaxKind.PropertySignature:
-            case SyntaxKind.PropertyDeclaration:
-                const typeNode = checker.typeToTypeNode(type, enclosingDeclaration);
-                out(createProperty(
-                    /*decorators*/undefined,
-                    modifiers,
-                    name,
-                    optional ? createToken(SyntaxKind.QuestionToken) : undefined,
-                    typeNode,
-                    /*initializer*/ undefined));
-                break;
-            case SyntaxKind.MethodSignature:
-            case SyntaxKind.MethodDeclaration:
-                // The signature for the implementation appears as an entry in `signatures` iff
-                // there is only one signature.
-                // If there are overloads and an implementation signature, it appears as an
-                // extra declaration that isn't a signature for `type`.
-                // If there is more than one overload but no implementation signature
-                // (eg: an abstract method or interface declaration), there is a 1-1
-                // correspondence of declarations and signatures.
-                const signatures = checker.getSignaturesOfType(type, SignatureKind.Call);
-                if (!some(signatures)) {
-                    break;
-                }
-
-                if (declarations.length === 1) {
-                    Debug.assert(signatures.length === 1);
-                    const signature = signatures[0];
-                    outputMethod(signature, modifiers, name, createStubbedMethodBody(preferences));
-                    break;
-                }
-
-                for (const signature of signatures) {
-                    // Need to ensure nodes are fresh each time so they can have different positions.
-                    outputMethod(signature, getSynthesizedDeepClones(modifiers, /*includeTrivia*/ false), getSynthesizedDeepClone(name, /*includeTrivia*/ false));
-                }
-
-                if (declarations.length > signatures.length) {
-                    const signature = checker.getSignatureFromDeclaration(declarations[declarations.length - 1] as SignatureDeclaration)!;
-                    outputMethod(signature, modifiers, name, createStubbedMethodBody(preferences));
-                }
-                else {
-                    Debug.assert(declarations.length === signatures.length);
-                    out(createMethodImplementingSignatures(signatures, name, optional, modifiers, preferences));
-                }
-                break;
-        }
-
-        function outputMethod(signature: Signature, modifiers: NodeArray<Modifier> | undefined, name: PropertyName, body?: Block): void {
-            const method = signatureToMethodDeclaration(checker, signature, enclosingDeclaration, modifiers, name, optional, body);
-            if (method) out(method);
-        }
-    }
-
-    function signatureToMethodDeclaration(
-        checker: TypeChecker,
-        signature: Signature,
-        enclosingDeclaration: ClassLikeDeclaration,
-        modifiers: NodeArray<Modifier> | undefined,
-        name: PropertyName,
-        optional: boolean,
-        body: Block | undefined,
-    ): MethodDeclaration | undefined {
-        const signatureDeclaration = <MethodDeclaration>checker.signatureToSignatureDeclaration(signature, SyntaxKind.MethodDeclaration, enclosingDeclaration, NodeBuilderFlags.SuppressAnyReturnType);
-        if (!signatureDeclaration) {
-            return undefined;
-        }
-
-        signatureDeclaration.decorators = undefined;
-        signatureDeclaration.modifiers = modifiers;
-        signatureDeclaration.name = name;
-        signatureDeclaration.questionToken = optional ? createToken(SyntaxKind.QuestionToken) : undefined;
-        signatureDeclaration.body = body;
-        return signatureDeclaration;
-    }
-
-<<<<<<< HEAD
-    function getSynthesizedDeepClones<T extends Node>(nodes: NodeArray<T> | undefined): NodeArray<T> | undefined {
-        return nodes && createNodeArray(nodes.map(getSynthesizedDeepClone));
-    }
-
-    export function createMethodFromCallExpression(context: CodeFixContextBase, { typeArguments, arguments: args }: CallExpression, methodName: string, inJs: boolean, makeStatic: boolean): MethodDeclaration {
-        const checker = context.program.getTypeChecker();
-        const types = map(args,
-            arg => {
-                let type = checker.getTypeAtLocation(arg);
-                // Widen the type so we don't emit nonsense annotations like "function fn(x: 3) {"
-                type = checker.getBaseTypeOfLiteralType(type);
-                return checker.typeToTypeNode(type);
-            });
-        const names = map(args, arg =>
-            isIdentifier(arg) ? arg.text :
-            isPropertyAccessExpression(arg) ? arg.name.text : undefined);
-=======
-    export function createMethodFromCallExpression(
-        { typeArguments, arguments: args }: CallExpression,
-        methodName: string,
-        inJs: boolean,
-        makeStatic: boolean,
-        preferences: UserPreferences,
-    ): MethodDeclaration {
->>>>>>> 8b77b131
-        return createMethod(
-            /*decorators*/ undefined,
-            /*modifiers*/ makeStatic ? [createToken(SyntaxKind.StaticKeyword)] : undefined,
-            /*asteriskToken*/ undefined,
-            methodName,
-            /*questionToken*/ undefined,
-            /*typeParameters*/ inJs ? undefined : map(typeArguments, (_, i) =>
-<<<<<<< HEAD
-                createTypeParameterDeclaration(CharacterCodes.T + typeArguments.length - 1 <= CharacterCodes.Z ? String.fromCharCode(CharacterCodes.T + i) : `T${i}`)),
-            /*parameters*/ createDummyParameters(args.length, names, types, /*minArgumentCount*/ undefined, inJs),
-=======
-                createTypeParameterDeclaration(CharacterCodes.T + typeArguments!.length - 1 <= CharacterCodes.Z ? String.fromCharCode(CharacterCodes.T + i) : `T${i}`)),
-            /*parameters*/ createDummyParameters(args.length, /*names*/ undefined, /*minArgumentCount*/ undefined, inJs),
->>>>>>> 8b77b131
-            /*type*/ inJs ? undefined : createKeywordTypeNode(SyntaxKind.AnyKeyword),
-            createStubbedMethodBody(preferences));
-    }
-
-    function createDummyParameters(argCount: number, names: string[] | undefined, types: TypeNode[], minArgumentCount: number | undefined, inJs: boolean): ParameterDeclaration[] {
-        const parameters: ParameterDeclaration[] = [];
-        for (let i = 0; i < argCount; i++) {
-            const newParameter = createParameter(
-                /*decorators*/ undefined,
-                /*modifiers*/ undefined,
-                /*dotDotDotToken*/ undefined,
-                /*name*/ names && names[i] || `arg${i}`,
-                /*questionToken*/ minArgumentCount !== undefined && i >= minArgumentCount ? createToken(SyntaxKind.QuestionToken) : undefined,
-                /*type*/ inJs ? undefined : types && types[i] || createKeywordTypeNode(SyntaxKind.AnyKeyword),
-                /*initializer*/ undefined);
-            parameters.push(newParameter);
-        }
-        return parameters;
-    }
-
-    function createMethodImplementingSignatures(
-        signatures: ReadonlyArray<Signature>,
-        name: PropertyName,
-        optional: boolean,
-        modifiers: ReadonlyArray<Modifier> | undefined,
-        preferences: UserPreferences,
-    ): MethodDeclaration {
-        /** This is *a* signature with the maximal number of arguments,
-         * such that if there is a "maximal" signature without rest arguments,
-         * this is one of them.
-         */
-        let maxArgsSignature = signatures[0];
-        let minArgumentCount = signatures[0].minArgumentCount;
-        let someSigHasRestParameter = false;
-        for (const sig of signatures) {
-            minArgumentCount = Math.min(sig.minArgumentCount, minArgumentCount);
-            if (sig.hasRestParameter) {
-                someSigHasRestParameter = true;
-            }
-            if (sig.parameters.length >= maxArgsSignature.parameters.length && (!sig.hasRestParameter || maxArgsSignature.hasRestParameter)) {
-                maxArgsSignature = sig;
-            }
-        }
-        const maxNonRestArgs = maxArgsSignature.parameters.length - (maxArgsSignature.hasRestParameter ? 1 : 0);
-        const maxArgsParameterSymbolNames = maxArgsSignature.parameters.map(symbol => symbol.name);
-
-        const parameters = createDummyParameters(maxNonRestArgs, maxArgsParameterSymbolNames, /* types */ undefined, minArgumentCount, /*inJs*/ false);
-
-        if (someSigHasRestParameter) {
-            const anyArrayType = createArrayTypeNode(createKeywordTypeNode(SyntaxKind.AnyKeyword));
-            const restParameter = createParameter(
-                /*decorators*/ undefined,
-                /*modifiers*/ undefined,
-                createToken(SyntaxKind.DotDotDotToken),
-                maxArgsParameterSymbolNames[maxNonRestArgs] || "rest",
-                /*questionToken*/ maxNonRestArgs >= minArgumentCount ? createToken(SyntaxKind.QuestionToken) : undefined,
-                anyArrayType,
-                /*initializer*/ undefined);
-            parameters.push(restParameter);
-        }
-
-        return createStubbedMethod(
-            modifiers,
-            name,
-            optional,
-            /*typeParameters*/ undefined,
-            parameters,
-            /*returnType*/ undefined,
-            preferences);
-    }
-
-    function createStubbedMethod(
-        modifiers: ReadonlyArray<Modifier> | undefined,
-        name: PropertyName,
-        optional: boolean,
-        typeParameters: ReadonlyArray<TypeParameterDeclaration> | undefined,
-        parameters: ReadonlyArray<ParameterDeclaration>,
-        returnType: TypeNode | undefined,
-        preferences: UserPreferences
-    ): MethodDeclaration {
-        return createMethod(
-            /*decorators*/ undefined,
-            modifiers,
-            /*asteriskToken*/ undefined,
-            name,
-            optional ? createToken(SyntaxKind.QuestionToken) : undefined,
-            typeParameters,
-            parameters,
-            returnType,
-            createStubbedMethodBody(preferences));
-    }
-
-    function createStubbedMethodBody(preferences: UserPreferences): Block {
-        return createBlock(
-            [createThrow(
-                createNew(
-                    createIdentifier("Error"),
-                    /*typeArguments*/ undefined,
-                    [createLiteral("Method not implemented.", /*isSingleQuote*/ preferences.quotePreference === "single")]))],
-            /*multiline*/ true);
-    }
-
-    function createVisibilityModifier(flags: ModifierFlags): Modifier | undefined {
-        if (flags & ModifierFlags.Public) {
-            return createToken(SyntaxKind.PublicKeyword);
-        }
-        else if (flags & ModifierFlags.Protected) {
-            return createToken(SyntaxKind.ProtectedKeyword);
-        }
-        return undefined;
-    }
-}
+/* @internal */
+namespace ts.codefix {
+    /**
+     * Finds members of the resolved type that are missing in the class pointed to by class decl
+     * and generates source code for the missing members.
+     * @param possiblyMissingSymbols The collection of symbols to filter and then get insertions for.
+     * @returns Empty string iff there are no member insertions.
+     */
+    export function createMissingMemberNodes(classDeclaration: ClassLikeDeclaration, possiblyMissingSymbols: ReadonlyArray<Symbol>, checker: TypeChecker, preferences: UserPreferences, out: (node: ClassElement) => void): void {
+        const classMembers = classDeclaration.symbol.members!;
+        for (const symbol of possiblyMissingSymbols) {
+            if (!classMembers.has(symbol.escapedName)) {
+                addNewNodeForMemberSymbol(symbol, classDeclaration, checker, preferences, out);
+            }
+        }
+    }
+
+    /**
+     * @returns Empty string iff there we can't figure out a representation for `symbol` in `enclosingDeclaration`.
+     */
+    function addNewNodeForMemberSymbol(symbol: Symbol, enclosingDeclaration: ClassLikeDeclaration, checker: TypeChecker, preferences: UserPreferences, out: (node: Node) => void): void {
+        const declarations = symbol.getDeclarations();
+        if (!(declarations && declarations.length)) {
+            return undefined;
+        }
+
+        const declaration = declarations[0];
+        const name = getSynthesizedDeepClone(getNameOfDeclaration(declaration), /*includeTrivia*/ false) as PropertyName;
+        const visibilityModifier = createVisibilityModifier(getModifierFlags(declaration));
+        const modifiers = visibilityModifier ? createNodeArray([visibilityModifier]) : undefined;
+        const type = checker.getWidenedType(checker.getTypeOfSymbolAtLocation(symbol, enclosingDeclaration));
+        const optional = !!(symbol.flags & SymbolFlags.Optional);
+
+        switch (declaration.kind) {
+            case SyntaxKind.GetAccessor:
+            case SyntaxKind.SetAccessor:
+            case SyntaxKind.PropertySignature:
+            case SyntaxKind.PropertyDeclaration:
+                const typeNode = checker.typeToTypeNode(type, enclosingDeclaration);
+                out(createProperty(
+                    /*decorators*/undefined,
+                    modifiers,
+                    name,
+                    optional ? createToken(SyntaxKind.QuestionToken) : undefined,
+                    typeNode,
+                    /*initializer*/ undefined));
+                break;
+            case SyntaxKind.MethodSignature:
+            case SyntaxKind.MethodDeclaration:
+                // The signature for the implementation appears as an entry in `signatures` iff
+                // there is only one signature.
+                // If there are overloads and an implementation signature, it appears as an
+                // extra declaration that isn't a signature for `type`.
+                // If there is more than one overload but no implementation signature
+                // (eg: an abstract method or interface declaration), there is a 1-1
+                // correspondence of declarations and signatures.
+                const signatures = checker.getSignaturesOfType(type, SignatureKind.Call);
+                if (!some(signatures)) {
+                    break;
+                }
+
+                if (declarations.length === 1) {
+                    Debug.assert(signatures.length === 1);
+                    const signature = signatures[0];
+                    outputMethod(signature, modifiers, name, createStubbedMethodBody(preferences));
+                    break;
+                }
+
+                for (const signature of signatures) {
+                    // Need to ensure nodes are fresh each time so they can have different positions.
+                    outputMethod(signature, getSynthesizedDeepClones(modifiers, /*includeTrivia*/ false), getSynthesizedDeepClone(name, /*includeTrivia*/ false));
+                }
+
+                if (declarations.length > signatures.length) {
+                    const signature = checker.getSignatureFromDeclaration(declarations[declarations.length - 1] as SignatureDeclaration)!;
+                    outputMethod(signature, modifiers, name, createStubbedMethodBody(preferences));
+                }
+                else {
+                    Debug.assert(declarations.length === signatures.length);
+                    out(createMethodImplementingSignatures(signatures, name, optional, modifiers, preferences));
+                }
+                break;
+        }
+
+        function outputMethod(signature: Signature, modifiers: NodeArray<Modifier> | undefined, name: PropertyName, body?: Block): void {
+            const method = signatureToMethodDeclaration(checker, signature, enclosingDeclaration, modifiers, name, optional, body);
+            if (method) out(method);
+        }
+    }
+
+    function signatureToMethodDeclaration(
+        checker: TypeChecker,
+        signature: Signature,
+        enclosingDeclaration: ClassLikeDeclaration,
+        modifiers: NodeArray<Modifier> | undefined,
+        name: PropertyName,
+        optional: boolean,
+        body: Block | undefined,
+    ): MethodDeclaration | undefined {
+        const signatureDeclaration = <MethodDeclaration>checker.signatureToSignatureDeclaration(signature, SyntaxKind.MethodDeclaration, enclosingDeclaration, NodeBuilderFlags.SuppressAnyReturnType);
+        if (!signatureDeclaration) {
+            return undefined;
+        }
+
+        signatureDeclaration.decorators = undefined;
+        signatureDeclaration.modifiers = modifiers;
+        signatureDeclaration.name = name;
+        signatureDeclaration.questionToken = optional ? createToken(SyntaxKind.QuestionToken) : undefined;
+        signatureDeclaration.body = body;
+        return signatureDeclaration;
+    }
+
+    export function createMethodFromCallExpression(
+        context: CodeFixContextBase,
+        { typeArguments, arguments: args }: CallExpression,
+        methodName: string,
+        inJs: boolean,
+        makeStatic: boolean,
+        preferences: UserPreferences,
+    ): MethodDeclaration {
+        const checker = context.program.getTypeChecker();
+        const types = map(args,
+            arg => {
+                let type = checker.getTypeAtLocation(arg);
+                if (type === undefined) {
+                    return undefined;
+                }
+                // Widen the type so we don't emit nonsense annotations like "function fn(x: 3) {"
+                type = checker.getBaseTypeOfLiteralType(type);
+                return checker.typeToTypeNode(type);
+            });
+        const names = map(args, arg =>
+            isIdentifier(arg) ? arg.text :
+            isPropertyAccessExpression(arg) ? arg.name.text : undefined);
+        return createMethod(
+            /*decorators*/ undefined,
+            /*modifiers*/ makeStatic ? [createToken(SyntaxKind.StaticKeyword)] : undefined,
+            /*asteriskToken*/ undefined,
+            methodName,
+            /*questionToken*/ undefined,
+            /*typeParameters*/ inJs ? undefined : map(typeArguments, (_, i) =>
+                createTypeParameterDeclaration(CharacterCodes.T + typeArguments!.length - 1 <= CharacterCodes.Z ? String.fromCharCode(CharacterCodes.T + i) : `T${i}`)),
+            /*parameters*/ createDummyParameters(args.length, names, types, /*minArgumentCount*/ undefined, inJs),
+            /*type*/ inJs ? undefined : createKeywordTypeNode(SyntaxKind.AnyKeyword),
+            createStubbedMethodBody(preferences));
+    }
+
+    function createDummyParameters(argCount: number, names: (string | undefined)[] | undefined, types: (TypeNode | undefined)[] | undefined, minArgumentCount: number | undefined, inJs: boolean): ParameterDeclaration[] {
+        const parameters: ParameterDeclaration[] = [];
+        for (let i = 0; i < argCount; i++) {
+            const newParameter = createParameter(
+                /*decorators*/ undefined,
+                /*modifiers*/ undefined,
+                /*dotDotDotToken*/ undefined,
+                /*name*/ names && names[i] || `arg${i}`,
+                /*questionToken*/ minArgumentCount !== undefined && i >= minArgumentCount ? createToken(SyntaxKind.QuestionToken) : undefined,
+                /*type*/ inJs ? undefined : types && types[i] || createKeywordTypeNode(SyntaxKind.AnyKeyword),
+                /*initializer*/ undefined);
+            parameters.push(newParameter);
+        }
+        return parameters;
+    }
+
+    function createMethodImplementingSignatures(
+        signatures: ReadonlyArray<Signature>,
+        name: PropertyName,
+        optional: boolean,
+        modifiers: ReadonlyArray<Modifier> | undefined,
+        preferences: UserPreferences,
+    ): MethodDeclaration {
+        /** This is *a* signature with the maximal number of arguments,
+         * such that if there is a "maximal" signature without rest arguments,
+         * this is one of them.
+         */
+        let maxArgsSignature = signatures[0];
+        let minArgumentCount = signatures[0].minArgumentCount;
+        let someSigHasRestParameter = false;
+        for (const sig of signatures) {
+            minArgumentCount = Math.min(sig.minArgumentCount, minArgumentCount);
+            if (sig.hasRestParameter) {
+                someSigHasRestParameter = true;
+            }
+            if (sig.parameters.length >= maxArgsSignature.parameters.length && (!sig.hasRestParameter || maxArgsSignature.hasRestParameter)) {
+                maxArgsSignature = sig;
+            }
+        }
+        const maxNonRestArgs = maxArgsSignature.parameters.length - (maxArgsSignature.hasRestParameter ? 1 : 0);
+        const maxArgsParameterSymbolNames = maxArgsSignature.parameters.map(symbol => symbol.name);
+
+        const parameters = createDummyParameters(maxNonRestArgs, maxArgsParameterSymbolNames, /* types */ undefined, minArgumentCount, /*inJs*/ false);
+
+        if (someSigHasRestParameter) {
+            const anyArrayType = createArrayTypeNode(createKeywordTypeNode(SyntaxKind.AnyKeyword));
+            const restParameter = createParameter(
+                /*decorators*/ undefined,
+                /*modifiers*/ undefined,
+                createToken(SyntaxKind.DotDotDotToken),
+                maxArgsParameterSymbolNames[maxNonRestArgs] || "rest",
+                /*questionToken*/ maxNonRestArgs >= minArgumentCount ? createToken(SyntaxKind.QuestionToken) : undefined,
+                anyArrayType,
+                /*initializer*/ undefined);
+            parameters.push(restParameter);
+        }
+
+        return createStubbedMethod(
+            modifiers,
+            name,
+            optional,
+            /*typeParameters*/ undefined,
+            parameters,
+            /*returnType*/ undefined,
+            preferences);
+    }
+
+    function createStubbedMethod(
+        modifiers: ReadonlyArray<Modifier> | undefined,
+        name: PropertyName,
+        optional: boolean,
+        typeParameters: ReadonlyArray<TypeParameterDeclaration> | undefined,
+        parameters: ReadonlyArray<ParameterDeclaration>,
+        returnType: TypeNode | undefined,
+        preferences: UserPreferences
+    ): MethodDeclaration {
+        return createMethod(
+            /*decorators*/ undefined,
+            modifiers,
+            /*asteriskToken*/ undefined,
+            name,
+            optional ? createToken(SyntaxKind.QuestionToken) : undefined,
+            typeParameters,
+            parameters,
+            returnType,
+            createStubbedMethodBody(preferences));
+    }
+
+    function createStubbedMethodBody(preferences: UserPreferences): Block {
+        return createBlock(
+            [createThrow(
+                createNew(
+                    createIdentifier("Error"),
+                    /*typeArguments*/ undefined,
+                    [createLiteral("Method not implemented.", /*isSingleQuote*/ preferences.quotePreference === "single")]))],
+            /*multiline*/ true);
+    }
+
+    function createVisibilityModifier(flags: ModifierFlags): Modifier | undefined {
+        if (flags & ModifierFlags.Public) {
+            return createToken(SyntaxKind.PublicKeyword);
+        }
+        else if (flags & ModifierFlags.Protected) {
+            return createToken(SyntaxKind.ProtectedKeyword);
+        }
+        return undefined;
+    }
+}