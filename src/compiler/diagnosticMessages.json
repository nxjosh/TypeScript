{
    "Unterminated string literal.": {
        "category": "Error",
        "code": 1002
    },
    "Identifier expected.": {
        "category": "Error",
        "code": 1003
    },
    "'{0}' expected.": {
        "category": "Error",
        "code": 1005
    },
    "A file cannot have a reference to itself.": {
        "category": "Error",
        "code": 1006
    },
    "The parser expected to find a '}' to match the '{' token here.": {
        "category": "Error",
        "code": 1007
    },
    "Trailing comma not allowed.": {
        "category": "Error",
        "code": 1009
    },
    "'*/' expected.": {
        "category": "Error",
        "code": 1010
    },
    "An element access expression should take an argument.": {
        "category": "Error",
        "code": 1011
    },
    "Unexpected token.": {
        "category": "Error",
        "code": 1012
    },
    "A rest parameter or binding pattern may not have a trailing comma.": {
        "category": "Error",
        "code": 1013
    },
    "A rest parameter must be last in a parameter list.": {
        "category": "Error",
        "code": 1014
    },
    "Parameter cannot have question mark and initializer.": {
        "category": "Error",
        "code": 1015
    },
    "A required parameter cannot follow an optional parameter.": {
        "category": "Error",
        "code": 1016
    },
    "An index signature cannot have a rest parameter.": {
        "category": "Error",
        "code": 1017
    },
    "An index signature parameter cannot have an accessibility modifier.": {
        "category": "Error",
        "code": 1018
    },
    "An index signature parameter cannot have a question mark.": {
        "category": "Error",
        "code": 1019
    },
    "An index signature parameter cannot have an initializer.": {
        "category": "Error",
        "code": 1020
    },
    "An index signature must have a type annotation.": {
        "category": "Error",
        "code": 1021
    },
    "An index signature parameter must have a type annotation.": {
        "category": "Error",
        "code": 1022
    },
    "An index signature parameter type must be either 'string' or 'number'.": {
        "category": "Error",
        "code": 1023
    },
    "'readonly' modifier can only appear on a property declaration or index signature.": {
        "category": "Error",
        "code": 1024
    },
    "An index signature cannot have a trailing comma.": {
        "category": "Error",
        "code": 1025
    },
    "Accessibility modifier already seen.": {
        "category": "Error",
        "code": 1028
    },
    "'{0}' modifier must precede '{1}' modifier.": {
        "category": "Error",
        "code": 1029
    },
    "'{0}' modifier already seen.": {
        "category": "Error",
        "code": 1030
    },
    "'{0}' modifier cannot appear on a class element.": {
        "category": "Error",
        "code": 1031
    },
    "'super' must be followed by an argument list or member access.": {
        "category": "Error",
        "code": 1034
    },
    "Only ambient modules can use quoted names.": {
        "category": "Error",
        "code": 1035
    },
    "Statements are not allowed in ambient contexts.": {
        "category": "Error",
        "code": 1036
    },
    "A 'declare' modifier cannot be used in an already ambient context.": {
        "category": "Error",
        "code": 1038
    },
    "Initializers are not allowed in ambient contexts.": {
        "category": "Error",
        "code": 1039
    },
    "'{0}' modifier cannot be used in an ambient context.": {
        "category": "Error",
        "code": 1040
    },
    "'{0}' modifier cannot be used with a class declaration.": {
        "category": "Error",
        "code": 1041
    },
    "'{0}' modifier cannot be used here.": {
        "category": "Error",
        "code": 1042
    },
    "'{0}' modifier cannot appear on a data property.": {
        "category": "Error",
        "code": 1043
    },
    "'{0}' modifier cannot appear on a module or namespace element.": {
        "category": "Error",
        "code": 1044
    },
    "A '{0}' modifier cannot be used with an interface declaration.": {
        "category": "Error",
        "code": 1045
    },
    "Top-level declarations in .d.ts files must start with either a 'declare' or 'export' modifier.": {
        "category": "Error",
        "code": 1046
    },
    "A rest parameter cannot be optional.": {
        "category": "Error",
        "code": 1047
    },
    "A rest parameter cannot have an initializer.": {
        "category": "Error",
        "code": 1048
    },
    "A 'set' accessor must have exactly one parameter.": {
        "category": "Error",
        "code": 1049
    },
    "A 'set' accessor cannot have an optional parameter.": {
        "category": "Error",
        "code": 1051
    },
    "A 'set' accessor parameter cannot have an initializer.": {
        "category": "Error",
        "code": 1052
    },
    "A 'set' accessor cannot have rest parameter.": {
        "category": "Error",
        "code": 1053
    },
    "A 'get' accessor cannot have parameters.": {
        "category": "Error",
        "code": 1054
    },
    "Type '{0}' is not a valid async function return type in ES5/ES3 because it does not refer to a Promise-compatible constructor value.": {
        "category": "Error",
        "code": 1055
    },
    "Accessors are only available when targeting ECMAScript 5 and higher.": {
        "category": "Error",
        "code": 1056
    },
    "An async function or method must have a valid awaitable return type.": {
        "category": "Error",
        "code": 1057
    },
    "The return type of an async function must either be a valid promise or must not contain a callable 'then' member.": {
        "category": "Error",
        "code": 1058
    },
    "A promise must have a 'then' method.": {
        "category": "Error",
        "code": 1059
    },
    "The first parameter of the 'then' method of a promise must be a callback.": {
        "category": "Error",
        "code": 1060
    },
    "Enum member must have initializer.": {
        "category": "Error",
        "code": 1061
    },
    "Type is referenced directly or indirectly in the fulfillment callback of its own 'then' method.": {
        "category": "Error",
        "code": 1062
    },
    "An export assignment cannot be used in a namespace.": {
        "category": "Error",
        "code": 1063
    },
    "The return type of an async function or method must be the global Promise<T> type. Did you mean to write 'Promise<{0}>'?": {
        "category": "Error",
        "code": 1064
    },
    "In ambient enum declarations member initializer must be constant expression.": {
        "category": "Error",
        "code": 1066
    },
    "Unexpected token. A constructor, method, accessor, or property was expected.": {
        "category": "Error",
        "code": 1068
    },
    "Unexpected token. A type parameter name was expected without curly braces.": {
        "category": "Error",
        "code": 1069
    },
    "'{0}' modifier cannot appear on a type member.": {
        "category": "Error",
        "code": 1070
    },
    "'{0}' modifier cannot appear on an index signature.": {
        "category": "Error",
        "code": 1071
    },
    "A '{0}' modifier cannot be used with an import declaration.": {
        "category": "Error",
        "code": 1079
    },
    "Invalid 'reference' directive syntax.": {
        "category": "Error",
        "code": 1084
    },
    "Octal literals are not available when targeting ECMAScript 5 and higher. Use the syntax '{0}'.": {
        "category": "Error",
        "code": 1085
    },
    "'{0}' modifier cannot appear on a constructor declaration.": {
        "category": "Error",
        "code": 1089
    },
    "'{0}' modifier cannot appear on a parameter.": {
        "category": "Error",
        "code": 1090
    },
    "Only a single variable declaration is allowed in a 'for...in' statement.": {
        "category": "Error",
        "code": 1091
    },
    "Type parameters cannot appear on a constructor declaration.": {
        "category": "Error",
        "code": 1092
    },
    "Type annotation cannot appear on a constructor declaration.": {
        "category": "Error",
        "code": 1093
    },
    "An accessor cannot have type parameters.": {
        "category": "Error",
        "code": 1094
    },
    "A 'set' accessor cannot have a return type annotation.": {
        "category": "Error",
        "code": 1095
    },
    "An index signature must have exactly one parameter.": {
        "category": "Error",
        "code": 1096
    },
    "'{0}' list cannot be empty.": {
        "category": "Error",
        "code": 1097
    },
    "Type parameter list cannot be empty.": {
        "category": "Error",
        "code": 1098
    },
    "Type argument list cannot be empty.": {
        "category": "Error",
        "code": 1099
    },
    "Invalid use of '{0}' in strict mode.": {
        "category": "Error",
        "code": 1100
    },
    "'with' statements are not allowed in strict mode.": {
        "category": "Error",
        "code": 1101
    },
    "'delete' cannot be called on an identifier in strict mode.": {
        "category": "Error",
        "code": 1102
    },
    "A 'for-await-of' statement is only allowed within an async function or async generator.": {
        "category": "Error",
        "code": 1103
    },
    "A 'continue' statement can only be used within an enclosing iteration statement.": {
        "category": "Error",
        "code": 1104
    },
    "A 'break' statement can only be used within an enclosing iteration or switch statement.": {
        "category": "Error",
        "code": 1105
    },
    "Jump target cannot cross function boundary.": {
        "category": "Error",
        "code": 1107
    },
    "A 'return' statement can only be used within a function body.": {
        "category": "Error",
        "code": 1108
    },
    "Expression expected.": {
        "category": "Error",
        "code": 1109
    },
    "Type expected.": {
        "category": "Error",
        "code": 1110
    },
    "A 'default' clause cannot appear more than once in a 'switch' statement.": {
        "category": "Error",
        "code": 1113
    },
    "Duplicate label '{0}'.": {
        "category": "Error",
        "code": 1114
    },
    "A 'continue' statement can only jump to a label of an enclosing iteration statement.": {
        "category": "Error",
        "code": 1115
    },
    "A 'break' statement can only jump to a label of an enclosing statement.": {
        "category": "Error",
        "code": 1116
    },
    "An object literal cannot have multiple properties with the same name in strict mode.": {
        "category": "Error",
        "code": 1117
    },
    "An object literal cannot have multiple get/set accessors with the same name.": {
        "category": "Error",
        "code": 1118
    },
    "An object literal cannot have property and accessor with the same name.": {
        "category": "Error",
        "code": 1119
    },
    "An export assignment cannot have modifiers.": {
        "category": "Error",
        "code": 1120
    },
    "Octal literals are not allowed in strict mode.": {
        "category": "Error",
        "code": 1121
    },
    "Variable declaration list cannot be empty.": {
        "category": "Error",
        "code": 1123
    },
    "Digit expected.": {
        "category": "Error",
        "code": 1124
    },
    "Hexadecimal digit expected.": {
        "category": "Error",
        "code": 1125
    },
    "Unexpected end of text.": {
        "category": "Error",
        "code": 1126
    },
    "Invalid character.": {
        "category": "Error",
        "code": 1127
    },
    "Declaration or statement expected.": {
        "category": "Error",
        "code": 1128
    },
    "Statement expected.": {
        "category": "Error",
        "code": 1129
    },
    "'case' or 'default' expected.": {
        "category": "Error",
        "code": 1130
    },
    "Property or signature expected.": {
        "category": "Error",
        "code": 1131
    },
    "Enum member expected.": {
        "category": "Error",
        "code": 1132
    },
    "Variable declaration expected.": {
        "category": "Error",
        "code": 1134
    },
    "Argument expression expected.": {
        "category": "Error",
        "code": 1135
    },
    "Property assignment expected.": {
        "category": "Error",
        "code": 1136
    },
    "Expression or comma expected.": {
        "category": "Error",
        "code": 1137
    },
    "Parameter declaration expected.": {
        "category": "Error",
        "code": 1138
    },
    "Type parameter declaration expected.": {
        "category": "Error",
        "code": 1139
    },
    "Type argument expected.": {
        "category": "Error",
        "code": 1140
    },
    "String literal expected.": {
        "category": "Error",
        "code": 1141
    },
    "Line break not permitted here.": {
        "category": "Error",
        "code": 1142
    },
    "'{' or ';' expected.": {
        "category": "Error",
        "code": 1144
    },
    "Declaration expected.": {
        "category": "Error",
        "code": 1146
    },
    "Import declarations in a namespace cannot reference a module.": {
        "category": "Error",
        "code": 1147
    },
    "Cannot use imports, exports, or module augmentations when '--module' is 'none'.": {
        "category": "Error",
        "code": 1148
    },
    "File name '{0}' differs from already included file name '{1}' only in casing.": {
        "category": "Error",
        "code": 1149
    },
    "'const' declarations must be initialized.": {
        "category": "Error",
        "code": 1155
    },
    "'const' declarations can only be declared inside a block.": {
        "category": "Error",
        "code": 1156
    },
    "'let' declarations can only be declared inside a block.": {
        "category": "Error",
        "code": 1157
    },
    "Unterminated template literal.": {
        "category": "Error",
        "code": 1160
    },
    "Unterminated regular expression literal.": {
        "category": "Error",
        "code": 1161
    },
    "An object member cannot be declared optional.": {
        "category": "Error",
        "code": 1162
    },
    "A 'yield' expression is only allowed in a generator body.": {
        "category": "Error",
        "code": 1163
    },
    "Computed property names are not allowed in enums.": {
        "category": "Error",
        "code": 1164
    },
    "A computed property name in an ambient context must refer to an expression whose type is a literal type or a 'unique symbol' type.": {
        "category": "Error",
        "code": 1165
    },
    "A computed property name in a class property declaration must refer to an expression whose type is a literal type or a 'unique symbol' type.": {
        "category": "Error",
        "code": 1166
    },
    "A computed property name in a method overload must refer to an expression whose type is a literal type or a 'unique symbol' type.": {
        "category": "Error",
        "code": 1168
    },
    "A computed property name in an interface must refer to an expression whose type is a literal type or a 'unique symbol' type.": {
        "category": "Error",
        "code": 1169
    },
    "A computed property name in a type literal must refer to an expression whose type is a literal type or a 'unique symbol' type.": {
        "category": "Error",
        "code": 1170
    },
    "A comma expression is not allowed in a computed property name.": {
        "category": "Error",
        "code": 1171
    },
    "'extends' clause already seen.": {
        "category": "Error",
        "code": 1172
    },
    "'extends' clause must precede 'implements' clause.": {
        "category": "Error",
        "code": 1173
    },
    "Classes can only extend a single class.": {
        "category": "Error",
        "code": 1174
    },
    "'implements' clause already seen.": {
        "category": "Error",
        "code": 1175
    },
    "Interface declaration cannot have 'implements' clause.": {
        "category": "Error",
        "code": 1176
    },
    "Binary digit expected.": {
        "category": "Error",
        "code": 1177
    },
    "Octal digit expected.": {
        "category": "Error",
        "code": 1178
    },
    "Unexpected token. '{' expected.": {
        "category": "Error",
        "code": 1179
    },
    "Property destructuring pattern expected.": {
        "category": "Error",
        "code": 1180
    },
    "Array element destructuring pattern expected.": {
        "category": "Error",
        "code": 1181
    },
    "A destructuring declaration must have an initializer.": {
        "category": "Error",
        "code": 1182
    },
    "An implementation cannot be declared in ambient contexts.": {
        "category": "Error",
        "code": 1183
    },
    "Modifiers cannot appear here.": {
        "category": "Error",
        "code": 1184
    },
    "Merge conflict marker encountered.": {
        "category": "Error",
        "code": 1185
    },
    "A rest element cannot have an initializer.": {
        "category": "Error",
        "code": 1186
    },
    "A parameter property may not be declared using a binding pattern.": {
        "category": "Error",
        "code": 1187
    },
    "Only a single variable declaration is allowed in a 'for...of' statement.": {
        "category": "Error",
        "code": 1188
    },
    "The variable declaration of a 'for...in' statement cannot have an initializer.": {
        "category": "Error",
        "code": 1189
    },
    "The variable declaration of a 'for...of' statement cannot have an initializer.": {
        "category": "Error",
        "code": 1190
    },
    "An import declaration cannot have modifiers.": {
        "category": "Error",
        "code": 1191
    },
    "Module '{0}' has no default export.": {
        "category": "Error",
        "code": 1192
    },
    "An export declaration cannot have modifiers.": {
        "category": "Error",
        "code": 1193
    },
    "Export declarations are not permitted in a namespace.": {
        "category": "Error",
        "code": 1194
    },
    "'export *' does not re-export a default.": {
        "category": "Error",
        "code": 1195
    },
    "Catch clause variable cannot have a type annotation.": {
        "category": "Error",
        "code": 1196
    },
    "Catch clause variable cannot have an initializer.": {
        "category": "Error",
        "code": 1197
    },
    "An extended Unicode escape value must be between 0x0 and 0x10FFFF inclusive.": {
        "category": "Error",
        "code": 1198
    },
    "Unterminated Unicode escape sequence.": {
        "category": "Error",
        "code": 1199
    },
    "Line terminator not permitted before arrow.": {
        "category": "Error",
        "code": 1200
    },
    "Import assignment cannot be used when targeting ECMAScript modules. Consider using 'import * as ns from \"mod\"', 'import {a} from \"mod\"', 'import d from \"mod\"', or another module format instead.": {
        "category": "Error",
        "code": 1202
    },
    "Export assignment cannot be used when targeting ECMAScript modules. Consider using 'export default' or another module format instead.": {
        "category": "Error",
        "code": 1203
    },
    "Re-exporting a type when the '--isolatedModules' flag is provided requires using 'export type'.": {
        "category": "Error",
        "code": 1205
    },
    "Decorators are not valid here.": {
        "category": "Error",
        "code": 1206
    },
    "Decorators cannot be applied to multiple get/set accessors of the same name.": {
        "category": "Error",
        "code": 1207
    },
    "All files must be modules when the '--isolatedModules' flag is provided.": {
        "category": "Error",
        "code": 1208
    },
    "Invalid use of '{0}'. Class definitions are automatically in strict mode.": {
        "category": "Error",
        "code": 1210
    },
    "A class declaration without the 'default' modifier must have a name.": {
        "category": "Error",
        "code": 1211
    },
    "Identifier expected. '{0}' is a reserved word in strict mode.": {
        "category": "Error",
        "code": 1212
    },
    "Identifier expected. '{0}' is a reserved word in strict mode. Class definitions are automatically in strict mode.": {
        "category": "Error",
        "code": 1213
    },
    "Identifier expected. '{0}' is a reserved word in strict mode. Modules are automatically in strict mode.": {
        "category": "Error",
        "code": 1214
    },
    "Invalid use of '{0}'. Modules are automatically in strict mode.": {
        "category": "Error",
        "code": 1215
    },
    "Identifier expected. '__esModule' is reserved as an exported marker when transforming ECMAScript modules.": {
        "category": "Error",
        "code": 1216
    },
    "Export assignment is not supported when '--module' flag is 'system'.": {
        "category": "Error",
        "code": 1218
    },
    "Experimental support for decorators is a feature that is subject to change in a future release. Set the 'experimentalDecorators' option in your 'tsconfig' or 'jsconfig' to remove this warning.": {
        "category": "Error",
        "code": 1219
    },
    "Generators are only available when targeting ECMAScript 2015 or higher.": {
        "category": "Error",
        "code": 1220
    },
    "Generators are not allowed in an ambient context.": {
        "category": "Error",
        "code": 1221
    },
    "An overload signature cannot be declared as a generator.": {
        "category": "Error",
        "code": 1222
    },
    "'{0}' tag already specified.": {
        "category": "Error",
        "code": 1223
    },
    "Signature '{0}' must be a type predicate.": {
        "category": "Error",
        "code": 1224
    },
    "Cannot find parameter '{0}'.": {
        "category": "Error",
        "code": 1225
    },
    "Type predicate '{0}' is not assignable to '{1}'.": {
        "category": "Error",
        "code": 1226
    },
    "Parameter '{0}' is not in the same position as parameter '{1}'.": {
        "category": "Error",
        "code": 1227
    },
    "A type predicate is only allowed in return type position for functions and methods.": {
        "category": "Error",
        "code": 1228
    },
    "A type predicate cannot reference a rest parameter.": {
        "category": "Error",
        "code": 1229
    },
    "A type predicate cannot reference element '{0}' in a binding pattern.": {
        "category": "Error",
        "code": 1230
    },
    "An export assignment can only be used in a module.": {
        "category": "Error",
        "code": 1231
    },
    "An import declaration can only be used in a namespace or module.": {
        "category": "Error",
        "code": 1232
    },
    "An export declaration can only be used in a module.": {
        "category": "Error",
        "code": 1233
    },
    "An ambient module declaration is only allowed at the top level in a file.": {
        "category": "Error",
        "code": 1234
    },
    "A namespace declaration is only allowed in a namespace or module.": {
        "category": "Error",
        "code": 1235
    },
    "The return type of a property decorator function must be either 'void' or 'any'.": {
        "category": "Error",
        "code": 1236
    },
    "The return type of a parameter decorator function must be either 'void' or 'any'.": {
        "category": "Error",
        "code": 1237
    },
    "Unable to resolve signature of class decorator when called as an expression.": {
        "category": "Error",
        "code": 1238
    },
    "Unable to resolve signature of parameter decorator when called as an expression.": {
        "category": "Error",
        "code": 1239
    },
    "Unable to resolve signature of property decorator when called as an expression.": {
        "category": "Error",
        "code": 1240
    },
    "Unable to resolve signature of method decorator when called as an expression.": {
        "category": "Error",
        "code": 1241
    },
    "'abstract' modifier can only appear on a class, method, or property declaration.": {
        "category": "Error",
        "code": 1242
    },
    "'{0}' modifier cannot be used with '{1}' modifier.": {
        "category": "Error",
        "code": 1243
    },
    "Abstract methods can only appear within an abstract class.": {
        "category": "Error",
        "code": 1244
    },
    "Method '{0}' cannot have an implementation because it is marked abstract.": {
        "category": "Error",
        "code": 1245
    },
    "An interface property cannot have an initializer.": {
        "category": "Error",
        "code": 1246
    },
    "A type literal property cannot have an initializer.": {
        "category": "Error",
        "code": 1247
    },
    "A class member cannot have the '{0}' keyword.": {
        "category": "Error",
        "code": 1248
    },
    "A decorator can only decorate a method implementation, not an overload.": {
        "category": "Error",
        "code": 1249
    },
    "Function declarations are not allowed inside blocks in strict mode when targeting 'ES3' or 'ES5'.": {
        "category": "Error",
        "code": 1250
    },
    "Function declarations are not allowed inside blocks in strict mode when targeting 'ES3' or 'ES5'. Class definitions are automatically in strict mode.": {
        "category": "Error",
        "code": 1251
    },
    "Function declarations are not allowed inside blocks in strict mode when targeting 'ES3' or 'ES5'. Modules are automatically in strict mode.": {
        "category": "Error",
        "code": 1252
    },
    "'{0}' tag cannot be used independently as a top level JSDoc tag.": {
        "category": "Error",
        "code": 1253
    },
    "A 'const' initializer in an ambient context must be a string or numeric literal or literal enum reference.": {
        "category": "Error",
        "code": 1254
    },
    "A definite assignment assertion '!' is not permitted in this context.": {
        "category": "Error",
        "code": 1255
    },
    "A rest element must be last in a tuple type.": {
        "category": "Error",
        "code": 1256
    },
    "A required element cannot follow an optional element.": {
        "category": "Error",
        "code": 1257
    },
    "Definite assignment assertions can only be used along with a type annotation.": {
        "category": "Error",
        "code": 1258
    },
    "Module '{0}' can only be default-imported using the '{1}' flag": {
        "category": "Error",
        "code": 1259
    },
    "Keywords cannot contain escape characters.": {
        "category": "Error",
        "code": 1260
    },
    "Already included file name '{0}' differs from file name '{1}' only in casing.": {
        "category": "Error",
        "code": 1261
    },
    "'with' statements are not allowed in an async function block.": {
        "category": "Error",
        "code": 1300
    },
    "'await' expressions are only allowed within async functions and at the top levels of modules.": {
        "category": "Error",
        "code": 1308
    },
    "'=' can only be used in an object literal property inside a destructuring assignment.": {
        "category": "Error",
        "code": 1312
    },
    "The body of an 'if' statement cannot be the empty statement.": {
        "category": "Error",
        "code": 1313
    },
    "Global module exports may only appear in module files.": {
        "category": "Error",
        "code": 1314
    },
    "Global module exports may only appear in declaration files.": {
        "category": "Error",
        "code": 1315
    },
    "Global module exports may only appear at top level.": {
        "category": "Error",
        "code": 1316
    },
    "A parameter property cannot be declared using a rest parameter.": {
        "category": "Error",
        "code": 1317
    },
    "An abstract accessor cannot have an implementation.": {
        "category": "Error",
        "code": 1318
    },
    "A default export can only be used in an ECMAScript-style module.": {
        "category": "Error",
        "code": 1319
    },
    "Type of 'await' operand must either be a valid promise or must not contain a callable 'then' member.": {
        "category": "Error",
        "code": 1320
    },
    "Type of 'yield' operand in an async generator must either be a valid promise or must not contain a callable 'then' member.": {
        "category": "Error",
        "code": 1321
    },
    "Type of iterated elements of a 'yield*' operand must either be a valid promise or must not contain a callable 'then' member.": {
        "category": "Error",
        "code": 1322
    },
    "Dynamic imports are only supported when the '--module' flag is set to 'es2020', 'esnext', 'commonjs', 'amd', 'system', or 'umd'.": {
        "category": "Error",
        "code": 1323
    },
    "Dynamic import must have one specifier as an argument.": {
        "category": "Error",
        "code": 1324
    },
    "Specifier of dynamic import cannot be spread element.": {
        "category": "Error",
        "code": 1325
    },
    "Dynamic import cannot have type arguments": {
        "category": "Error",
        "code": 1326
    },
    "String literal with double quotes expected.": {
        "category": "Error",
        "code": 1327
    },
    "Property value can only be string literal, numeric literal, 'true', 'false', 'null', object literal or array literal.": {
        "category": "Error",
        "code": 1328
    },
    "'{0}' accepts too few arguments to be used as a decorator here. Did you mean to call it first and write '@{0}()'?": {
        "category": "Error",
        "code": 1329
    },
    "A property of an interface or type literal whose type is a 'unique symbol' type must be 'readonly'.": {
        "category": "Error",
        "code": 1330
    },
    "A property of a class whose type is a 'unique symbol' type must be both 'static' and 'readonly'.": {
        "category": "Error",
        "code": 1331
    },
    "A variable whose type is a 'unique symbol' type must be 'const'.": {
        "category": "Error",
        "code": 1332
    },
    "'unique symbol' types may not be used on a variable declaration with a binding name.": {
        "category": "Error",
        "code": 1333
    },
    "'unique symbol' types are only allowed on variables in a variable statement.": {
        "category": "Error",
        "code": 1334
    },
    "'unique symbol' types are not allowed here.": {
        "category": "Error",
        "code": 1335
    },
    "An index signature parameter type cannot be a type alias. Consider writing '[{0}: {1}]: {2}' instead.": {
        "category": "Error",
        "code": 1336
    },
    "An index signature parameter type cannot be a union type. Consider using a mapped object type instead.": {
        "category": "Error",
        "code": 1337
    },
    "'infer' declarations are only permitted in the 'extends' clause of a conditional type.": {
        "category": "Error",
        "code": 1338
    },
    "Module '{0}' does not refer to a value, but is used as a value here.": {
        "category": "Error",
        "code": 1339
    },
    "Module '{0}' does not refer to a type, but is used as a type here. Did you mean 'typeof import('{0}')'?": {
        "category": "Error",
        "code": 1340
    },
    "Type arguments cannot be used here.": {
        "category": "Error",
        "code": 1342
    },
    "The 'import.meta' meta-property is only allowed when the '--module' option is 'esnext' or 'system'.": {
        "category": "Error",
        "code": 1343
    },
    "'A label is not allowed here.": {
        "category": "Error",
        "code": 1344
    },
    "An expression of type 'void' cannot be tested for truthiness": {
        "category": "Error",
        "code": 1345
    },
    "This parameter is not allowed with 'use strict' directive.": {
        "category": "Error",
        "code": 1346
    },
    "'use strict' directive cannot be used with non-simple parameter list.": {
        "category": "Error",
        "code": 1347
    },
    "Non-simple parameter declared here.": {
        "category": "Error",
        "code": 1348
    },
    "'use strict' directive used here.": {
        "category": "Error",
        "code": 1349
    },
    "Print the final configuration instead of building.": {
        "category": "Message",
        "code": 1350
    },
    "An identifier or keyword cannot immediately follow a numeric literal.": {
        "category": "Error",
        "code": 1351
    },
    "A bigint literal cannot use exponential notation.": {
        "category": "Error",
        "code": 1352
    },
    "A bigint literal must be an integer.": {
        "category": "Error",
        "code": 1353
    },
    "'readonly' type modifier is only permitted on array and tuple literal types.": {
        "category": "Error",
        "code": 1354
    },
    "A 'const' assertions can only be applied to references to enum members, or string, number, boolean, array, or object literals.": {
        "category": "Error",
        "code": 1355
    },
    "Did you mean to mark this function as 'async'?": {
        "category": "Error",
        "code": 1356
    },
    "An enum member name must be followed by a ',', '=', or '}'.": {
        "category": "Error",
        "code": 1357
    },
    "Tagged template expressions are not permitted in an optional chain.": {
        "category": "Error",
        "code": 1358
    },
    "Identifier expected. '{0}' is a reserved word that cannot be used here.": {
        "category": "Error",
        "code": 1359
    },
    "Did you mean to parenthesize this function type?": {
        "category": "Error",
        "code": 1360
    },
    "'{0}' cannot be used as a value because it was imported using 'import type'.": {
        "category": "Error",
        "code": 1361
    },
    "'{0}' cannot be used as a value because it was exported using 'export type'.": {
        "category": "Error",
        "code": 1362
    },
    "A type-only import can specify a default import or named bindings, but not both.": {
        "category": "Error",
        "code": 1363
    },
    "Convert to type-only export": {
        "category": "Message",
        "code": 1364
    },
    "Convert all re-exported types to type-only exports": {
        "category": "Message",
        "code": 1365
    },
    "Split into two separate import declarations": {
        "category": "Message",
        "code": 1366
    },
    "Split all invalid type-only imports": {
        "category": "Message",
        "code": 1367
    },
    "Specify emit/checking behavior for imports that are only used for types": {
        "category": "Message",
        "code": 1368
    },
    "Did you mean '{0}'?": {
        "category": "Message",
        "code": 1369
    },
    "Only ECMAScript imports may use 'import type'.": {
        "category": "Error",
        "code": 1370
    },
    "This import is never used as a value and must use 'import type' because the 'importsNotUsedAsValues' is set to 'error'.": {
        "category": "Error",
        "code": 1371
    },
    "Convert to type-only import": {
        "category": "Message",
        "code": 1373
    },
    "Convert all imports not used as a value to type-only imports": {
        "category": "Message",
        "code": 1374
    },
    "'await' expressions are only allowed at the top level of a file when that file is a module, but this file has no imports or exports. Consider adding an empty 'export {}' to make this file a module.": {
        "category": "Error",
        "code": 1375
    },
    "'{0}' was imported here.": {
        "category": "Message",
        "code": 1376
    },
    "'{0}' was exported here.": {
        "category": "Message",
        "code": 1377
    },
    "Top-level 'await' expressions are only allowed when the 'module' option is set to 'esnext' or 'system', and the 'target' option is set to 'es2017' or higher.": {
        "category": "Error",
        "code": 1378
    },
    "An import alias cannot reference a declaration that was exported using 'export type'.": {
        "category": "Error",
        "code": 1379
    },
    "An import alias cannot reference a declaration that was imported using 'import type'.": {
        "category": "Error",
        "code": 1380
    },
    "Unexpected token. Did you mean `{'}'}` or `&rbrace;`?": {
        "category": "Error",
        "code": 1381
    },
    "Unexpected token. Did you mean `{'>'}` or `&gt;`?": {
        "category": "Error",
        "code": 1382
    },
    "Only named exports may use 'export type'.": {
        "category": "Error",
        "code": 1383
    },
    "A 'new' expression with type arguments must always be followed by a parenthesized argument list.": {
        "category": "Error",
        "code": 1384
    },

    "The types of '{0}' are incompatible between these types.": {
        "category": "Error",
        "code": 2200
    },
    "The types returned by '{0}' are incompatible between these types.": {
        "category": "Error",
        "code": 2201
    },
    "Call signature return types '{0}' and '{1}' are incompatible.": {
        "category": "Error",
        "code": 2202,
        "elidedInCompatabilityPyramid": true
    },
    "Construct signature return types '{0}' and '{1}' are incompatible.": {
        "category": "Error",
        "code": 2203,
        "elidedInCompatabilityPyramid": true
    },
    "Call signatures with no arguments have incompatible return types '{0}' and '{1}'.": {
        "category": "Error",
        "code": 2204,
        "elidedInCompatabilityPyramid": true
    },
    "Construct signatures with no arguments have incompatible return types '{0}' and '{1}'.": {
        "category": "Error",
        "code": 2205,
        "elidedInCompatabilityPyramid": true
    },

    "Duplicate identifier '{0}'.": {
        "category": "Error",
        "code": 2300
    },
    "Initializer of instance member variable '{0}' cannot reference identifier '{1}' declared in the constructor.": {
        "category": "Error",
        "code": 2301
    },
    "Static members cannot reference class type parameters.": {
        "category": "Error",
        "code": 2302
    },
    "Circular definition of import alias '{0}'.": {
        "category": "Error",
        "code": 2303
    },
    "Cannot find name '{0}'.": {
        "category": "Error",
        "code": 2304
    },
    "Module '{0}' has no exported member '{1}'.": {
        "category": "Error",
        "code": 2305
    },
    "File '{0}' is not a module.": {
        "category": "Error",
        "code": 2306
    },
    "Cannot find module '{0}' or its corresponding type declarations.": {
        "category": "Error",
        "code": 2307
    },
    "Module {0} has already exported a member named '{1}'. Consider explicitly re-exporting to resolve the ambiguity.": {
        "category": "Error",
        "code": 2308
    },
    "An export assignment cannot be used in a module with other exported elements.": {
        "category": "Error",
        "code": 2309
    },
    "Type '{0}' recursively references itself as a base type.": {
        "category": "Error",
        "code": 2310
    },
    "A class may only extend another class.": {
        "category": "Error",
        "code": 2311
    },
    "An interface can only extend an object type or intersection of object types with statically known members.": {
        "category": "Error",
        "code": 2312
    },
    "Type parameter '{0}' has a circular constraint.": {
        "category": "Error",
        "code": 2313
    },
    "Generic type '{0}' requires {1} type argument(s).": {
        "category": "Error",
        "code": 2314
    },
    "Type '{0}' is not generic.": {
        "category": "Error",
        "code": 2315
    },
    "Global type '{0}' must be a class or interface type.": {
        "category": "Error",
        "code": 2316
    },
    "Global type '{0}' must have {1} type parameter(s).": {
        "category": "Error",
        "code": 2317
    },
    "Cannot find global type '{0}'.": {
        "category": "Error",
        "code": 2318
    },
    "Named property '{0}' of types '{1}' and '{2}' are not identical.": {
        "category": "Error",
        "code": 2319
    },
    "Interface '{0}' cannot simultaneously extend types '{1}' and '{2}'.": {
        "category": "Error",
        "code": 2320
    },
    "Excessive stack depth comparing types '{0}' and '{1}'.": {
        "category": "Error",
        "code": 2321
    },
    "Type '{0}' is not assignable to type '{1}'.": {
        "category": "Error",
        "code": 2322
    },
    "Cannot redeclare exported variable '{0}'.": {
        "category": "Error",
        "code": 2323
    },
    "Property '{0}' is missing in type '{1}'.": {
        "category": "Error",
        "code": 2324
    },
    "Property '{0}' is private in type '{1}' but not in type '{2}'.": {
        "category": "Error",
        "code": 2325
    },
    "Types of property '{0}' are incompatible.": {
        "category": "Error",
        "code": 2326
    },
    "Property '{0}' is optional in type '{1}' but required in type '{2}'.": {
        "category": "Error",
        "code": 2327
    },
    "Types of parameters '{0}' and '{1}' are incompatible.": {
        "category": "Error",
        "code": 2328
    },
    "Index signature is missing in type '{0}'.": {
        "category": "Error",
        "code": 2329
    },
    "Index signatures are incompatible.": {
        "category": "Error",
        "code": 2330
    },
    "'this' cannot be referenced in a module or namespace body.": {
        "category": "Error",
        "code": 2331
    },
    "'this' cannot be referenced in current location.": {
        "category": "Error",
        "code": 2332
    },
    "'this' cannot be referenced in constructor arguments.": {
        "category": "Error",
        "code": 2333
    },
    "'this' cannot be referenced in a static property initializer.": {
        "category": "Error",
        "code": 2334
    },
    "'super' can only be referenced in a derived class.": {
        "category": "Error",
        "code": 2335
    },
    "'super' cannot be referenced in constructor arguments.": {
        "category": "Error",
        "code": 2336
    },
    "Super calls are not permitted outside constructors or in nested functions inside constructors.": {
        "category": "Error",
        "code": 2337
    },
    "'super' property access is permitted only in a constructor, member function, or member accessor of a derived class.": {
        "category": "Error",
        "code": 2338
    },
    "Property '{0}' does not exist on type '{1}'.": {
        "category": "Error",
        "code": 2339
    },
    "Only public and protected methods of the base class are accessible via the 'super' keyword.": {
        "category": "Error",
        "code": 2340
    },
    "Property '{0}' is private and only accessible within class '{1}'.": {
        "category": "Error",
        "code": 2341
    },
    "An index expression argument must be of type 'string', 'number', 'symbol', or 'any'.": {
        "category": "Error",
        "code": 2342
    },
    "This syntax requires an imported helper named '{1}' which does not exist in '{0}'. Consider upgrading your version of '{0}'.": {
        "category": "Error",
        "code": 2343
    },
    "Type '{0}' does not satisfy the constraint '{1}'.": {
        "category": "Error",
        "code": 2344
    },
    "Argument of type '{0}' is not assignable to parameter of type '{1}'.": {
        "category": "Error",
        "code": 2345
    },
    "Call target does not contain any signatures.": {
        "category": "Error",
        "code": 2346
    },
    "Untyped function calls may not accept type arguments.": {
        "category": "Error",
        "code": 2347
    },
    "Value of type '{0}' is not callable. Did you mean to include 'new'?": {
        "category": "Error",
        "code": 2348
    },
    "This expression is not callable.": {
        "category": "Error",
        "code": 2349
    },
    "Only a void function can be called with the 'new' keyword.": {
        "category": "Error",
        "code": 2350
    },
    "This expression is not constructable.": {
        "category": "Error",
        "code": 2351
    },
    "Conversion of type '{0}' to type '{1}' may be a mistake because neither type sufficiently overlaps with the other. If this was intentional, convert the expression to 'unknown' first.": {
        "category": "Error",
        "code": 2352
    },
    "Object literal may only specify known properties, and '{0}' does not exist in type '{1}'.": {
        "category": "Error",
        "code": 2353
    },
    "This syntax requires an imported helper but module '{0}' cannot be found.": {
        "category": "Error",
        "code": 2354
    },
    "A function whose declared type is neither 'void' nor 'any' must return a value.": {
        "category": "Error",
        "code": 2355
    },
    "An arithmetic operand must be of type 'any', 'number', 'bigint' or an enum type.": {
        "category": "Error",
        "code": 2356
    },
    "The operand of an increment or decrement operator must be a variable or a property access.": {
        "category": "Error",
        "code": 2357
    },
    "The left-hand side of an 'instanceof' expression must be of type 'any', an object type or a type parameter.": {
        "category": "Error",
        "code": 2358
    },
    "The right-hand side of an 'instanceof' expression must be of type 'any' or of a type assignable to the 'Function' interface type.": {
        "category": "Error",
        "code": 2359
    },
    "The left-hand side of an 'in' expression must be of type 'any', 'string', 'number', or 'symbol'.": {
        "category": "Error",
        "code": 2360
    },
    "The right-hand side of an 'in' expression must be of type 'any', an object type or a type parameter.": {
        "category": "Error",
        "code": 2361
    },
    "The left-hand side of an arithmetic operation must be of type 'any', 'number', 'bigint' or an enum type.": {
        "category": "Error",
        "code": 2362
    },
    "The right-hand side of an arithmetic operation must be of type 'any', 'number', 'bigint' or an enum type.": {
        "category": "Error",
        "code": 2363
    },
    "The left-hand side of an assignment expression must be a variable or a property access.": {
        "category": "Error",
        "code": 2364
    },
    "Operator '{0}' cannot be applied to types '{1}' and '{2}'.": {
        "category": "Error",
        "code": 2365
    },
    "Function lacks ending return statement and return type does not include 'undefined'.": {
        "category": "Error",
        "code": 2366
    },
    "This condition will always return '{0}' since the types '{1}' and '{2}' have no overlap.": {
        "category": "Error",
        "code": 2367
    },
    "Type parameter name cannot be '{0}'.": {
        "category": "Error",
        "code": 2368
    },
    "A parameter property is only allowed in a constructor implementation.": {
        "category": "Error",
        "code": 2369
    },
    "A rest parameter must be of an array type.": {
        "category": "Error",
        "code": 2370
    },
    "A parameter initializer is only allowed in a function or constructor implementation.": {
        "category": "Error",
        "code": 2371
    },
    "Parameter '{0}' cannot reference itself.": {
        "category": "Error",
        "code": 2372
    },
    "Parameter '{0}' cannot reference identifier '{1}' declared after it.": {
        "category": "Error",
        "code": 2373
    },
    "Duplicate string index signature.": {
        "category": "Error",
        "code": 2374
    },
    "Duplicate number index signature.": {
        "category": "Error",
        "code": 2375
    },
    "A 'super' call must be the first statement in the constructor when a class contains initialized properties, parameter properties, or private identifiers.": {
        "category": "Error",
        "code": 2376
    },
    "Constructors for derived classes must contain a 'super' call.": {
        "category": "Error",
        "code": 2377
    },
    "A 'get' accessor must return a value.": {
        "category": "Error",
        "code": 2378
    },
    "Getter and setter accessors do not agree in visibility.": {
        "category": "Error",
        "code": 2379
    },
    "'get' and 'set' accessor must have the same type.": {
        "category": "Error",
        "code": 2380
    },
    "A signature with an implementation cannot use a string literal type.": {
        "category": "Error",
        "code": 2381
    },
    "Specialized overload signature is not assignable to any non-specialized signature.": {
        "category": "Error",
        "code": 2382
    },
    "Overload signatures must all be exported or non-exported.": {
        "category": "Error",
        "code": 2383
    },
    "Overload signatures must all be ambient or non-ambient.": {
        "category": "Error",
        "code": 2384
    },
    "Overload signatures must all be public, private or protected.": {
        "category": "Error",
        "code": 2385
    },
    "Overload signatures must all be optional or required.": {
        "category": "Error",
        "code": 2386
    },
    "Function overload must be static.": {
        "category": "Error",
        "code": 2387
    },
    "Function overload must not be static.": {
        "category": "Error",
        "code": 2388
    },
    "Function implementation name must be '{0}'.": {
        "category": "Error",
        "code": 2389
    },
    "Constructor implementation is missing.": {
        "category": "Error",
        "code": 2390
    },
    "Function implementation is missing or not immediately following the declaration.": {
        "category": "Error",
        "code": 2391
    },
    "Multiple constructor implementations are not allowed.": {
        "category": "Error",
        "code": 2392
    },
    "Duplicate function implementation.": {
        "category": "Error",
        "code": 2393
    },
    "This overload signature is not compatible with its implementation signature.": {
        "category": "Error",
        "code": 2394
    },
    "Individual declarations in merged declaration '{0}' must be all exported or all local.": {
        "category": "Error",
        "code": 2395
    },
    "Duplicate identifier 'arguments'. Compiler uses 'arguments' to initialize rest parameters.": {
        "category": "Error",
        "code": 2396
    },
    "Declaration name conflicts with built-in global identifier '{0}'.": {
        "category": "Error",
        "code": 2397
    },
    "'constructor' cannot be used as a parameter property name.": {
        "category": "Error",
        "code": 2398
    },
    "Duplicate identifier '_this'. Compiler uses variable declaration '_this' to capture 'this' reference.": {
        "category": "Error",
        "code": 2399
    },
    "Expression resolves to variable declaration '_this' that compiler uses to capture 'this' reference.": {
        "category": "Error",
        "code": 2400
    },
    "Duplicate identifier '_super'. Compiler uses '_super' to capture base class reference.": {
        "category": "Error",
        "code": 2401
    },
    "Expression resolves to '_super' that compiler uses to capture base class reference.": {
        "category": "Error",
        "code": 2402
    },
    "Subsequent variable declarations must have the same type.  Variable '{0}' must be of type '{1}', but here has type '{2}'.": {
        "category": "Error",
        "code": 2403
    },
    "The left-hand side of a 'for...in' statement cannot use a type annotation.": {
        "category": "Error",
        "code": 2404
    },
    "The left-hand side of a 'for...in' statement must be of type 'string' or 'any'.": {
        "category": "Error",
        "code": 2405
    },
    "The left-hand side of a 'for...in' statement must be a variable or a property access.": {
        "category": "Error",
        "code": 2406
    },
    "The right-hand side of a 'for...in' statement must be of type 'any', an object type or a type parameter, but here has type '{0}'.": {
        "category": "Error",
        "code": 2407
    },
    "Setters cannot return a value.": {
        "category": "Error",
        "code": 2408
    },
    "Return type of constructor signature must be assignable to the instance type of the class.": {
        "category": "Error",
        "code": 2409
    },
    "The 'with' statement is not supported. All symbols in a 'with' block will have type 'any'.": {
        "category": "Error",
        "code": 2410
    },
    "Property '{0}' of type '{1}' is not assignable to string index type '{2}'.": {
        "category": "Error",
        "code": 2411
    },
    "Property '{0}' of type '{1}' is not assignable to numeric index type '{2}'.": {
        "category": "Error",
        "code": 2412
    },
    "Numeric index type '{0}' is not assignable to string index type '{1}'.": {
        "category": "Error",
        "code": 2413
    },
    "Class name cannot be '{0}'.": {
        "category": "Error",
        "code": 2414
    },
    "Class '{0}' incorrectly extends base class '{1}'.": {
        "category": "Error",
        "code": 2415
    },
    "Property '{0}' in type '{1}' is not assignable to the same property in base type '{2}'.": {
        "category": "Error",
        "code": 2416
    },
    "Class static side '{0}' incorrectly extends base class static side '{1}'.": {
        "category": "Error",
        "code": 2417
    },
    "Type of computed property's value is '{0}', which is not assignable to type '{1}'.": {
        "category": "Error",
        "code": 2418
    },
    "Class '{0}' incorrectly implements interface '{1}'.": {
        "category": "Error",
        "code": 2420
    },
    "A class can only implement an object type or intersection of object types with statically known members.": {
        "category": "Error",
        "code": 2422
    },
    "Class '{0}' defines instance member function '{1}', but extended class '{2}' defines it as instance member accessor.": {
        "category": "Error",
        "code": 2423
    },
    "Class '{0}' defines instance member property '{1}', but extended class '{2}' defines it as instance member function.": {
        "category": "Error",
        "code": 2425
    },
    "Class '{0}' defines instance member accessor '{1}', but extended class '{2}' defines it as instance member function.": {
        "category": "Error",
        "code": 2426
    },
    "Interface name cannot be '{0}'.": {
        "category": "Error",
        "code": 2427
    },
    "All declarations of '{0}' must have identical type parameters.": {
        "category": "Error",
        "code": 2428
    },
    "Interface '{0}' incorrectly extends interface '{1}'.": {
        "category": "Error",
        "code": 2430
    },
    "Enum name cannot be '{0}'.": {
        "category": "Error",
        "code": 2431
    },
    "In an enum with multiple declarations, only one declaration can omit an initializer for its first enum element.": {
        "category": "Error",
        "code": 2432
    },
    "A namespace declaration cannot be in a different file from a class or function with which it is merged.": {
        "category": "Error",
        "code": 2433
    },
    "A namespace declaration cannot be located prior to a class or function with which it is merged.": {
        "category": "Error",
        "code": 2434
    },
    "Ambient modules cannot be nested in other modules or namespaces.": {
        "category": "Error",
        "code": 2435
    },
    "Ambient module declaration cannot specify relative module name.": {
        "category": "Error",
        "code": 2436
    },
    "Module '{0}' is hidden by a local declaration with the same name.": {
        "category": "Error",
        "code": 2437
    },
    "Import name cannot be '{0}'.": {
        "category": "Error",
        "code": 2438
    },
    "Import or export declaration in an ambient module declaration cannot reference module through relative module name.": {
        "category": "Error",
        "code": 2439
    },
    "Import declaration conflicts with local declaration of '{0}'.": {
        "category": "Error",
        "code": 2440
    },
    "Duplicate identifier '{0}'. Compiler reserves name '{1}' in top level scope of a module.": {
        "category": "Error",
        "code": 2441
    },
    "Types have separate declarations of a private property '{0}'.": {
        "category": "Error",
        "code": 2442
    },
    "Property '{0}' is protected but type '{1}' is not a class derived from '{2}'.": {
        "category": "Error",
        "code": 2443
    },
    "Property '{0}' is protected in type '{1}' but public in type '{2}'.": {
        "category": "Error",
        "code": 2444
    },
    "Property '{0}' is protected and only accessible within class '{1}' and its subclasses.": {
        "category": "Error",
        "code": 2445
    },
    "Property '{0}' is protected and only accessible through an instance of class '{1}'.": {
        "category": "Error",
        "code": 2446
    },
    "The '{0}' operator is not allowed for boolean types. Consider using '{1}' instead.": {
        "category": "Error",
        "code": 2447
    },
    "Block-scoped variable '{0}' used before its declaration.": {
        "category": "Error",
        "code": 2448
    },
    "Class '{0}' used before its declaration.": {
        "category": "Error",
        "code": 2449
    },
    "Enum '{0}' used before its declaration.": {
        "category": "Error",
        "code": 2450
    },
    "Cannot redeclare block-scoped variable '{0}'.": {
        "category": "Error",
        "code": 2451
    },
    "An enum member cannot have a numeric name.": {
        "category": "Error",
        "code": 2452
    },
    "The type argument for type parameter '{0}' cannot be inferred from the usage. Consider specifying the type arguments explicitly.": {
        "category": "Error",
        "code": 2453
    },
    "Variable '{0}' is used before being assigned.": {
        "category": "Error",
        "code": 2454
    },
    "Type argument candidate '{1}' is not a valid type argument because it is not a supertype of candidate '{0}'.": {
        "category": "Error",
        "code": 2455
    },
    "Type alias '{0}' circularly references itself.": {
        "category": "Error",
        "code": 2456
    },
    "Type alias name cannot be '{0}'.": {
        "category": "Error",
        "code": 2457
    },
    "An AMD module cannot have multiple name assignments.": {
        "category": "Error",
        "code": 2458
    },
    "Module '{0}' declares '{1}' locally, but it is not exported.": {
        "category": "Error",
        "code": 2459
    },
    "Module '{0}' declares '{1}' locally, but it is exported as '{2}'.": {
        "category": "Error",
        "code": 2460
    },
    "Type '{0}' is not an array type.": {
        "category": "Error",
        "code": 2461
    },
    "A rest element must be last in a destructuring pattern.": {
        "category": "Error",
        "code": 2462
    },
    "A binding pattern parameter cannot be optional in an implementation signature.": {
        "category": "Error",
        "code": 2463
    },
    "A computed property name must be of type 'string', 'number', 'symbol', or 'any'.": {
        "category": "Error",
        "code": 2464
    },
    "'this' cannot be referenced in a computed property name.": {
        "category": "Error",
        "code": 2465
    },
    "'super' cannot be referenced in a computed property name.": {
        "category": "Error",
        "code": 2466
    },
    "A computed property name cannot reference a type parameter from its containing type.": {
        "category": "Error",
        "code": 2467
    },
    "Cannot find global value '{0}'.": {
        "category": "Error",
        "code": 2468
    },
    "The '{0}' operator cannot be applied to type 'symbol'.": {
        "category": "Error",
        "code": 2469
    },
    "'Symbol' reference does not refer to the global Symbol constructor object.": {
        "category": "Error",
        "code": 2470
    },
    "A computed property name of the form '{0}' must be of type 'symbol'.": {
        "category": "Error",
        "code": 2471
    },
    "Spread operator in 'new' expressions is only available when targeting ECMAScript 5 and higher.": {
        "category": "Error",
        "code": 2472
    },
    "Enum declarations must all be const or non-const.": {
        "category": "Error",
        "code": 2473
    },
    "const enum member initializers can only contain literal values and other computed enum values.": {
        "category": "Error",
        "code": 2474
    },
    "'const' enums can only be used in property or index access expressions or the right hand side of an import declaration or export assignment or type query.": {
        "category": "Error",
        "code": 2475
    },
    "A const enum member can only be accessed using a string literal.": {
        "category": "Error",
        "code": 2476
    },
    "'const' enum member initializer was evaluated to a non-finite value.": {
        "category": "Error",
        "code": 2477
    },
    "'const' enum member initializer was evaluated to disallowed value 'NaN'.": {
        "category": "Error",
        "code": 2478
    },
    "Property '{0}' does not exist on 'const' enum '{1}'.": {
        "category": "Error",
        "code": 2479
    },
    "'let' is not allowed to be used as a name in 'let' or 'const' declarations.": {
        "category": "Error",
        "code": 2480
    },
    "Cannot initialize outer scoped variable '{0}' in the same scope as block scoped declaration '{1}'.": {
        "category": "Error",
        "code": 2481
    },
    "The left-hand side of a 'for...of' statement cannot use a type annotation.": {
        "category": "Error",
        "code": 2483
    },
    "Export declaration conflicts with exported declaration of '{0}'.": {
        "category": "Error",
        "code": 2484
    },
    "The left-hand side of a 'for...of' statement must be a variable or a property access.": {
        "category": "Error",
        "code": 2487
    },
    "Type '{0}' must have a '[Symbol.iterator]()' method that returns an iterator.": {
        "category": "Error",
        "code": 2488
    },
    "An iterator must have a 'next()' method.": {
        "category": "Error",
        "code": 2489
    },
    "The type returned by the '{0}()' method of an iterator must have a 'value' property.": {
        "category": "Error",
        "code": 2490
    },
    "The left-hand side of a 'for...in' statement cannot be a destructuring pattern.": {
        "category": "Error",
        "code": 2491
    },
    "Cannot redeclare identifier '{0}' in catch clause.": {
        "category": "Error",
        "code": 2492
    },
    "Tuple type '{0}' of length '{1}' has no element at index '{2}'.": {
        "category": "Error",
        "code": 2493
    },
    "Using a string in a 'for...of' statement is only supported in ECMAScript 5 and higher.": {
        "category": "Error",
        "code": 2494
    },
    "Type '{0}' is not an array type or a string type.": {
        "category": "Error",
        "code": 2495
    },
    "The 'arguments' object cannot be referenced in an arrow function in ES3 and ES5. Consider using a standard function expression.": {
        "category": "Error",
        "code": 2496
    },
    "This module can only be referenced with ECMAScript imports/exports by turning on the '{0}' flag and referencing its default export.": {
        "category": "Error",
        "code": 2497
    },
    "Module '{0}' uses 'export =' and cannot be used with 'export *'.": {
        "category": "Error",
        "code": 2498
    },
    "An interface can only extend an identifier/qualified-name with optional type arguments.": {
        "category": "Error",
        "code": 2499
    },
    "A class can only implement an identifier/qualified-name with optional type arguments.": {
        "category": "Error",
        "code": 2500
    },
    "A rest element cannot contain a binding pattern.": {
        "category": "Error",
        "code": 2501
    },
    "'{0}' is referenced directly or indirectly in its own type annotation.": {
        "category": "Error",
        "code": 2502
    },
    "Cannot find namespace '{0}'.": {
        "category": "Error",
        "code": 2503
    },
    "Type '{0}' must have a '[Symbol.asyncIterator]()' method that returns an async iterator.": {
        "category": "Error",
        "code": 2504
    },
    "A generator cannot have a 'void' type annotation.": {
        "category": "Error",
        "code": 2505
    },
    "'{0}' is referenced directly or indirectly in its own base expression.": {
        "category": "Error",
        "code": 2506
    },
    "Type '{0}' is not a constructor function type.": {
        "category": "Error",
        "code": 2507
    },
    "No base constructor has the specified number of type arguments.": {
        "category": "Error",
        "code": 2508
    },
    "Base constructor return type '{0}' is not an object type or intersection of object types with statically known members.": {
        "category": "Error",
        "code": 2509
    },
    "Base constructors must all have the same return type.": {
        "category": "Error",
        "code": 2510
    },
    "Cannot create an instance of an abstract class.": {
        "category": "Error",
        "code": 2511
    },
    "Overload signatures must all be abstract or non-abstract.": {
        "category": "Error",
        "code": 2512
    },
    "Abstract method '{0}' in class '{1}' cannot be accessed via super expression.": {
        "category": "Error",
        "code": 2513
    },
    "Classes containing abstract methods must be marked abstract.": {
        "category": "Error",
        "code": 2514
    },
    "Non-abstract class '{0}' does not implement inherited abstract member '{1}' from class '{2}'.": {
        "category": "Error",
        "code": 2515
    },
    "All declarations of an abstract method must be consecutive.": {
        "category": "Error",
        "code": 2516
    },
    "Cannot assign an abstract constructor type to a non-abstract constructor type.": {
        "category": "Error",
        "code": 2517
    },
    "A 'this'-based type guard is not compatible with a parameter-based type guard.": {
        "category": "Error",
        "code": 2518
    },
    "An async iterator must have a 'next()' method.": {
        "category": "Error",
        "code": 2519
    },
    "Duplicate identifier '{0}'. Compiler uses declaration '{1}' to support async functions.": {
        "category": "Error",
        "code": 2520
    },
    "Expression resolves to variable declaration '{0}' that compiler uses to support async functions.": {
        "category": "Error",
        "code": 2521
    },
    "The 'arguments' object cannot be referenced in an async function or method in ES3 and ES5. Consider using a standard function or method.": {
        "category": "Error",
        "code": 2522
    },
    "'yield' expressions cannot be used in a parameter initializer.": {
        "category": "Error",
        "code": 2523
    },
    "'await' expressions cannot be used in a parameter initializer.": {
        "category": "Error",
        "code": 2524
    },
    "Initializer provides no value for this binding element and the binding element has no default value.": {
        "category": "Error",
        "code": 2525
    },
    "A 'this' type is available only in a non-static member of a class or interface.": {
        "category": "Error",
        "code": 2526
    },
    "The inferred type of '{0}' references an inaccessible '{1}' type. A type annotation is necessary.": {
        "category": "Error",
        "code": 2527
    },
    "A module cannot have multiple default exports.": {
        "category": "Error",
        "code": 2528
    },
    "Duplicate identifier '{0}'. Compiler reserves name '{1}' in top level scope of a module containing async functions.": {
        "category": "Error",
        "code": 2529
    },
    "Property '{0}' is incompatible with index signature.": {
        "category": "Error",
        "code": 2530
    },
    "Object is possibly 'null'.": {
        "category": "Error",
        "code": 2531
    },
    "Object is possibly 'undefined'.": {
        "category": "Error",
        "code": 2532
    },
    "Object is possibly 'null' or 'undefined'.": {
        "category": "Error",
        "code": 2533
    },
    "A function returning 'never' cannot have a reachable end point.": {
        "category": "Error",
        "code": 2534
    },
    "Enum type '{0}' has members with initializers that are not literals.": {
        "category": "Error",
        "code": 2535
    },
    "Type '{0}' cannot be used to index type '{1}'.": {
        "category": "Error",
        "code": 2536
    },
    "Type '{0}' has no matching index signature for type '{1}'.": {
        "category": "Error",
        "code": 2537
    },
    "Type '{0}' cannot be used as an index type.": {
        "category": "Error",
        "code": 2538
    },
    "Cannot assign to '{0}' because it is not a variable.": {
        "category": "Error",
        "code": 2539
    },
    "Cannot assign to '{0}' because it is a read-only property.": {
        "category": "Error",
        "code": 2540
    },
    "The target of an assignment must be a variable or a property access.": {
        "category": "Error",
        "code": 2541
    },
    "Index signature in type '{0}' only permits reading.": {
        "category": "Error",
        "code": 2542
    },
    "Duplicate identifier '_newTarget'. Compiler uses variable declaration '_newTarget' to capture 'new.target' meta-property reference.": {
        "category": "Error",
        "code": 2543
    },
    "Expression resolves to variable declaration '_newTarget' that compiler uses to capture 'new.target' meta-property reference.": {
        "category": "Error",
        "code": 2544
    },
    "A mixin class must have a constructor with a single rest parameter of type 'any[]'.": {
        "category": "Error",
        "code": 2545
    },
    "The type returned by the '{0}()' method of an async iterator must be a promise for a type with a 'value' property.": {
        "category": "Error",
        "code": 2547
    },
    "Type '{0}' is not an array type or does not have a '[Symbol.iterator]()' method that returns an iterator.": {
        "category": "Error",
        "code": 2548
    },
    "Type '{0}' is not an array type or a string type or does not have a '[Symbol.iterator]()' method that returns an iterator.": {
        "category": "Error",
        "code": 2549
    },
    "Property '{0}' does not exist on type '{1}'. Did you mean '{2}'?": {
        "category": "Error",
        "code": 2551
    },
    "Cannot find name '{0}'. Did you mean '{1}'?": {
        "category": "Error",
        "code": 2552
    },
    "Computed values are not permitted in an enum with string valued members.": {
        "category": "Error",
        "code": 2553
    },
    "Expected {0} arguments, but got {1}.": {
        "category": "Error",
        "code": 2554
    },
    "Expected at least {0} arguments, but got {1}.": {
        "category": "Error",
        "code": 2555
    },
    "Expected {0} arguments, but got {1} or more.": {
        "category": "Error",
        "code": 2556
    },
    "Expected at least {0} arguments, but got {1} or more.": {
        "category": "Error",
        "code": 2557
    },
    "Expected {0} type arguments, but got {1}.": {
        "category": "Error",
        "code": 2558
    },
    "Type '{0}' has no properties in common with type '{1}'.": {
        "category": "Error",
        "code": 2559
    },
    "Value of type '{0}' has no properties in common with type '{1}'. Did you mean to call it?": {
        "category": "Error",
        "code": 2560
    },
    "Object literal may only specify known properties, but '{0}' does not exist in type '{1}'. Did you mean to write '{2}'?": {
        "category": "Error",
        "code": 2561
    },
    "Base class expressions cannot reference class type parameters.": {
        "category": "Error",
        "code": 2562
    },
    "The containing function or module body is too large for control flow analysis.": {
        "category": "Error",
        "code": 2563
    },
    "Property '{0}' has no initializer and is not definitely assigned in the constructor.": {
        "category": "Error",
        "code": 2564
    },
    "Property '{0}' is used before being assigned.": {
        "category": "Error",
        "code": 2565
    },
    "A rest element cannot have a property name.": {
        "category": "Error",
        "code": 2566
    },
    "Enum declarations can only merge with namespace or other enum declarations.": {
        "category": "Error",
        "code": 2567
    },
    "Type '{0}' is not an array type or a string type. Use compiler option '--downlevelIteration' to allow iterating of iterators.": {
        "category": "Error",
        "code": 2569
    },
    "Object is of type 'unknown'.": {
        "category": "Error",
        "code": 2571
    },
    "Rest signatures are incompatible.": {
        "category": "Error",
        "code": 2572
    },
    "Property '{0}' is incompatible with rest element type.": {
        "category": "Error",
        "code": 2573
    },
    "A rest element type must be an array type.": {
        "category": "Error",
        "code": 2574
    },
    "No overload expects {0} arguments, but overloads do exist that expect either {1} or {2} arguments.": {
        "category": "Error",
        "code": 2575
    },
    "Property '{0}' is a static member of type '{1}'": {
        "category": "Error",
        "code": 2576
    },
    "Return type annotation circularly references itself.": {
        "category": "Error",
        "code": 2577
    },
    "Unused '@ts-expect-error' directive.": {
        "category": "Error",
        "code": 2578
    },
    "Cannot find name '{0}'. Do you need to install type definitions for node? Try `npm i @types/node`.": {
        "category": "Error",
        "code": 2580
    },
    "Cannot find name '{0}'. Do you need to install type definitions for jQuery? Try `npm i @types/jquery`.": {
        "category": "Error",
        "code": 2581
    },
    "Cannot find name '{0}'. Do you need to install type definitions for a test runner? Try `npm i @types/jest` or `npm i @types/mocha`.": {
        "category": "Error",
        "code": 2582
    },
    "Cannot find name '{0}'. Do you need to change your target library? Try changing the `lib` compiler option to es2015 or later.": {
        "category": "Error",
        "code": 2583
    },
    "Cannot find name '{0}'. Do you need to change your target library? Try changing the `lib` compiler option to include 'dom'.": {
        "category": "Error",
        "code": 2584
    },
    "'{0}' only refers to a type, but is being used as a value here. Do you need to change your target library? Try changing the `lib` compiler option to es2015 or later.": {
        "category": "Error",
        "code": 2585
    },
    "Enum type '{0}' circularly references itself.": {
        "category": "Error",
        "code": 2586
    },
    "JSDoc type '{0}' circularly references itself.": {
        "category": "Error",
        "code": 2587
    },
    "Cannot assign to '{0}' because it is a constant.": {
        "category": "Error",
        "code": 2588
    },
    "Type instantiation is excessively deep and possibly infinite.": {
        "category": "Error",
        "code": 2589
    },
    "Expression produces a union type that is too complex to represent.": {
        "category": "Error",
        "code": 2590
    },
    "Cannot find name '{0}'. Do you need to install type definitions for node? Try `npm i @types/node` and then add `node` to the types field in your tsconfig.": {
        "category": "Error",
        "code": 2591
    },
    "Cannot find name '{0}'. Do you need to install type definitions for jQuery? Try `npm i @types/jquery` and then add `jquery` to the types field in your tsconfig.": {
        "category": "Error",
        "code": 2592
    },
    "Cannot find name '{0}'. Do you need to install type definitions for a test runner? Try `npm i @types/jest` or `npm i @types/mocha` and then add `jest` or `mocha` to the types field in your tsconfig.": {
        "category": "Error",
        "code": 2593
    },
    "This module is declared with using 'export =', and can only be used with a default import when using the '{0}' flag.": {
        "category": "Error",
        "code": 2594
    },
    "'{0}' can only be imported by using a default import.": {
        "category": "Error",
        "code": 2595
    },
    "'{0}' can only be imported by turning on the 'esModuleInterop' flag and using a default import.": {
        "category": "Error",
        "code": 2596
    },
    "'{0}' can only be imported by using a 'require' call or by using a default import.": {
        "category": "Error",
        "code": 2597
    },
    "'{0}' can only be imported by using a 'require' call or by turning on the 'esModuleInterop' flag and using a default import.": {
        "category": "Error",
        "code": 2598
    },
    "JSX element attributes type '{0}' may not be a union type.": {
        "category": "Error",
        "code": 2600
    },
    "The return type of a JSX element constructor must return an object type.": {
        "category": "Error",
        "code": 2601
    },
    "JSX element implicitly has type 'any' because the global type 'JSX.Element' does not exist.": {
        "category": "Error",
        "code": 2602
    },
    "Property '{0}' in type '{1}' is not assignable to type '{2}'.": {
        "category": "Error",
        "code": 2603
    },
    "JSX element type '{0}' does not have any construct or call signatures.": {
        "category": "Error",
        "code": 2604
    },
    "JSX element type '{0}' is not a constructor function for JSX elements.": {
        "category": "Error",
        "code": 2605
    },
    "Property '{0}' of JSX spread attribute is not assignable to target property.": {
        "category": "Error",
        "code": 2606
    },
    "JSX element class does not support attributes because it does not have a '{0}' property.": {
        "category": "Error",
        "code": 2607
    },
    "The global type 'JSX.{0}' may not have more than one property.": {
        "category": "Error",
        "code": 2608
    },
    "JSX spread child must be an array type.": {
        "category": "Error",
        "code": 2609
    },
    "'{0}' is defined as an accessor in class '{1}', but is overridden here in '{2}' as an instance property.": {
        "category": "Error",
        "code": 2610
    },
    "'{0}' is defined as a property in class '{1}', but is overridden here in '{2}' as an accessor.": {
        "category": "Error",
        "code": 2611
    },
    "Property '{0}' will overwrite the base property in '{1}'. If this is intentional, add an initializer. Otherwise, add a 'declare' modifier or remove the redundant declaration.": {
        "category": "Error",
        "code": 2612
    },
    "Module '{0}' has no default export. Did you mean to use 'import { {1} } from {0}' instead?": {
        "category": "Error",
        "code": 2613
    },
    "Module '{0}' has no exported member '{1}'. Did you mean to use 'import {1} from {0}' instead?": {
        "category": "Error",
        "code": 2614
    },
    "Type of property '{0}' circularly references itself in mapped type '{1}'.": {
        "category": "Error",
        "code": 2615
    },
    "'{0}' can only be imported by using 'import {1} = require({2})' or a default import.": {
        "category": "Error",
        "code": 2616
    },
    "'{0}' can only be imported by using 'import {1} = require({2})' or by turning on the 'esModuleInterop' flag and using a default import.": {
        "category": "Error",
        "code": 2617
    },

    "Cannot augment module '{0}' with value exports because it resolves to a non-module entity.": {
        "category": "Error",
        "code": 2649
    },
    "A member initializer in a enum declaration cannot reference members declared after it, including members defined in other enums.": {
        "category": "Error",
        "code": 2651
    },
    "Merged declaration '{0}' cannot include a default export declaration. Consider adding a separate 'export default {0}' declaration instead.": {
        "category": "Error",
        "code": 2652
    },
    "Non-abstract class expression does not implement inherited abstract member '{0}' from class '{1}'.": {
        "category": "Error",
        "code": 2653
    },
    "Exported external package typings file cannot contain tripleslash references. Please contact the package author to update the package definition.": {
        "category": "Error",
        "code": 2654
    },
    "Exported external package typings file '{0}' is not a module. Please contact the package author to update the package definition.": {
        "category": "Error",
        "code": 2656
    },
    "JSX expressions must have one parent element.": {
        "category": "Error",
        "code": 2657
    },
    "Type '{0}' provides no match for the signature '{1}'.": {
        "category": "Error",
        "code": 2658
    },
    "'super' is only allowed in members of object literal expressions when option 'target' is 'ES2015' or higher.": {
        "category": "Error",
        "code": 2659
    },
    "'super' can only be referenced in members of derived classes or object literal expressions.": {
        "category": "Error",
        "code": 2660
    },
    "Cannot export '{0}'. Only local declarations can be exported from a module.": {
        "category": "Error",
        "code": 2661
    },
    "Cannot find name '{0}'. Did you mean the static member '{1}.{0}'?": {
        "category": "Error",
        "code": 2662
    },
    "Cannot find name '{0}'. Did you mean the instance member 'this.{0}'?": {
        "category": "Error",
        "code": 2663
    },
    "Invalid module name in augmentation, module '{0}' cannot be found.": {
        "category": "Error",
        "code": 2664
    },
    "Invalid module name in augmentation. Module '{0}' resolves to an untyped module at '{1}', which cannot be augmented.": {
        "category": "Error",
        "code": 2665
    },
    "Exports and export assignments are not permitted in module augmentations.": {
        "category": "Error",
        "code": 2666
    },
    "Imports are not permitted in module augmentations. Consider moving them to the enclosing external module.": {
        "category": "Error",
        "code": 2667
    },
    "'export' modifier cannot be applied to ambient modules and module augmentations since they are always visible.": {
        "category": "Error",
        "code": 2668
    },
    "Augmentations for the global scope can only be directly nested in external modules or ambient module declarations.": {
        "category": "Error",
        "code": 2669
    },
    "Augmentations for the global scope should have 'declare' modifier unless they appear in already ambient context.": {
        "category": "Error",
        "code": 2670
    },
    "Cannot augment module '{0}' because it resolves to a non-module entity.": {
        "category": "Error",
        "code": 2671
    },
    "Cannot assign a '{0}' constructor type to a '{1}' constructor type.": {
        "category": "Error",
        "code": 2672
    },
    "Constructor of class '{0}' is private and only accessible within the class declaration.": {
        "category": "Error",
        "code": 2673
    },
    "Constructor of class '{0}' is protected and only accessible within the class declaration.": {
        "category": "Error",
        "code": 2674
    },
    "Cannot extend a class '{0}'. Class constructor is marked as private.": {
        "category": "Error",
        "code": 2675
    },
    "Accessors must both be abstract or non-abstract.": {
        "category": "Error",
        "code": 2676
    },
    "A type predicate's type must be assignable to its parameter's type.": {
        "category": "Error",
        "code": 2677
    },
    "Type '{0}' is not comparable to type '{1}'.": {
        "category": "Error",
        "code": 2678
    },
    "A function that is called with the 'new' keyword cannot have a 'this' type that is 'void'.": {
        "category": "Error",
        "code": 2679
    },
    "A '{0}' parameter must be the first parameter.": {
        "category": "Error",
        "code": 2680
    },
    "A constructor cannot have a 'this' parameter.": {
        "category": "Error",
        "code": 2681
    },
    "'get' and 'set' accessor must have the same 'this' type.": {
        "category": "Error",
        "code": 2682
    },
    "'this' implicitly has type 'any' because it does not have a type annotation.": {
        "category": "Error",
        "code": 2683
    },
    "The 'this' context of type '{0}' is not assignable to method's 'this' of type '{1}'.": {
        "category": "Error",
        "code": 2684
    },
    "The 'this' types of each signature are incompatible.": {
        "category": "Error",
        "code": 2685
    },
    "'{0}' refers to a UMD global, but the current file is a module. Consider adding an import instead.": {
        "category": "Error",
        "code": 2686
    },
    "All declarations of '{0}' must have identical modifiers.": {
        "category": "Error",
        "code": 2687
    },
    "Cannot find type definition file for '{0}'.": {
        "category": "Error",
        "code": 2688
    },
    "Cannot extend an interface '{0}'. Did you mean 'implements'?": {
        "category": "Error",
        "code": 2689
    },
    "An import path cannot end with a '{0}' extension. Consider importing '{1}' instead.": {
        "category": "Error",
        "code": 2691
    },
    "'{0}' is a primitive, but '{1}' is a wrapper object. Prefer using '{0}' when possible.": {
        "category": "Error",
        "code": 2692
    },
    "'{0}' only refers to a type, but is being used as a value here.": {
        "category": "Error",
        "code": 2693
    },
    "Namespace '{0}' has no exported member '{1}'.": {
        "category": "Error",
        "code": 2694
    },
    "Left side of comma operator is unused and has no side effects.": {
        "category": "Error",
        "code": 2695,
        "reportsUnnecessary": true
    },
    "The 'Object' type is assignable to very few other types. Did you mean to use the 'any' type instead?": {
        "category": "Error",
        "code": 2696
    },
    "An async function or method must return a 'Promise'. Make sure you have a declaration for 'Promise' or include 'ES2015' in your `--lib` option.": {
        "category": "Error",
        "code": 2697
    },
    "Spread types may only be created from object types.": {
        "category": "Error",
        "code": 2698
    },
    "Static property '{0}' conflicts with built-in property 'Function.{0}' of constructor function '{1}'.": {
        "category": "Error",
        "code": 2699
    },
    "Rest types may only be created from object types.": {
        "category": "Error",
        "code": 2700
    },
    "The target of an object rest assignment must be a variable or a property access.": {
        "category": "Error",
        "code": 2701
    },
    "'{0}' only refers to a type, but is being used as a namespace here.": {
        "category": "Error",
        "code": 2702
    },
    "The operand of a 'delete' operator must be a property reference.": {
        "category": "Error",
        "code": 2703
    },
    "The operand of a 'delete' operator cannot be a read-only property.": {
        "category": "Error",
        "code": 2704
    },
    "An async function or method in ES5/ES3 requires the 'Promise' constructor.  Make sure you have a declaration for the 'Promise' constructor or include 'ES2015' in your `--lib` option.": {
        "category": "Error",
        "code": 2705
    },
    "Required type parameters may not follow optional type parameters.": {
        "category": "Error",
        "code": 2706
    },
    "Generic type '{0}' requires between {1} and {2} type arguments.": {
        "category": "Error",
        "code": 2707
    },
    "Cannot use namespace '{0}' as a value.": {
        "category": "Error",
        "code": 2708
    },
    "Cannot use namespace '{0}' as a type.": {
        "category": "Error",
        "code": 2709
    },
    "'{0}' are specified twice. The attribute named '{0}' will be overwritten.": {
        "category": "Error",
        "code": 2710
    },
    "A dynamic import call returns a 'Promise'. Make sure you have a declaration for 'Promise' or include 'ES2015' in your `--lib` option.": {
        "category": "Error",
        "code": 2711
    },
    "A dynamic import call in ES5/ES3 requires the 'Promise' constructor.  Make sure you have a declaration for the 'Promise' constructor or include 'ES2015' in your `--lib` option.": {
        "category": "Error",
        "code": 2712
    },
    "Cannot access '{0}.{1}' because '{0}' is a type, but not a namespace. Did you mean to retrieve the type of the property '{1}' in '{0}' with '{0}[\"{1}\"]'?": {
        "category": "Error",
        "code": 2713
    },
    "The expression of an export assignment must be an identifier or qualified name in an ambient context.": {
        "category": "Error",
        "code": 2714
    },
    "Abstract property '{0}' in class '{1}' cannot be accessed in the constructor.": {
        "category": "Error",
        "code": 2715
    },
    "Type parameter '{0}' has a circular default.": {
        "category": "Error",
        "code": 2716
    },
    "Subsequent property declarations must have the same type.  Property '{0}' must be of type '{1}', but here has type '{2}'.": {
        "category": "Error",
        "code": 2717
    },
    "Duplicate property '{0}'.": {
        "category": "Error",
        "code": 2718
    },
    "Type '{0}' is not assignable to type '{1}'. Two different types with this name exist, but they are unrelated.": {
        "category": "Error",
        "code": 2719
    },
    "Class '{0}' incorrectly implements class '{1}'. Did you mean to extend '{1}' and inherit its members as a subclass?": {
        "category": "Error",
        "code": 2720
    },
    "Cannot invoke an object which is possibly 'null'.": {
        "category": "Error",
        "code": 2721
    },
    "Cannot invoke an object which is possibly 'undefined'.": {
        "category": "Error",
        "code": 2722
    },
    "Cannot invoke an object which is possibly 'null' or 'undefined'.": {
        "category": "Error",
        "code": 2723
    },
    "Module '{0}' has no exported member '{1}'. Did you mean '{2}'?": {
        "category": "Error",
        "code": 2724
    },
    "Class name cannot be 'Object' when targeting ES5 with module {0}.": {
        "category": "Error",
        "code": 2725
    },
    "Cannot find lib definition for '{0}'.": {
        "category": "Error",
        "code": 2726
    },
    "Cannot find lib definition for '{0}'. Did you mean '{1}'?": {
        "category": "Error",
        "code": 2727
    },
    "'{0}' is declared here.": {
        "category": "Message",
        "code": 2728
    },
    "Property '{0}' is used before its initialization.": {
        "category": "Error",
        "code": 2729
    },
    "An arrow function cannot have a 'this' parameter.": {
        "category": "Error",
        "code": 2730
    },
    "Implicit conversion of a 'symbol' to a 'string' will fail at runtime. Consider wrapping this expression in 'String(...)'.": {
        "category": "Error",
        "code": 2731
    },
    "Cannot find module '{0}'. Consider using '--resolveJsonModule' to import module with '.json' extension": {
        "category": "Error",
        "code": 2732
    },
    "Property '{0}' was also declared here.": {
        "category": "Error",
        "code": 2733
    },
    "Are you missing a semicolon?": {
        "category": "Error",
        "code": 2734
    },
    "Did you mean for '{0}' to be constrained to type 'new (...args: any[]) => {1}'?": {
        "category": "Error",
        "code": 2735
    },
    "Operator '{0}' cannot be applied to type '{1}'.": {
        "category": "Error",
        "code": 2736
    },
    "BigInt literals are not available when targeting lower than ES2020.": {
        "category": "Error",
        "code": 2737
    },
    "An outer value of 'this' is shadowed by this container.": {
        "category": "Message",
        "code": 2738
    },
    "Type '{0}' is missing the following properties from type '{1}': {2}": {
        "category": "Error",
        "code": 2739
    },
    "Type '{0}' is missing the following properties from type '{1}': {2}, and {3} more.": {
        "category": "Error",
        "code": 2740
    },
    "Property '{0}' is missing in type '{1}' but required in type '{2}'.": {
        "category": "Error",
        "code": 2741
    },
    "The inferred type of '{0}' cannot be named without a reference to '{1}'. This is likely not portable. A type annotation is necessary.": {
        "category": "Error",
        "code": 2742
    },
    "No overload expects {0} type arguments, but overloads do exist that expect either {1} or {2} type arguments.": {
        "category": "Error",
        "code": 2743
    },
    "Type parameter defaults can only reference previously declared type parameters.": {
        "category": "Error",
        "code": 2744
    },
    "This JSX tag's '{0}' prop expects type '{1}' which requires multiple children, but only a single child was provided.": {
        "category": "Error",
        "code": 2745
    },
    "This JSX tag's '{0}' prop expects a single child of type '{1}', but multiple children were provided.": {
        "category": "Error",
        "code": 2746
    },
    "'{0}' components don't accept text as child elements. Text in JSX has the type 'string', but the expected type of '{1}' is '{2}'.": {
        "category": "Error",
        "code": 2747
    },
    "Cannot access ambient const enums when the '--isolatedModules' flag is provided.": {
        "category": "Error",
        "code": 2748
    },
    "'{0}' refers to a value, but is being used as a type here. Did you mean 'typeof {0}'?": {
        "category": "Error",
        "code": 2749
    },
    "The implementation signature is declared here.": {
        "category": "Error",
        "code": 2750
    },
    "Circularity originates in type at this location.": {
        "category": "Error",
        "code": 2751
    },
    "The first export default is here.": {
        "category": "Error",
        "code": 2752
    },
    "Another export default is here.": {
        "category": "Error",
        "code": 2753
    },
    "'super' may not use type arguments.": {
        "category": "Error",
        "code": 2754
    },
    "No constituent of type '{0}' is callable.": {
        "category": "Error",
        "code": 2755
    },
    "Not all constituents of type '{0}' are callable.": {
        "category": "Error",
        "code": 2756
    },
    "Type '{0}' has no call signatures.": {
        "category": "Error",
        "code": 2757
    },
    "Each member of the union type '{0}' has signatures, but none of those signatures are compatible with each other.": {
        "category": "Error",
        "code": 2758
    },
    "No constituent of type '{0}' is constructable.": {
        "category": "Error",
        "code": 2759
    },
    "Not all constituents of type '{0}' are constructable.": {
        "category": "Error",
        "code": 2760
    },
    "Type '{0}' has no construct signatures.": {
        "category": "Error",
        "code": 2761
    },
    "Each member of the union type '{0}' has construct signatures, but none of those signatures are compatible with each other.": {
        "category": "Error",
        "code": 2762
    },
    "Cannot iterate value because the 'next' method of its iterator expects type '{1}', but for-of will always send '{0}'.": {
        "category": "Error",
        "code": 2763
    },
    "Cannot iterate value because the 'next' method of its iterator expects type '{1}', but array spread will always send '{0}'.": {
        "category": "Error",
        "code": 2764
    },
    "Cannot iterate value because the 'next' method of its iterator expects type '{1}', but array destructuring will always send '{0}'.": {
        "category": "Error",
        "code": 2765
    },
    "Cannot delegate iteration to value because the 'next' method of its iterator expects type '{1}', but the containing generator will always send '{0}'.": {
        "category": "Error",
        "code": 2766
    },
    "The '{0}' property of an iterator must be a method.": {
        "category": "Error",
        "code": 2767
    },
    "The '{0}' property of an async iterator must be a method.": {
        "category": "Error",
        "code": 2768
    },
    "No overload matches this call.": {
        "category": "Error",
        "code": 2769
    },
    "The last overload gave the following error.": {
        "category": "Error",
        "code": 2770
    },
    "The last overload is declared here.": {
        "category": "Error",
        "code": 2771
    },
    "Overload {0} of {1}, '{2}', gave the following error.": {
        "category": "Error",
        "code": 2772
    },
    "Did you forget to use 'await'?": {
        "category": "Error",
        "code": 2773
    },
    "This condition will always return true since the function is always defined. Did you mean to call it instead?": {
        "category": "Error",
        "code": 2774
    },
    "Assertions require every name in the call target to be declared with an explicit type annotation.": {
        "category": "Error",
        "code": 2775
    },
    "Assertions require the call target to be an identifier or qualified name.": {
        "category": "Error",
        "code": 2776
    },
    "The operand of an increment or decrement operator may not be an optional property access.": {
        "category": "Error",
        "code": 2777
    },
    "The target of an object rest assignment may not be an optional property access.": {
        "category": "Error",
        "code": 2778
    },
    "The left-hand side of an assignment expression may not be an optional property access.": {
        "category": "Error",
        "code": 2779
    },
    "The left-hand side of a 'for...in' statement may not be an optional property access.": {
        "category": "Error",
        "code": 2780
    },
    "The left-hand side of a 'for...of' statement may not be an optional property access.": {
        "category": "Error",
        "code": 2781
    },
    "'{0}' needs an explicit type annotation.": {
        "category": "Message",
        "code": 2782
    },
    "'{0}' is specified more than once, so this usage will be overwritten.": {
        "category": "Error",
        "code": 2783
    },
    "'get' and 'set' accessors cannot declare 'this' parameters.": {
        "category": "Error",
        "code": 2784
    },
    "This spread always overwrites this property.": {
        "category": "Error",
        "code": 2785
    },
    "'{0}' cannot be used as a JSX component.": {
        "category": "Error",
        "code": 2786
    },
    "Its return type '{0}' is not a valid JSX element.": {
        "category": "Error",
        "code": 2787
    },
    "Its instance type '{0}' is not a valid JSX element.": {
        "category": "Error",
        "code": 2788
    },
    "Its element type '{0}' is not a valid JSX element.": {
        "category": "Error",
        "code": 2789
    },
    "The operand of a 'delete' operator must be optional.": {
        "category": "Error",
        "code": 2790
    },
    "Exponentiation cannot be performed on 'bigint' values unless the 'target' option is set to 'es2016' or later.": {
        "category": "Error",
        "code": 2791
    },

    "Import declaration '{0}' is using private name '{1}'.": {
        "category": "Error",
        "code": 4000
    },
    "Type parameter '{0}' of exported class has or is using private name '{1}'.": {
        "category": "Error",
        "code": 4002
    },
    "Type parameter '{0}' of exported interface has or is using private name '{1}'.": {
        "category": "Error",
        "code": 4004
    },
    "Type parameter '{0}' of constructor signature from exported interface has or is using private name '{1}'.": {
        "category": "Error",
        "code": 4006
    },
    "Type parameter '{0}' of call signature from exported interface has or is using private name '{1}'.": {
        "category": "Error",
        "code": 4008
    },
    "Type parameter '{0}' of public static method from exported class has or is using private name '{1}'.": {
        "category": "Error",
        "code": 4010
    },
    "Type parameter '{0}' of public method from exported class has or is using private name '{1}'.": {
        "category": "Error",
        "code": 4012
    },
    "Type parameter '{0}' of method from exported interface has or is using private name '{1}'.": {
        "category": "Error",
        "code": 4014
    },
    "Type parameter '{0}' of exported function has or is using private name '{1}'.": {
        "category": "Error",
        "code": 4016
    },
    "Implements clause of exported class '{0}' has or is using private name '{1}'.": {
        "category": "Error",
        "code": 4019
    },
    "'extends' clause of exported class '{0}' has or is using private name '{1}'.": {
        "category": "Error",
        "code": 4020
    },
    "'extends' clause of exported interface '{0}' has or is using private name '{1}'.": {
        "category": "Error",
        "code": 4022
    },
    "Exported variable '{0}' has or is using name '{1}' from external module {2} but cannot be named.": {
        "category": "Error",
        "code": 4023
    },
    "Exported variable '{0}' has or is using name '{1}' from private module '{2}'.": {
        "category": "Error",
        "code": 4024
    },
    "Exported variable '{0}' has or is using private name '{1}'.": {
        "category": "Error",
        "code": 4025
    },
    "Public static property '{0}' of exported class has or is using name '{1}' from external module {2} but cannot be named.": {
        "category": "Error",
        "code": 4026
    },
    "Public static property '{0}' of exported class has or is using name '{1}' from private module '{2}'.": {
        "category": "Error",
        "code": 4027
    },
    "Public static property '{0}' of exported class has or is using private name '{1}'.": {
        "category": "Error",
        "code": 4028
    },
    "Public property '{0}' of exported class has or is using name '{1}' from external module {2} but cannot be named.": {
        "category": "Error",
        "code": 4029
    },
    "Public property '{0}' of exported class has or is using name '{1}' from private module '{2}'.": {
        "category": "Error",
        "code": 4030
    },
    "Public property '{0}' of exported class has or is using private name '{1}'.": {
        "category": "Error",
        "code": 4031
    },
    "Property '{0}' of exported interface has or is using name '{1}' from private module '{2}'.": {
        "category": "Error",
        "code": 4032
    },
    "Property '{0}' of exported interface has or is using private name '{1}'.": {
        "category": "Error",
        "code": 4033
    },
    "Parameter type of public static setter '{0}' from exported class has or is using name '{1}' from private module '{2}'.": {
        "category": "Error",
        "code": 4034
    },
    "Parameter type of public static setter '{0}' from exported class has or is using private name '{1}'.": {
        "category": "Error",
        "code": 4035
    },
    "Parameter type of public setter '{0}' from exported class has or is using name '{1}' from private module '{2}'.": {
        "category": "Error",
        "code": 4036
    },
    "Parameter type of public setter '{0}' from exported class has or is using private name '{1}'.": {
        "category": "Error",
        "code": 4037
    },
    "Return type of public static getter '{0}' from exported class has or is using name '{1}' from external module {2} but cannot be named.": {
        "category": "Error",
        "code": 4038
    },
    "Return type of public static getter '{0}' from exported class has or is using name '{1}' from private module '{2}'.": {
        "category": "Error",
        "code": 4039
    },
    "Return type of public static getter '{0}' from exported class has or is using private name '{1}'.": {
        "category": "Error",
        "code": 4040
    },
    "Return type of public getter '{0}' from exported class has or is using name '{1}' from external module {2} but cannot be named.": {
        "category": "Error",
        "code": 4041
    },
    "Return type of public getter '{0}' from exported class has or is using name '{1}' from private module '{2}'.": {
        "category": "Error",
        "code": 4042
    },
    "Return type of public getter '{0}' from exported class has or is using private name '{1}'.": {
        "category": "Error",
        "code": 4043
    },
    "Return type of constructor signature from exported interface has or is using name '{0}' from private module '{1}'.": {
        "category": "Error",
        "code": 4044
    },
    "Return type of constructor signature from exported interface has or is using private name '{0}'.": {
        "category": "Error",
        "code": 4045
    },
    "Return type of call signature from exported interface has or is using name '{0}' from private module '{1}'.": {
        "category": "Error",
        "code": 4046
    },
    "Return type of call signature from exported interface has or is using private name '{0}'.": {
        "category": "Error",
        "code": 4047
    },
    "Return type of index signature from exported interface has or is using name '{0}' from private module '{1}'.": {
        "category": "Error",
        "code": 4048
    },
    "Return type of index signature from exported interface has or is using private name '{0}'.": {
        "category": "Error",
        "code": 4049
    },
    "Return type of public static method from exported class has or is using name '{0}' from external module {1} but cannot be named.": {
        "category": "Error",
        "code": 4050
    },
    "Return type of public static method from exported class has or is using name '{0}' from private module '{1}'.": {
        "category": "Error",
        "code": 4051
    },
    "Return type of public static method from exported class has or is using private name '{0}'.": {
        "category": "Error",
        "code": 4052
    },
    "Return type of public method from exported class has or is using name '{0}' from external module {1} but cannot be named.": {
        "category": "Error",
        "code": 4053
    },
    "Return type of public method from exported class has or is using name '{0}' from private module '{1}'.": {
        "category": "Error",
        "code": 4054
    },
    "Return type of public method from exported class has or is using private name '{0}'.": {
        "category": "Error",
        "code": 4055
    },
    "Return type of method from exported interface has or is using name '{0}' from private module '{1}'.": {
        "category": "Error",
        "code": 4056
    },
    "Return type of method from exported interface has or is using private name '{0}'.": {
        "category": "Error",
        "code": 4057
    },
    "Return type of exported function has or is using name '{0}' from external module {1} but cannot be named.": {
        "category": "Error",
        "code": 4058
    },
    "Return type of exported function has or is using name '{0}' from private module '{1}'.": {
        "category": "Error",
        "code": 4059
    },
    "Return type of exported function has or is using private name '{0}'.": {
        "category": "Error",
        "code": 4060
    },
    "Parameter '{0}' of constructor from exported class has or is using name '{1}' from external module {2} but cannot be named.": {
        "category": "Error",
        "code": 4061
    },
    "Parameter '{0}' of constructor from exported class has or is using name '{1}' from private module '{2}'.": {
        "category": "Error",
        "code": 4062
    },
    "Parameter '{0}' of constructor from exported class has or is using private name '{1}'.": {
        "category": "Error",
        "code": 4063
    },
    "Parameter '{0}' of constructor signature from exported interface has or is using name '{1}' from private module '{2}'.": {
        "category": "Error",
        "code": 4064
    },
    "Parameter '{0}' of constructor signature from exported interface has or is using private name '{1}'.": {
        "category": "Error",
        "code": 4065
    },
    "Parameter '{0}' of call signature from exported interface has or is using name '{1}' from private module '{2}'.": {
        "category": "Error",
        "code": 4066
    },
    "Parameter '{0}' of call signature from exported interface has or is using private name '{1}'.": {
        "category": "Error",
        "code": 4067
    },
    "Parameter '{0}' of public static method from exported class has or is using name '{1}' from external module {2} but cannot be named.": {
        "category": "Error",
        "code": 4068
    },
    "Parameter '{0}' of public static method from exported class has or is using name '{1}' from private module '{2}'.": {
        "category": "Error",
        "code": 4069
    },
    "Parameter '{0}' of public static method from exported class has or is using private name '{1}'.": {
        "category": "Error",
        "code": 4070
    },
    "Parameter '{0}' of public method from exported class has or is using name '{1}' from external module {2} but cannot be named.": {
        "category": "Error",
        "code": 4071
    },
    "Parameter '{0}' of public method from exported class has or is using name '{1}' from private module '{2}'.": {
        "category": "Error",
        "code": 4072
    },
    "Parameter '{0}' of public method from exported class has or is using private name '{1}'.": {
        "category": "Error",
        "code": 4073
    },
    "Parameter '{0}' of method from exported interface has or is using name '{1}' from private module '{2}'.": {
        "category": "Error",
        "code": 4074
    },
    "Parameter '{0}' of method from exported interface has or is using private name '{1}'.": {
        "category": "Error",
        "code": 4075
    },
    "Parameter '{0}' of exported function has or is using name '{1}' from external module {2} but cannot be named.": {
        "category": "Error",
        "code": 4076
    },
    "Parameter '{0}' of exported function has or is using name '{1}' from private module '{2}'.": {
        "category": "Error",
        "code": 4077
    },
    "Parameter '{0}' of exported function has or is using private name '{1}'.": {
        "category": "Error",
        "code": 4078
    },
    "Exported type alias '{0}' has or is using private name '{1}'.": {
        "category": "Error",
        "code": 4081
    },
    "Default export of the module has or is using private name '{0}'.": {
        "category": "Error",
        "code": 4082
    },
    "Type parameter '{0}' of exported type alias has or is using private name '{1}'.": {
        "category": "Error",
        "code": 4083
    },
    "Conflicting definitions for '{0}' found at '{1}' and '{2}'. Consider installing a specific version of this library to resolve the conflict.": {
        "category": "Error",
        "code": 4090
    },
    "Parameter '{0}' of index signature from exported interface has or is using name '{1}' from private module '{2}'.": {
        "category": "Error",
        "code": 4091
    },
    "Parameter '{0}' of index signature from exported interface has or is using private name '{1}'.": {
        "category": "Error",
        "code": 4092
    },
    "Property '{0}' of exported class expression may not be private or protected.": {
        "category": "Error",
        "code": 4094
    },
    "Public static method '{0}' of exported class has or is using name '{1}' from external module {2} but cannot be named.": {
        "category": "Error",
        "code": 4095
    },
    "Public static method '{0}' of exported class has or is using name '{1}' from private module '{2}'.": {
        "category": "Error",
        "code": 4096
    },
    "Public static method '{0}' of exported class has or is using private name '{1}'.": {
        "category": "Error",
        "code": 4097
    },
    "Public method '{0}' of exported class has or is using name '{1}' from external module {2} but cannot be named.": {
        "category": "Error",
        "code": 4098
    },
    "Public method '{0}' of exported class has or is using name '{1}' from private module '{2}'.": {
        "category": "Error",
        "code": 4099
    },
    "Public method '{0}' of exported class has or is using private name '{1}'.": {
        "category": "Error",
        "code": 4100
    },
    "Method '{0}' of exported interface has or is using name '{1}' from private module '{2}'.": {
        "category": "Error",
        "code": 4101
    },
    "Method '{0}' of exported interface has or is using private name '{1}'.": {
        "category": "Error",
        "code": 4102
    },
    "Type parameter '{0}' of exported mapped object type is using private name '{1}'.": {
        "category": "Error",
        "code": 4103
    },
    "The type '{0}' is 'readonly' and cannot be assigned to the mutable type '{1}'.": {
        "category": "Error",
        "code": 4104
    },
    "Private or protected member '{0}' cannot be accessed on a type parameter.": {
        "category": "Error",
        "code": 4105
    },
    "Parameter '{0}' of accessor has or is using private name '{1}'.": {
        "category": "Error",
        "code": 4106
    },
    "Parameter '{0}' of accessor has or is using name '{1}' from private module '{2}'.": {
        "category": "Error",
        "code": 4107
    },
    "Parameter '{0}' of accessor has or is using name '{1}' from external module '{2}' but cannot be named.": {
        "category": "Error",
        "code": 4108
    },
    "Type arguments for '{0}' circularly reference themselves.": {
        "category": "Error",
        "code": 4109
    },
    "Tuple type arguments circularly reference themselves.": {
        "category": "Error",
        "code": 4110
    },

    "The current host does not support the '{0}' option.": {
        "category": "Error",
        "code": 5001
    },
    "Cannot find the common subdirectory path for the input files.": {
        "category": "Error",
        "code": 5009
    },
    "File specification cannot end in a recursive directory wildcard ('**'): '{0}'.": {
        "category": "Error",
        "code": 5010
    },
    "Cannot read file '{0}': {1}.": {
        "category": "Error",
        "code": 5012
    },
    "Failed to parse file '{0}': {1}.": {
        "category": "Error",
        "code": 5014
    },
    "Unknown compiler option '{0}'.": {
        "category": "Error",
        "code": 5023
    },
    "Compiler option '{0}' requires a value of type {1}.": {
        "category": "Error",
        "code": 5024
    },
    "Unknown compiler option '{0}'. Did you mean '{1}'?": {
        "category": "Error",
        "code": 5025
    },
    "Could not write file '{0}': {1}.": {
        "category": "Error",
        "code": 5033
    },
    "Option 'project' cannot be mixed with source files on a command line.": {
        "category": "Error",
        "code": 5042
    },
    "Option 'isolatedModules' can only be used when either option '--module' is provided or option 'target' is 'ES2015' or higher.": {
        "category": "Error",
        "code": 5047
    },
    "Option '{0}' cannot be specified when option 'target' is 'ES3'.": {
        "category": "Error",
        "code": 5048
    },
    "Option '{0} can only be used when either option '--inlineSourceMap' or option '--sourceMap' is provided.": {
        "category": "Error",
        "code": 5051
    },
    "Option '{0}' cannot be specified without specifying option '{1}'.": {
        "category": "Error",
        "code": 5052
    },
    "Option '{0}' cannot be specified with option '{1}'.": {
        "category": "Error",
        "code": 5053
    },
    "A 'tsconfig.json' file is already defined at: '{0}'.": {
        "category": "Error",
        "code": 5054
    },
    "Cannot write file '{0}' because it would overwrite input file.": {
        "category": "Error",
        "code": 5055
    },
    "Cannot write file '{0}' because it would be overwritten by multiple input files.": {
        "category": "Error",
        "code": 5056
    },
    "Cannot find a tsconfig.json file at the specified directory: '{0}'.": {
        "category": "Error",
        "code": 5057
    },
    "The specified path does not exist: '{0}'.": {
        "category": "Error",
        "code": 5058
    },
    "Invalid value for '--reactNamespace'. '{0}' is not a valid identifier.": {
        "category": "Error",
        "code": 5059
    },
    "Option 'paths' cannot be used without specifying '--baseUrl' option.": {
        "category": "Error",
        "code": 5060
    },
    "Pattern '{0}' can have at most one '*' character.": {
        "category": "Error",
        "code": 5061
    },
    "Substitution '{0}' in pattern '{1}' can have at most one '*' character.": {
        "category": "Error",
        "code": 5062
    },
    "Substitutions for pattern '{0}' should be an array.": {
        "category": "Error",
        "code": 5063
    },
    "Substitution '{0}' for pattern '{1}' has incorrect type, expected 'string', got '{2}'.": {
        "category": "Error",
        "code": 5064
    },
    "File specification cannot contain a parent directory ('..') that appears after a recursive directory wildcard ('**'): '{0}'.": {
        "category": "Error",
        "code": 5065
    },
    "Substitutions for pattern '{0}' shouldn't be an empty array.": {
        "category": "Error",
        "code": 5066
    },
    "Invalid value for 'jsxFactory'. '{0}' is not a valid identifier or qualified-name.": {
        "category": "Error",
        "code": 5067
    },
    "Adding a tsconfig.json file will help organize projects that contain both TypeScript and JavaScript files. Learn more at https://aka.ms/tsconfig.": {
        "category": "Error",
        "code": 5068
    },
    "Option '{0}' cannot be specified without specifying option '{1}' or option '{2}'.": {
        "category": "Error",
        "code": 5069
    },
    "Option '--resolveJsonModule' cannot be specified without 'node' module resolution strategy.": {
        "category": "Error",
        "code": 5070
    },
    "Option '--resolveJsonModule' can only be specified when module code generation is 'commonjs', 'amd', 'es2015' or 'esNext'.": {
        "category": "Error",
        "code": 5071
    },
    "Unknown build option '{0}'.": {
        "category": "Error",
        "code": 5072
    },
    "Build option '{0}' requires a value of type {1}.": {
        "category": "Error",
        "code": 5073
    },
    "Option '--incremental' can only be specified using tsconfig, emitting to single file or when option `--tsBuildInfoFile` is specified.": {
        "category": "Error",
        "code": 5074
    },
    "'{0}' is assignable to the constraint of type '{1}', but '{1}' could be instantiated with a different subtype of constraint '{2}'.": {
        "category": "Error",
        "code": 5075
    },
    "'{0}' and '{1}' operations cannot be mixed without parentheses.": {
        "category": "Error",
        "code": 5076
    },
    "Unknown build option '{0}'. Did you mean '{1}'?": {
        "category": "Error",
        "code": 5077
    },
    "Unknown watch option '{0}'.": {
        "category": "Error",
        "code": 5078
    },
    "Unknown watch option '{0}'. Did you mean '{1}'?": {
        "category": "Error",
        "code": 5079
    },
    "Watch option '{0}' requires a value of type {1}.": {
        "category": "Error",
        "code": 5080
    },
    "Cannot find a tsconfig.json file at the current directory: {0}.": {
        "category": "Error",
        "code": 5081
    },
    "'{0}' could be instantiated with an arbitrary type which could be unrelated to '{1}'.": {
        "category": "Error",
        "code": 5082
    },
    "Cannot read file '{0}'.": {
        "category": "Error",
        "code": 5083
    },
    "Tuple members must all have names or all not have names.": {
        "category": "Error",
        "code": 5084
    },
    "A tuple member cannot be both optional and rest.": {
        "category": "Error",
        "code": 5085
    },
    "A labeled tuple element is declared as optional with a question mark after the name and before the colon, rather than after the type.": {
        "category": "Error",
        "code": 5086
    },
    "A labeled tuple element is declared as rest with a `...` before the name, rather than before the type.": {
        "category": "Error",
        "code": 5087
    },

    "Generates a sourcemap for each corresponding '.d.ts' file.": {
        "category": "Message",
        "code": 6000
    },
    "Concatenate and emit output to single file.": {
        "category": "Message",
        "code": 6001
    },
    "Generates corresponding '.d.ts' file.": {
        "category": "Message",
        "code": 6002
    },
    "Specify the location where debugger should locate map files instead of generated locations.": {
        "category": "Message",
        "code": 6003
    },
    "Specify the location where debugger should locate TypeScript files instead of source locations.": {
        "category": "Message",
        "code": 6004
    },
    "Watch input files.": {
        "category": "Message",
        "code": 6005
    },
    "Redirect output structure to the directory.": {
        "category": "Message",
        "code": 6006
    },
    "Do not erase const enum declarations in generated code.": {
        "category": "Message",
        "code": 6007
    },
    "Do not emit outputs if any errors were reported.": {
        "category": "Message",
        "code": 6008
    },
    "Do not emit comments to output.": {
        "category": "Message",
        "code": 6009
    },
    "Do not emit outputs.": {
        "category": "Message",
        "code": 6010
    },
    "Allow default imports from modules with no default export. This does not affect code emit, just typechecking.": {
        "category": "Message",
        "code": 6011
    },
    "Skip type checking of declaration files.": {
        "category": "Message",
        "code": 6012
    },
    "Do not resolve the real path of symlinks.": {
        "category": "Message",
        "code": 6013
    },
    "Only emit '.d.ts' declaration files.": {
        "category": "Message",
        "code": 6014
    },
    "Specify ECMAScript target version: 'ES3' (default), 'ES5', 'ES2015', 'ES2016', 'ES2017', 'ES2018', 'ES2019', 'ES2020', or 'ESNEXT'.": {
        "category": "Message",
        "code": 6015
    },
    "Specify module code generation: 'none', 'commonjs', 'amd', 'system', 'umd', 'es2015', 'es2020', or 'ESNext'.": {
        "category": "Message",
        "code": 6016
    },
    "Print this message.": {
        "category": "Message",
        "code": 6017
    },
    "Print the compiler's version.": {
        "category": "Message",
        "code": 6019
    },
    "Compile the project given the path to its configuration file, or to a folder with a 'tsconfig.json'.": {
        "category": "Message",
        "code": 6020
    },
    "Syntax: {0}": {
        "category": "Message",
        "code": 6023
    },
    "options": {
        "category": "Message",
        "code": 6024
    },
    "file": {
        "category": "Message",
        "code": 6025
    },
    "Examples: {0}": {
        "category": "Message",
        "code": 6026
    },
    "Options:": {
        "category": "Message",
        "code": 6027
    },
    "Version {0}": {
        "category": "Message",
        "code": 6029
    },
    "Insert command line options and files from a file.": {
        "category": "Message",
        "code": 6030
    },
    "Starting compilation in watch mode...": {
        "category": "Message",
        "code": 6031
    },
    "File change detected. Starting incremental compilation...": {
        "category": "Message",
        "code": 6032
    },
    "KIND": {
        "category": "Message",
        "code": 6034
    },
    "FILE": {
        "category": "Message",
        "code": 6035
    },
    "VERSION": {
        "category": "Message",
        "code": 6036
    },
    "LOCATION": {
        "category": "Message",
        "code": 6037
    },
    "DIRECTORY": {
        "category": "Message",
        "code": 6038
    },
    "STRATEGY": {
        "category": "Message",
        "code": 6039
    },
    "FILE OR DIRECTORY": {
        "category": "Message",
        "code": 6040
    },
    "Generates corresponding '.map' file.": {
        "category": "Message",
        "code": 6043
    },
    "Compiler option '{0}' expects an argument.": {
        "category": "Error",
        "code": 6044
    },
    "Unterminated quoted string in response file '{0}'.": {
        "category": "Error",
        "code": 6045
    },
    "Argument for '{0}' option must be: {1}.": {
        "category": "Error",
        "code": 6046
    },
    "Locale must be of the form <language> or <language>-<territory>. For example '{0}' or '{1}'.": {
        "category": "Error",
        "code": 6048
    },
    "Unsupported locale '{0}'.": {
        "category": "Error",
        "code": 6049
    },
    "Unable to open file '{0}'.": {
        "category": "Error",
        "code": 6050
    },
    "Corrupted locale file {0}.": {
        "category": "Error",
        "code": 6051
    },
    "Raise error on expressions and declarations with an implied 'any' type.": {
        "category": "Message",
        "code": 6052
    },
    "File '{0}' not found.": {
        "category": "Error",
        "code": 6053
    },
    "File '{0}' has an unsupported extension. The only supported extensions are {1}.": {
        "category": "Error",
        "code": 6054
    },
    "Suppress noImplicitAny errors for indexing objects lacking index signatures.": {
        "category": "Message",
        "code": 6055
    },
    "Do not emit declarations for code that has an '@internal' annotation.": {
        "category": "Message",
        "code": 6056
    },
    "Specify the root directory of input files. Use to control the output directory structure with --outDir.": {
        "category": "Message",
        "code": 6058
    },
    "File '{0}' is not under 'rootDir' '{1}'. 'rootDir' is expected to contain all source files.": {
        "category": "Error",
        "code": 6059
    },
    "Specify the end of line sequence to be used when emitting files: 'CRLF' (dos) or 'LF' (unix).": {
        "category": "Message",
        "code": 6060
    },
    "NEWLINE": {
        "category": "Message",
        "code": 6061
    },
    "Option '{0}' can only be specified in 'tsconfig.json' file or set to 'null' on command line.": {
        "category": "Error",
        "code": 6064
    },
    "Enables experimental support for ES7 decorators.": {
        "category": "Message",
        "code": 6065
    },
    "Enables experimental support for emitting type metadata for decorators.": {
        "category": "Message",
        "code": 6066
    },
    "Enables experimental support for ES7 async functions.": {
        "category": "Message",
        "code": 6068
    },
    "Specify module resolution strategy: 'node' (Node.js) or 'classic' (TypeScript pre-1.6).": {
        "category": "Message",
        "code": 6069
    },
    "Initializes a TypeScript project and creates a tsconfig.json file.": {
        "category": "Message",
        "code": 6070
    },
    "Successfully created a tsconfig.json file.": {
        "category": "Message",
        "code": 6071
    },
    "Suppress excess property checks for object literals.": {
        "category": "Message",
        "code": 6072
    },
    "Stylize errors and messages using color and context (experimental).": {
        "category": "Message",
        "code": 6073
    },
    "Do not report errors on unused labels.": {
        "category": "Message",
        "code": 6074
    },
    "Report error when not all code paths in function return a value.": {
        "category": "Message",
        "code": 6075
    },
    "Report errors for fallthrough cases in switch statement.": {
        "category": "Message",
        "code": 6076
    },
    "Do not report errors on unreachable code.": {
        "category": "Message",
        "code": 6077
    },
    "Disallow inconsistently-cased references to the same file.": {
        "category": "Message",
        "code": 6078
    },
    "Specify library files to be included in the compilation.": {
        "category": "Message",
        "code": 6079
    },
    "Specify JSX code generation: 'preserve', 'react-native', or 'react'.": {
        "category": "Message",
        "code": 6080
    },
    "File '{0}' has an unsupported extension, so skipping it.": {
        "category": "Message",
        "code": 6081
    },
    "Only 'amd' and 'system' modules are supported alongside --{0}.": {
        "category": "Error",
        "code": 6082
    },
    "Base directory to resolve non-absolute module names.": {
        "category": "Message",
        "code": 6083
    },
    "[Deprecated] Use '--jsxFactory' instead. Specify the object invoked for createElement when targeting 'react' JSX emit": {
        "category": "Message",
        "code": 6084
    },
    "Enable tracing of the name resolution process.": {
        "category": "Message",
        "code": 6085
    },
    "======== Resolving module '{0}' from '{1}'. ========": {
        "category": "Message",
        "code": 6086
    },
    "Explicitly specified module resolution kind: '{0}'.": {
        "category": "Message",
        "code": 6087
    },
    "Module resolution kind is not specified, using '{0}'.": {
        "category": "Message",
        "code": 6088
    },
    "======== Module name '{0}' was successfully resolved to '{1}'. ========": {
        "category": "Message",
        "code": 6089
    },
    "======== Module name '{0}' was not resolved. ========": {
        "category": "Message",
        "code": 6090
    },
    "'paths' option is specified, looking for a pattern to match module name '{0}'.": {
        "category": "Message",
        "code": 6091
    },
    "Module name '{0}', matched pattern '{1}'.": {
        "category": "Message",
        "code": 6092
    },
    "Trying substitution '{0}', candidate module location: '{1}'.": {
        "category": "Message",
        "code": 6093
    },
    "Resolving module name '{0}' relative to base url '{1}' - '{2}'.": {
        "category": "Message",
        "code": 6094
    },
    "Loading module as file / folder, candidate module location '{0}', target file type '{1}'.": {
        "category": "Message",
        "code": 6095
    },
    "File '{0}' does not exist.": {
        "category": "Message",
        "code": 6096
    },
    "File '{0}' exist - use it as a name resolution result.": {
        "category": "Message",
        "code": 6097
    },
    "Loading module '{0}' from 'node_modules' folder, target file type '{1}'.": {
        "category": "Message",
        "code": 6098
    },
    "Found 'package.json' at '{0}'.": {
        "category": "Message",
        "code": 6099
    },
    "'package.json' does not have a '{0}' field.": {
        "category": "Message",
        "code": 6100
    },
    "'package.json' has '{0}' field '{1}' that references '{2}'.": {
        "category": "Message",
        "code": 6101
    },
    "Allow javascript files to be compiled.": {
        "category": "Message",
        "code": 6102
    },
    "Option '{0}' should have array of strings as a value.": {
        "category": "Error",
        "code": 6103
    },
    "Checking if '{0}' is the longest matching prefix for '{1}' - '{2}'.": {
        "category": "Message",
        "code": 6104
    },
    "Expected type of '{0}' field in 'package.json' to be '{1}', got '{2}'.": {
        "category": "Message",
        "code": 6105
    },
    "'baseUrl' option is set to '{0}', using this value to resolve non-relative module name '{1}'.": {
        "category": "Message",
        "code": 6106
    },
    "'rootDirs' option is set, using it to resolve relative module name '{0}'.": {
        "category": "Message",
        "code": 6107
    },
    "Longest matching prefix for '{0}' is '{1}'.": {
        "category": "Message",
        "code": 6108
    },
    "Loading '{0}' from the root dir '{1}', candidate location '{2}'.": {
        "category": "Message",
        "code": 6109
    },
    "Trying other entries in 'rootDirs'.": {
        "category": "Message",
        "code": 6110
    },
    "Module resolution using 'rootDirs' has failed.": {
        "category": "Message",
        "code": 6111
    },
    "Do not emit 'use strict' directives in module output.": {
        "category": "Message",
        "code": 6112
    },
    "Enable strict null checks.": {
        "category": "Message",
        "code": 6113
    },
    "Unknown option 'excludes'. Did you mean 'exclude'?": {
        "category": "Error",
        "code": 6114
    },
    "Raise error on 'this' expressions with an implied 'any' type.": {
        "category": "Message",
        "code": 6115
    },
    "======== Resolving type reference directive '{0}', containing file '{1}', root directory '{2}'. ========": {
        "category": "Message",
        "code": 6116
    },
    "Resolving using primary search paths...": {
        "category": "Message",
        "code": 6117
    },
    "Resolving from node_modules folder...": {
        "category": "Message",
        "code": 6118
    },
    "======== Type reference directive '{0}' was successfully resolved to '{1}', primary: {2}. ========": {
        "category": "Message",
        "code": 6119
    },
    "======== Type reference directive '{0}' was not resolved. ========": {
        "category": "Message",
        "code": 6120
    },
    "Resolving with primary search path '{0}'.": {
        "category": "Message",
        "code": 6121
    },
    "Root directory cannot be determined, skipping primary search paths.": {
        "category": "Message",
        "code": 6122
    },
    "======== Resolving type reference directive '{0}', containing file '{1}', root directory not set. ========": {
        "category": "Message",
        "code": 6123
    },
    "Type declaration files to be included in compilation.": {
        "category": "Message",
        "code": 6124
    },
    "Looking up in 'node_modules' folder, initial location '{0}'.": {
        "category": "Message",
        "code": 6125
    },
    "Containing file is not specified and root directory cannot be determined, skipping lookup in 'node_modules' folder.": {
        "category": "Message",
        "code": 6126
    },
    "======== Resolving type reference directive '{0}', containing file not set, root directory '{1}'. ========": {
        "category": "Message",
        "code": 6127
    },
    "======== Resolving type reference directive '{0}', containing file not set, root directory not set. ========": {
        "category": "Message",
        "code": 6128
    },
    "Resolving real path for '{0}', result '{1}'.": {
        "category": "Message",
        "code": 6130
    },
    "Cannot compile modules using option '{0}' unless the '--module' flag is 'amd' or 'system'.": {
        "category": "Error",
        "code": 6131
    },
    "File name '{0}' has a '{1}' extension - stripping it.": {
        "category": "Message",
        "code": 6132
    },
    "'{0}' is declared but its value is never read.": {
        "category": "Error",
        "code": 6133,
        "reportsUnnecessary": true
    },
    "Report errors on unused locals.": {
        "category": "Message",
        "code": 6134
    },
    "Report errors on unused parameters.": {
        "category": "Message",
        "code": 6135
    },
    "The maximum dependency depth to search under node_modules and load JavaScript files.": {
        "category": "Message",
        "code": 6136
    },
    "Cannot import type declaration files. Consider importing '{0}' instead of '{1}'.": {
        "category": "Error",
        "code": 6137
    },
    "Property '{0}' is declared but its value is never read.": {
        "category": "Error",
        "code": 6138,
        "reportsUnnecessary": true
    },
    "Import emit helpers from 'tslib'.": {
        "category": "Message",
        "code": 6139
    },
    "Auto discovery for typings is enabled in project '{0}'. Running extra resolution pass for module '{1}' using cache location '{2}'.": {
        "category": "Error",
        "code": 6140
    },
    "Parse in strict mode and emit \"use strict\" for each source file.": {
        "category": "Message",
        "code": 6141
    },
    "Module '{0}' was resolved to '{1}', but '--jsx' is not set.": {
        "category": "Error",
        "code": 6142
    },
    "Module '{0}' was resolved as locally declared ambient module in file '{1}'.": {
        "category": "Message",
        "code": 6144
    },
    "Module '{0}' was resolved as ambient module declared in '{1}' since this file was not modified.": {
        "category": "Message",
        "code": 6145
    },
    "Specify the JSX factory function to use when targeting 'react' JSX emit, e.g. 'React.createElement' or 'h'.": {
        "category": "Message",
        "code": 6146
    },
    "Resolution for module '{0}' was found in cache from location '{1}'.": {
        "category": "Message",
        "code": 6147
    },
    "Directory '{0}' does not exist, skipping all lookups in it.": {
        "category": "Message",
        "code": 6148
    },
    "Show diagnostic information.": {
        "category": "Message",
        "code": 6149
    },
    "Show verbose diagnostic information.": {
        "category": "Message",
        "code": 6150
    },
    "Emit a single file with source maps instead of having a separate file.": {
        "category": "Message",
        "code": 6151
    },
    "Emit the source alongside the sourcemaps within a single file; requires '--inlineSourceMap' or '--sourceMap' to be set.": {
        "category": "Message",
        "code": 6152
    },
    "Transpile each file as a separate module (similar to 'ts.transpileModule').": {
        "category": "Message",
        "code": 6153
    },
    "Print names of generated files part of the compilation.": {
        "category": "Message",
        "code": 6154
    },
    "Print names of files part of the compilation.": {
        "category": "Message",
        "code": 6155
    },
    "The locale used when displaying messages to the user (e.g. 'en-us')": {
        "category": "Message",
        "code": 6156
    },
    "Do not generate custom helper functions like '__extends' in compiled output.": {
        "category": "Message",
        "code": 6157
    },
    "Do not include the default library file (lib.d.ts).": {
        "category": "Message",
        "code": 6158
    },
    "Do not add triple-slash references or imported modules to the list of compiled files.": {
        "category": "Message",
        "code": 6159
    },
    "[Deprecated] Use '--skipLibCheck' instead. Skip type checking of default library declaration files.": {
        "category": "Message",
        "code": 6160
    },
    "List of folders to include type definitions from.": {
        "category": "Message",
        "code": 6161
    },
    "Disable size limitations on JavaScript projects.": {
        "category": "Message",
        "code": 6162
    },
    "The character set of the input files.": {
        "category": "Message",
        "code": 6163
    },
    "Emit a UTF-8 Byte Order Mark (BOM) in the beginning of output files.": {
        "category": "Message",
        "code": 6164
    },
    "Do not truncate error messages.": {
        "category": "Message",
        "code": 6165
    },
    "Output directory for generated declaration files.": {
        "category": "Message",
        "code": 6166
    },
    "A series of entries which re-map imports to lookup locations relative to the 'baseUrl'.": {
        "category": "Message",
        "code": 6167
    },
    "List of root folders whose combined content represents the structure of the project at runtime.": {
        "category": "Message",
        "code": 6168
    },
    "Show all compiler options.": {
        "category": "Message",
        "code": 6169
    },
    "[Deprecated] Use '--outFile' instead. Concatenate and emit output to single file": {
        "category": "Message",
        "code": 6170
    },
    "Command-line Options": {
        "category": "Message",
        "code": 6171
    },
    "Basic Options": {
        "category": "Message",
        "code": 6172
    },
    "Strict Type-Checking Options": {
        "category": "Message",
        "code": 6173
    },
    "Module Resolution Options": {
        "category": "Message",
        "code": 6174
    },
    "Source Map Options": {
        "category": "Message",
        "code": 6175
    },
    "Additional Checks": {
        "category": "Message",
        "code": 6176
    },
    "Experimental Options": {
        "category": "Message",
        "code": 6177
    },
    "Advanced Options": {
        "category": "Message",
        "code": 6178
    },
    "Provide full support for iterables in 'for-of', spread, and destructuring when targeting 'ES5' or 'ES3'.": {
        "category": "Message",
        "code": 6179
    },
    "Enable all strict type-checking options.": {
        "category": "Message",
        "code": 6180
    },
    "List of language service plugins.": {
        "category": "Message",
        "code": 6181
    },
    "Scoped package detected, looking in '{0}'": {
        "category": "Message",
        "code": 6182
    },
    "Reusing resolution of module '{0}' to file '{1}' from old program.": {
        "category": "Message",
        "code": 6183
    },
    "Reusing module resolutions originating in '{0}' since resolutions are unchanged from old program.": {
        "category": "Message",
        "code": 6184
    },
    "Disable strict checking of generic signatures in function types.": {
        "category": "Message",
        "code": 6185
    },
    "Enable strict checking of function types.": {
        "category": "Message",
        "code": 6186
    },
    "Enable strict checking of property initialization in classes.": {
        "category": "Message",
        "code": 6187
    },
    "Numeric separators are not allowed here.": {
        "category": "Error",
        "code": 6188
    },
    "Multiple consecutive numeric separators are not permitted.": {
        "category": "Error",
        "code": 6189
    },
    "Whether to keep outdated console output in watch mode instead of clearing the screen.": {
        "category": "Message",
        "code": 6191
    },
    "All imports in import declaration are unused.": {
        "category": "Error",
        "code": 6192,
        "reportsUnnecessary": true
    },
    "Found 1 error. Watching for file changes.": {
        "category": "Message",
        "code": 6193
    },
    "Found {0} errors. Watching for file changes.": {
        "category": "Message",
        "code": 6194
    },
    "Resolve 'keyof' to string valued property names only (no numbers or symbols).": {
        "category": "Message",
        "code": 6195
    },
    "'{0}' is declared but never used.": {
        "category": "Error",
        "code": 6196,
        "reportsUnnecessary": true
    },
    "Include modules imported with '.json' extension": {
        "category": "Message",
        "code": 6197
    },
    "All destructured elements are unused.": {
        "category": "Error",
        "code": 6198,
        "reportsUnnecessary": true
    },
    "All variables are unused.": {
        "category": "Error",
        "code": 6199,
        "reportsUnnecessary": true
    },
    "Definitions of the following identifiers conflict with those in another file: {0}": {
        "category": "Error",
        "code": 6200
    },
    "Conflicts are in this file.": {
        "category": "Message",
        "code": 6201
    },
    "Project references may not form a circular graph. Cycle detected: {0}": {
        "category": "Error",
        "code": 6202
    },
    "'{0}' was also declared here.": {
        "category": "Message",
        "code": 6203
    },
    "and here.": {
        "category": "Message",
        "code": 6204
    },
    "All type parameters are unused": {
        "category": "Error",
        "code": 6205
    },
    "'package.json' has a 'typesVersions' field with version-specific path mappings.": {
        "category": "Message",
        "code": 6206
    },
    "'package.json' does not have a 'typesVersions' entry that matches version '{0}'.": {
        "category": "Message",
        "code": 6207
    },
    "'package.json' has a 'typesVersions' entry '{0}' that matches compiler version '{1}', looking for a pattern to match module name '{2}'.": {
        "category": "Message",
        "code": 6208
    },
    "'package.json' has a 'typesVersions' entry '{0}' that is not a valid semver range.": {
        "category": "Message",
        "code": 6209
    },
    "An argument for '{0}' was not provided.": {
        "category": "Message",
        "code": 6210
    },
    "An argument matching this binding pattern was not provided.": {
        "category": "Message",
        "code": 6211
    },
    "Did you mean to call this expression?": {
        "category": "Message",
        "code": 6212
    },
    "Did you mean to use 'new' with this expression?": {
        "category": "Message",
        "code": 6213
    },
    "Enable strict 'bind', 'call', and 'apply' methods on functions.": {
        "category": "Message",
        "code": 6214
    },
    "Using compiler options of project reference redirect '{0}'.": {
        "category": "Message",
        "code": 6215
    },
    "Found 1 error.": {
        "category": "Message",
        "code": 6216
    },
    "Found {0} errors.": {
        "category": "Message",
        "code": 6217
    },
    "======== Module name '{0}' was successfully resolved to '{1}' with Package ID '{2}'. ========": {
        "category": "Message",
        "code": 6218
    },
    "======== Type reference directive '{0}' was successfully resolved to '{1}' with Package ID '{2}', primary: {3}. ========": {
        "category": "Message",
        "code": 6219
    },
    "'package.json' had a falsy '{0}' field.": {
        "category": "Message",
        "code": 6220
    },
    "Disable use of source files instead of declaration files from referenced projects.": {
        "category": "Message",
        "code": 6221
    },
    "Emit class fields with Define instead of Set.": {
        "category": "Message",
        "code": 6222
    },
    "Generates a CPU profile.": {
        "category": "Message",
        "code": 6223
    },
    "Disable solution searching for this project.": {
        "category": "Message",
        "code": 6224
    },
    "Specify strategy for watching file: 'FixedPollingInterval' (default), 'PriorityPollingInterval', 'DynamicPriorityPolling', 'UseFsEvents', 'UseFsEventsOnParentDirectory'.": {
        "category": "Message",
        "code": 6225
    },
    "Specify strategy for watching directory on platforms that don't support recursive watching natively: 'UseFsEvents' (default), 'FixedPollingInterval', 'DynamicPriorityPolling'.": {
        "category": "Message",
        "code": 6226
    },
    "Specify strategy for creating a polling watch when it fails to create using file system events: 'FixedInterval' (default), 'PriorityInterval', 'DynamicPriority'.": {
        "category": "Message",
        "code": 6227
    },
    "Synchronously call callbacks and update the state of directory watchers on platforms that don't support recursive watching natively.": {
        "category": "Message",
        "code": 6228
    },
    "Tag '{0}' expects at least '{1}' arguments, but the JSX factory '{2}' provides at most '{3}'.": {
        "category": "Error",
        "code": 6229
    },
    "Option '{0}' can only be specified in 'tsconfig.json' file or set to 'false' or 'null' on command line.": {
        "category": "Error",
        "code": 6230
    },
    "Could not resolve the path '{0}' with the extensions: {1}.": {
        "category": "Error",
        "code": 6231
    },
    "Declaration augments declaration in another file. This cannot be serialized.": {
        "category": "Error",
        "code": 6232
    },
    "This is the declaration being augmented. Consider moving the augmenting declaration into the same file.": {
        "category": "Error",
        "code": 6233
    },
    "This expression is not callable because it is a 'get' accessor. Did you mean to use it without '()'?": {
        "category": "Error",
        "code": 6234
    },

    "Projects to reference": {
        "category": "Message",
        "code": 6300
    },
    "Enable project compilation": {
        "category": "Message",
        "code": 6302
    },

    "Composite projects may not disable declaration emit.": {
        "category": "Error",
        "code": 6304
    },
    "Output file '{0}' has not been built from source file '{1}'.": {
        "category": "Error",
        "code": 6305
    },
    "Referenced project '{0}' must have setting \"composite\": true.": {
        "category": "Error",
        "code": 6306
    },
    "File '{0}' is not listed within the file list of project '{1}'. Projects must list all files or use an 'include' pattern.": {
        "category": "Error",
        "code": 6307
    },
    "Cannot prepend project '{0}' because it does not have 'outFile' set": {
        "category": "Error",
        "code": 6308
    },
    "Output file '{0}' from project '{1}' does not exist": {
        "category": "Error",
        "code": 6309
    },
    "Project '{0}' is out of date because oldest output '{1}' is older than newest input '{2}'": {
        "category": "Message",
        "code": 6350
    },
    "Project '{0}' is up to date because newest input '{1}' is older than oldest output '{2}'": {
        "category": "Message",
        "code": 6351
    },
    "Project '{0}' is out of date because output file '{1}' does not exist": {
        "category": "Message",
        "code": 6352
    },
    "Project '{0}' is out of date because its dependency '{1}' is out of date": {
        "category": "Message",
        "code": 6353
    },
    "Project '{0}' is up to date with .d.ts files from its dependencies": {
        "category": "Message",
        "code": 6354
    },
    "Projects in this build: {0}": {
        "category": "Message",
        "code": 6355
    },
    "A non-dry build would delete the following files: {0}": {
        "category": "Message",
        "code": 6356
    },
    "A non-dry build would build project '{0}'": {
        "category": "Message",
        "code": 6357
    },
    "Building project '{0}'...": {
        "category": "Message",
        "code": 6358
    },
    "Updating output timestamps of project '{0}'...": {
        "category": "Message",
        "code": 6359
    },
    "delete this - Project '{0}' is up to date because it was previously built": {
        "category": "Message",
        "code": 6360
    },
    "Project '{0}' is up to date": {
        "category": "Message",
        "code": 6361
    },
    "Skipping build of project '{0}' because its dependency '{1}' has errors": {
        "category": "Message",
        "code": 6362
    },
    "Project '{0}' can't be built because its dependency '{1}' has errors": {
        "category": "Message",
        "code": 6363
    },
    "Build one or more projects and their dependencies, if out of date": {
        "category": "Message",
        "code": 6364
    },
    "Delete the outputs of all projects": {
        "category": "Message",
        "code": 6365
    },
    "Enable verbose logging": {
        "category": "Message",
        "code": 6366
    },
    "Show what would be built (or deleted, if specified with '--clean')": {
        "category": "Message",
        "code": 6367
    },
    "Build all projects, including those that appear to be up to date": {
        "category": "Message",
        "code": 6368
    },
    "Option '--build' must be the first command line argument.": {
        "category": "Error",
        "code": 6369
    },
    "Options '{0}' and '{1}' cannot be combined.": {
        "category": "Error",
        "code": 6370
    },
    "Updating unchanged output timestamps of project '{0}'...": {
        "category": "Message",
        "code": 6371
    },
    "Project '{0}' is out of date because output of its dependency '{1}' has changed": {
        "category": "Message",
        "code": 6372
    },
    "Updating output of project '{0}'...": {
        "category": "Message",
        "code": 6373
    },
    "A non-dry build would update timestamps for output of project '{0}'": {
        "category": "Message",
        "code": 6374
    },
    "A non-dry build would update output of project '{0}'": {
        "category": "Message",
        "code": 6375
    },
    "Cannot update output of project '{0}' because there was error reading file '{1}'": {
        "category": "Message",
        "code": 6376
    },
    "Cannot write file '{0}' because it will overwrite '.tsbuildinfo' file generated by referenced project '{1}'": {
        "category": "Error",
        "code": 6377
    },
    "Enable incremental compilation": {
        "category": "Message",
        "code": 6378
    },
    "Composite projects may not disable incremental compilation.": {
        "category": "Error",
        "code": 6379
    },
    "Specify file to store incremental compilation information": {
        "category": "Message",
        "code": 6380
    },
    "Project '{0}' is out of date because output for it was generated with version '{1}' that differs with current version '{2}'": {
        "category": "Message",
        "code": 6381
    },
    "Skipping build of project '{0}' because its dependency '{1}' was not built": {
        "category": "Message",
        "code": 6382
    },
    "Project '{0}' can't be built because its dependency '{1}' was not built": {
        "category": "Message",
        "code": 6383
    },
    "Have recompiles in '--incremental' and '--watch' assume that changes within a file will only affect files directly depending on it.": {
        "category": "Message",
        "code": 6384
    },

    "The expected type comes from property '{0}' which is declared here on type '{1}'": {
        "category": "Message",
        "code": 6500
    },
    "The expected type comes from this index signature.": {
        "category": "Message",
        "code": 6501
    },
    "The expected type comes from the return type of this signature.": {
        "category": "Message",
        "code": 6502
    },
    "Print names of files that are part of the compilation and then stop processing.": {
        "category": "Message",
        "code": 6503
    },
    "File '{0}' is a JavaScript file. Did you mean to enable the 'allowJs' option?": {
        "category": "Error",
        "code": 6504
    },

    "Variable '{0}' implicitly has an '{1}' type.": {
        "category": "Error",
        "code": 7005
    },
    "Parameter '{0}' implicitly has an '{1}' type.": {
        "category": "Error",
        "code": 7006
    },
    "Member '{0}' implicitly has an '{1}' type.": {
        "category": "Error",
        "code": 7008
    },
    "'new' expression, whose target lacks a construct signature, implicitly has an 'any' type.": {
        "category": "Error",
        "code": 7009
    },
    "'{0}', which lacks return-type annotation, implicitly has an '{1}' return type.": {
        "category": "Error",
        "code": 7010
    },
    "Function expression, which lacks return-type annotation, implicitly has an '{0}' return type.": {
        "category": "Error",
        "code": 7011
    },
    "Construct signature, which lacks return-type annotation, implicitly has an 'any' return type.": {
        "category": "Error",
        "code": 7013
    },
    "Function type, which lacks return-type annotation, implicitly has an '{0}' return type.": {
        "category": "Error",
        "code": 7014
    },
    "Element implicitly has an 'any' type because index expression is not of type 'number'.": {
        "category": "Error",
        "code": 7015
    },
    "Could not find a declaration file for module '{0}'. '{1}' implicitly has an 'any' type.": {
        "category": "Error",
        "code": 7016
    },
    "Element implicitly has an 'any' type because type '{0}' has no index signature.": {
        "category": "Error",
        "code": 7017
    },
    "Object literal's property '{0}' implicitly has an '{1}' type.": {
        "category": "Error",
        "code": 7018
    },
    "Rest parameter '{0}' implicitly has an 'any[]' type.": {
        "category": "Error",
        "code": 7019
    },
    "Call signature, which lacks return-type annotation, implicitly has an 'any' return type.": {
        "category": "Error",
        "code": 7020
    },
    "'{0}' implicitly has type 'any' because it does not have a type annotation and is referenced directly or indirectly in its own initializer.": {
        "category": "Error",
        "code": 7022
    },
    "'{0}' implicitly has return type 'any' because it does not have a return type annotation and is referenced directly or indirectly in one of its return expressions.": {
        "category": "Error",
        "code": 7023
    },
    "Function implicitly has return type 'any' because it does not have a return type annotation and is referenced directly or indirectly in one of its return expressions.": {
        "category": "Error",
        "code": 7024
    },
    "Generator implicitly has yield type '{0}' because it does not yield any values. Consider supplying a return type annotation.": {
        "category": "Error",
        "code": 7025
    },
    "JSX element implicitly has type 'any' because no interface 'JSX.{0}' exists.": {
        "category": "Error",
        "code": 7026
    },
    "Unreachable code detected.": {
        "category": "Error",
        "code": 7027,
        "reportsUnnecessary": true
    },
    "Unused label.": {
        "category": "Error",
        "code": 7028,
        "reportsUnnecessary": true
    },
    "Fallthrough case in switch.": {
        "category": "Error",
        "code": 7029
    },
    "Not all code paths return a value.": {
        "category": "Error",
        "code": 7030
    },
    "Binding element '{0}' implicitly has an '{1}' type.": {
        "category": "Error",
        "code": 7031
    },
    "Property '{0}' implicitly has type 'any', because its set accessor lacks a parameter type annotation.": {
        "category": "Error",
        "code": 7032
    },
    "Property '{0}' implicitly has type 'any', because its get accessor lacks a return type annotation.": {
        "category": "Error",
        "code": 7033
    },
    "Variable '{0}' implicitly has type '{1}' in some locations where its type cannot be determined.": {
        "category": "Error",
        "code": 7034
    },
    "Try `npm install @types/{1}` if it exists or add a new declaration (.d.ts) file containing `declare module '{0}';`": {
        "category": "Error",
        "code": 7035
    },
    "Dynamic import's specifier must be of type 'string', but here has type '{0}'.": {
        "category": "Error",
        "code": 7036
    },
    "Enables emit interoperability between CommonJS and ES Modules via creation of namespace objects for all imports. Implies 'allowSyntheticDefaultImports'.": {
        "category": "Message",
        "code": 7037
    },
    "Type originates at this import. A namespace-style import cannot be called or constructed, and will cause a failure at runtime. Consider using a default import or import require here instead.": {
        "category": "Message",
        "code": 7038
    },
    "Mapped object type implicitly has an 'any' template type.": {
        "category": "Error",
        "code": 7039
    },
    "If the '{0}' package actually exposes this module, consider sending a pull request to amend 'https://github.com/DefinitelyTyped/DefinitelyTyped/tree/master/types/{1}`": {
        "category": "Error",
        "code": 7040
    },
    "The containing arrow function captures the global value of 'this'.": {
        "category": "Error",
        "code": 7041
    },
    "Module '{0}' was resolved to '{1}', but '--resolveJsonModule' is not used.": {
        "category": "Error",
        "code": 7042
    },
    "Variable '{0}' implicitly has an '{1}' type, but a better type may be inferred from usage.": {
        "category": "Suggestion",
        "code": 7043
    },
    "Parameter '{0}' implicitly has an '{1}' type, but a better type may be inferred from usage.": {
        "category": "Suggestion",
        "code": 7044
    },
    "Member '{0}' implicitly has an '{1}' type, but a better type may be inferred from usage.": {
        "category": "Suggestion",
        "code": 7045
    },
    "Variable '{0}' implicitly has type '{1}' in some locations, but a better type may be inferred from usage.": {
        "category": "Suggestion",
        "code": 7046
    },
    "Rest parameter '{0}' implicitly has an 'any[]' type, but a better type may be inferred from usage.": {
        "category": "Suggestion",
        "code": 7047
    },
    "Property '{0}' implicitly has type 'any', but a better type for its get accessor may be inferred from usage.": {
        "category": "Suggestion",
        "code": 7048
    },
    "Property '{0}' implicitly has type 'any', but a better type for its set accessor may be inferred from usage.": {
        "category": "Suggestion",
        "code": 7049
    },
    "'{0}' implicitly has an '{1}' return type, but a better type may be inferred from usage.": {
        "category": "Suggestion",
        "code": 7050
    },
    "Parameter has a name but no type. Did you mean '{0}: {1}'?": {
        "category": "Error",
        "code": 7051
    },
    "Element implicitly has an 'any' type because type '{0}' has no index signature. Did you mean to call '{1}'?": {
        "category": "Error",
        "code": 7052
    },
    "Element implicitly has an 'any' type because expression of type '{0}' can't be used to index type '{1}'.": {
        "category": "Error",
        "code": 7053
    },
    "No index signature with a parameter of type '{0}' was found on type '{1}'.": {
        "category": "Error",
        "code": 7054
    },
    "'{0}', which lacks return-type annotation, implicitly has an '{1}' yield type.": {
        "category": "Error",
        "code": 7055
    },

    "You cannot rename this element.": {
        "category": "Error",
        "code": 8000
    },
    "You cannot rename elements that are defined in the standard TypeScript library.": {
        "category": "Error",
        "code": 8001
    },
    "'import ... =' can only be used in TypeScript files.": {
        "category": "Error",
        "code": 8002
    },
    "'export =' can only be used in TypeScript files.": {
        "category": "Error",
        "code": 8003
    },
    "Type parameter declarations can only be used in TypeScript files.": {
        "category": "Error",
        "code": 8004
    },
    "'implements' clauses can only be used in TypeScript files.": {
        "category": "Error",
        "code": 8005
    },
    "'{0}' declarations can only be used in TypeScript files.": {
        "category": "Error",
        "code": 8006
    },
    "Type aliases can only be used in TypeScript files.": {
        "category": "Error",
        "code": 8008
    },
    "The '{0}' modifier can only be used in TypeScript files.": {
        "category": "Error",
        "code": 8009
    },
    "Type annotations can only be used in TypeScript files.": {
        "category": "Error",
        "code": 8010
    },
    "Type arguments can only be used in TypeScript files.": {
        "category": "Error",
        "code": 8011
    },
    "Parameter modifiers can only be used in TypeScript files.": {
        "category": "Error",
        "code": 8012
    },
    "Non-null assertions can only be used in TypeScript files.": {
        "category": "Error",
        "code": 8013
    },
    "Type assertion expressions can only be used in TypeScript files.": {
        "category": "Error",
        "code": 8016
    },
    "Octal literal types must use ES2015 syntax. Use the syntax '{0}'.": {
        "category": "Error",
        "code": 8017
    },
    "Octal literals are not allowed in enums members initializer. Use the syntax '{0}'.": {
        "category": "Error",
        "code": 8018
    },
    "Report errors in .js files.": {
        "category": "Message",
        "code": 8019
    },
    "JSDoc types can only be used inside documentation comments.": {
        "category": "Error",
        "code": 8020
    },
    "JSDoc '@typedef' tag should either have a type annotation or be followed by '@property' or '@member' tags.": {
        "category": "Error",
        "code": 8021
    },
    "JSDoc '@{0}' is not attached to a class.": {
        "category": "Error",
        "code": 8022
    },
    "JSDoc '@{0} {1}' does not match the 'extends {2}' clause.": {
        "category": "Error",
        "code": 8023
    },
    "JSDoc '@param' tag has name '{0}', but there is no parameter with that name.": {
        "category": "Error",
        "code": 8024
    },
    "Class declarations cannot have more than one `@augments` or `@extends` tag.": {
        "category": "Error",
        "code": 8025
    },
    "Expected {0} type arguments; provide these with an '@extends' tag.": {
        "category": "Error",
        "code": 8026
    },
    "Expected {0}-{1} type arguments; provide these with an '@extends' tag.": {
        "category": "Error",
        "code": 8027
    },
    "JSDoc '...' may only appear in the last parameter of a signature.": {
        "category": "Error",
        "code": 8028
    },
    "JSDoc '@param' tag has name '{0}', but there is no parameter with that name. It would match 'arguments' if it had an array type.": {
        "category": "Error",
        "code": 8029
    },
    "The type of a function declaration must match the function's signature.": {
        "category": "Error",
        "code": 8030
    },
    "You cannot rename a module via a global import.": {
        "category": "Error",
        "code": 8031
    },
    "Qualified name '{0}' is not allowed without a leading '@param {object} {1}'.": {
        "category": "Error",
        "code": 8032
    },
    "A JSDoc '@typedef' comment may not contain multiple '@type' tags.": {
        "category": "Error",
        "code": 8033
    },
    "The tag was first specified here.": {
        "category": "Error",
        "code": 8034
    },
    "Only identifiers/qualified-names with optional type arguments are currently supported in a class 'extends' clause.": {
        "category": "Error",
        "code": 9002
    },
    "'class' expressions are not currently supported.": {
        "category": "Error",
        "code": 9003
    },
    "Language service is disabled.": {
        "category": "Error",
        "code": 9004
    },
    "Declaration emit for this file requires using private name '{0}'. An explicit type annotation may unblock declaration emit.": {
        "category": "Error",
        "code": 9005
    },
    "Declaration emit for this file requires using private name '{0}' from module '{1}'. An explicit type annotation may unblock declaration emit.": {
        "category": "Error",
        "code": 9006
    },
    "JSX attributes must only be assigned a non-empty 'expression'.": {
        "category": "Error",
        "code": 17000
    },
    "JSX elements cannot have multiple attributes with the same name.": {
        "category": "Error",
        "code": 17001
    },
    "Expected corresponding JSX closing tag for '{0}'.": {
        "category": "Error",
        "code": 17002
    },
    "JSX attribute expected.": {
        "category": "Error",
        "code": 17003
    },
    "Cannot use JSX unless the '--jsx' flag is provided.": {
        "category": "Error",
        "code": 17004
    },
    "A constructor cannot contain a 'super' call when its class extends 'null'.": {
        "category": "Error",
        "code": 17005
    },
    "An unary expression with the '{0}' operator is not allowed in the left-hand side of an exponentiation expression. Consider enclosing the expression in parentheses.": {
        "category": "Error",
        "code": 17006
    },
    "A type assertion expression is not allowed in the left-hand side of an exponentiation expression. Consider enclosing the expression in parentheses.": {
        "category": "Error",
        "code": 17007
    },
    "JSX element '{0}' has no corresponding closing tag.": {
        "category": "Error",
        "code": 17008
    },
    "'super' must be called before accessing 'this' in the constructor of a derived class.": {
        "category": "Error",
        "code": 17009
    },
    "Unknown type acquisition option '{0}'.": {
        "category": "Error",
        "code": 17010
    },
    "'super' must be called before accessing a property of 'super' in the constructor of a derived class.": {
        "category": "Error",
        "code": 17011
    },
    "'{0}' is not a valid meta-property for keyword '{1}'. Did you mean '{2}'?": {
        "category": "Error",
        "code": 17012
    },
    "Meta-property '{0}' is only allowed in the body of a function declaration, function expression, or constructor.": {
        "category": "Error",
        "code": 17013
    },
    "JSX fragment has no corresponding closing tag.": {
        "category": "Error",
        "code": 17014
    },
    "Expected corresponding closing tag for JSX fragment.": {
        "category": "Error",
        "code": 17015
    },
    "JSX fragment is not supported when using --jsxFactory": {
        "category": "Error",
        "code": 17016
    },
    "JSX fragment is not supported when using an inline JSX factory pragma": {
        "category": "Error",
        "code": 17017
    },
    "Unknown type acquisition option '{0}'. Did you mean '{1}'?": {
        "category": "Error",
        "code": 17018
    },
    "Circularity detected while resolving configuration: {0}": {
        "category": "Error",
        "code": 18000
    },
    "A path in an 'extends' option must be relative or rooted, but '{0}' is not.": {
        "category": "Error",
        "code": 18001
    },
    "The 'files' list in config file '{0}' is empty.": {
        "category": "Error",
        "code": 18002
    },
    "No inputs were found in config file '{0}'. Specified 'include' paths were '{1}' and 'exclude' paths were '{2}'.": {
        "category": "Error",
        "code": 18003
    },

    "File is a CommonJS module; it may be converted to an ES6 module.": {
        "category": "Suggestion",
        "code": 80001
    },
    "This constructor function may be converted to a class declaration.": {
        "category": "Suggestion",
        "code": 80002
    },
    "Import may be converted to a default import.": {
        "category": "Suggestion",
        "code": 80003
    },
    "JSDoc types may be moved to TypeScript types.": {
        "category": "Suggestion",
        "code": 80004
    },
    "'require' call may be converted to an import.": {
        "category": "Suggestion",
        "code": 80005
    },
    "This may be converted to an async function.": {
        "category": "Suggestion",
        "code": 80006
    },
    "'await' has no effect on the type of this expression.": {
        "category": "Suggestion",
        "code": 80007
    },
    "Numeric literals with absolute values equal to 2^53 or greater are too large to be represented accurately as integers.": {
        "category": "Suggestion",
        "code": 80008
    },

    "Add missing 'super()' call": {
        "category": "Message",
        "code": 90001
    },
    "Make 'super()' call the first statement in the constructor": {
        "category": "Message",
        "code": 90002
    },
    "Change 'extends' to 'implements'": {
        "category": "Message",
        "code": 90003
    },
    "Remove unused declaration for: '{0}'": {
        "category": "Message",
        "code": 90004
    },
    "Remove import from '{0}'": {
        "category": "Message",
        "code": 90005
    },
    "Implement interface '{0}'": {
        "category": "Message",
        "code": 90006
    },
    "Implement inherited abstract class": {
        "category": "Message",
        "code": 90007
    },
    "Add '{0}.' to unresolved variable": {
        "category": "Message",
        "code": 90008
    },
    "Remove destructuring": {
        "category": "Message",
        "code": 90009
    },
    "Remove variable statement": {
        "category": "Message",
        "code": 90010
    },
    "Remove template tag": {
        "category": "Message",
        "code": 90011
    },
    "Remove type parameters": {
        "category": "Message",
        "code": 90012
    },
    "Import '{0}' from module \"{1}\"": {
        "category": "Message",
        "code": 90013
    },
    "Change '{0}' to '{1}'": {
        "category": "Message",
        "code": 90014
    },
    "Add '{0}' to existing import declaration from \"{1}\"": {
        "category": "Message",
        "code": 90015
    },
    "Declare property '{0}'": {
        "category": "Message",
        "code": 90016
    },
    "Add index signature for property '{0}'": {
        "category": "Message",
        "code": 90017
    },
    "Disable checking for this file": {
        "category": "Message",
        "code": 90018
    },
    "Ignore this error message": {
        "category": "Message",
        "code": 90019
    },
    "Initialize property '{0}' in the constructor": {
        "category": "Message",
        "code": 90020
    },
    "Initialize static property '{0}'": {
        "category": "Message",
        "code": 90021
    },
    "Change spelling to '{0}'": {
        "category": "Message",
        "code": 90022
    },
    "Declare method '{0}'": {
        "category": "Message",
        "code": 90023
    },
    "Declare static method '{0}'": {
        "category": "Message",
        "code": 90024
    },
    "Prefix '{0}' with an underscore": {
        "category": "Message",
        "code": 90025
    },
    "Rewrite as the indexed access type '{0}'": {
        "category": "Message",
        "code": 90026
    },
    "Declare static property '{0}'": {
        "category": "Message",
        "code": 90027
    },
    "Call decorator expression": {
        "category": "Message",
        "code": 90028
    },
    "Add async modifier to containing function": {
        "category": "Message",
        "code": 90029
    },
    "Replace 'infer {0}' with 'unknown'": {
        "category": "Message",
        "code": 90030
    },
    "Replace all unused 'infer' with 'unknown'": {
        "category": "Message",
        "code": 90031
    },
    "Import default '{0}' from module \"{1}\"": {
        "category": "Message",
        "code": 90032
    },
    "Add default import '{0}' to existing import declaration from \"{1}\"": {
        "category": "Message",
        "code": 90033
    },
    "Add parameter name": {
        "category": "Message",
        "code": 90034
    },
    "Declare private property '{0}'": {
        "category": "Message",
        "code": 90035
    },
    "Replace '{0}' with 'Promise<{1}>'": {
        "category": "Message",
        "code": 90036
    },
    "Fix all incorrect return type of an async functions": {
        "category": "Message",
        "code": 90037
    },
    "Declare private method '{0}'": {
        "category": "Message",
        "code": 90038
    },
    "Declare a private field named '{0}'.": {
        "category": "Message",
        "code": 90053
    },
    "Convert function to an ES2015 class": {
        "category": "Message",
        "code": 95001
    },
    "Convert function '{0}' to class": {
        "category": "Message",
        "code": 95002
    },
    "Extract to {0} in {1}": {
        "category": "Message",
        "code": 95004
    },
    "Extract function": {
        "category": "Message",
        "code": 95005
    },
    "Extract constant": {
        "category": "Message",
        "code": 95006
    },
    "Extract to {0} in enclosing scope": {
        "category": "Message",
        "code": 95007
    },
    "Extract to {0} in {1} scope": {
        "category": "Message",
        "code": 95008
    },
    "Annotate with type from JSDoc": {
        "category": "Message",
        "code": 95009
    },
    "Annotate with types from JSDoc": {
        "category": "Message",
        "code": 95010
    },
    "Infer type of '{0}' from usage": {
        "category": "Message",
        "code": 95011
    },
    "Infer parameter types from usage": {
        "category": "Message",
        "code": 95012
    },
    "Convert to default import": {
        "category": "Message",
        "code": 95013
    },
    "Install '{0}'": {
        "category": "Message",
        "code": 95014
    },
    "Replace import with '{0}'.": {
        "category": "Message",
        "code": 95015
    },
    "Use synthetic 'default' member.": {
        "category": "Message",
        "code": 95016
    },
    "Convert to ES6 module": {
        "category": "Message",
        "code": 95017
    },
    "Add 'undefined' type to property '{0}'": {
        "category": "Message",
        "code": 95018
    },
    "Add initializer to property '{0}'": {
        "category": "Message",
        "code": 95019
    },
    "Add definite assignment assertion to property '{0}'": {
        "category": "Message",
        "code": 95020
    },
    "Add all missing members": {
        "category": "Message",
        "code": 95022
    },
    "Infer all types from usage": {
        "category": "Message",
        "code": 95023
    },
    "Delete all unused declarations": {
        "category": "Message",
        "code": 95024
    },
    "Prefix all unused declarations with '_' where possible": {
        "category": "Message",
        "code": 95025
    },
    "Fix all detected spelling errors": {
        "category": "Message",
        "code": 95026
    },
    "Add initializers to all uninitialized properties": {
        "category": "Message",
        "code": 95027
    },
    "Add definite assignment assertions to all uninitialized properties": {
        "category": "Message",
        "code": 95028
    },
    "Add undefined type to all uninitialized properties": {
        "category": "Message",
        "code": 95029
    },
    "Change all jsdoc-style types to TypeScript": {
        "category": "Message",
        "code": 95030
    },
    "Change all jsdoc-style types to TypeScript (and add '| undefined' to nullable types)": {
        "category": "Message",
        "code": 95031
    },
    "Implement all unimplemented interfaces": {
        "category": "Message",
        "code": 95032
    },
    "Install all missing types packages": {
        "category": "Message",
        "code": 95033
    },
    "Rewrite all as indexed access types": {
        "category": "Message",
        "code": 95034
    },
    "Convert all to default imports": {
        "category": "Message",
        "code": 95035
    },
    "Make all 'super()' calls the first statement in their constructor": {
        "category": "Message",
        "code": 95036
    },
    "Add qualifier to all unresolved variables matching a member name": {
        "category": "Message",
        "code": 95037
    },
    "Change all extended interfaces to 'implements'": {
        "category": "Message",
        "code": 95038
    },
    "Add all missing super calls": {
        "category": "Message",
        "code": 95039
    },
    "Implement all inherited abstract classes": {
        "category": "Message",
        "code": 95040
    },
    "Add all missing 'async' modifiers": {
        "category": "Message",
        "code": 95041
    },
    "Add '@ts-ignore' to all error messages": {
        "category": "Message",
        "code": 95042
    },
    "Annotate everything with types from JSDoc": {
        "category": "Message",
        "code": 95043
    },
    "Add '()' to all uncalled decorators": {
        "category": "Message",
        "code": 95044
    },
    "Convert all constructor functions to classes": {
        "category": "Message",
        "code": 95045
    },
    "Generate 'get' and 'set' accessors": {
        "category": "Message",
        "code": 95046
    },
    "Convert 'require' to 'import'": {
        "category": "Message",
        "code": 95047
    },
    "Convert all 'require' to 'import'": {
        "category": "Message",
        "code": 95048
    },
    "Move to a new file": {
        "category": "Message",
        "code": 95049
    },
    "Remove unreachable code": {
        "category": "Message",
        "code": 95050
    },
    "Remove all unreachable code": {
        "category": "Message",
        "code": 95051
    },
    "Add missing 'typeof'": {
        "category": "Message",
        "code": 95052
    },
    "Remove unused label": {
        "category": "Message",
        "code": 95053
    },
    "Remove all unused labels": {
        "category": "Message",
        "code": 95054
    },
    "Convert '{0}' to mapped object type": {
        "category": "Message",
        "code": 95055
    },
    "Convert namespace import to named imports": {
        "category": "Message",
        "code": 95056
    },
    "Convert named imports to namespace import": {
        "category": "Message",
        "code": 95057
    },
    "Add or remove braces in an arrow function": {
        "category": "Message",
        "code": 95058
    },
    "Add braces to arrow function": {
        "category": "Message",
        "code": 95059
    },
    "Remove braces from arrow function": {
        "category": "Message",
        "code": 95060
    },
    "Convert default export to named export": {
        "category": "Message",
        "code": 95061
    },
    "Convert named export to default export": {
        "category": "Message",
        "code": 95062
    },
    "Add missing enum member '{0}'": {
        "category": "Message",
        "code": 95063
    },
    "Add all missing imports": {
        "category": "Message",
        "code": 95064
    },
    "Convert to async function": {
        "category": "Message",
        "code": 95065
    },
    "Convert all to async functions": {
        "category": "Message",
        "code": 95066
    },
    "Add missing call parentheses": {
        "category": "Message",
        "code": 95067
    },
    "Add all missing call parentheses": {
        "category": "Message",
        "code": 95068
    },
    "Add 'unknown' conversion for non-overlapping types": {
        "category": "Message",
        "code": 95069
    },
    "Add 'unknown' to all conversions of non-overlapping types": {
        "category": "Message",
        "code": 95070
    },
    "Add missing 'new' operator to call": {
        "category": "Message",
        "code": 95071
    },
    "Add missing 'new' operator to all calls": {
        "category": "Message",
        "code": 95072
    },
    "Add names to all parameters without names": {
        "category": "Message",
        "code": 95073
    },
    "Enable the 'experimentalDecorators' option in your configuration file": {
        "category": "Message",
        "code": 95074
    },
    "Convert parameters to destructured object": {
        "category": "Message",
        "code": 95075
    },
    "Allow accessing UMD globals from modules.": {
        "category": "Message",
        "code": 95076
    },
    "Extract type": {
        "category": "Message",
        "code": 95077
    },
    "Extract to type alias": {
        "category": "Message",
        "code": 95078
    },
    "Extract to typedef": {
        "category": "Message",
        "code": 95079
    },
    "Infer 'this' type of '{0}' from usage": {
        "category": "Message",
        "code": 95080
    },
    "Add 'const' to unresolved variable": {
        "category": "Message",
        "code": 95081
    },
    "Add 'const' to all unresolved variables": {
        "category": "Message",
        "code": 95082
    },
    "Add 'await'": {
        "category": "Message",
        "code": 95083
    },
    "Add 'await' to initializer for '{0}'": {
        "category": "Message",
        "code": 95084
    },
    "Fix all expressions possibly missing 'await'": {
        "category": "Message",
        "code": 95085
    },
    "Remove unnecessary 'await'": {
        "category": "Message",
        "code": 95086
    },
    "Remove all unnecessary uses of 'await'": {
        "category": "Message",
        "code": 95087
    },
    "Enable the '--jsx' flag in your configuration file": {
        "category": "Message",
        "code": 95088
    },
    "Add 'await' to initializers": {
        "category": "Message",
        "code": 95089
    },
    "Extract to interface": {
        "category": "Message",
        "code": 95090
    },
    "Convert to a bigint numeric literal": {
        "category": "Message",
        "code": 95091
    },
    "Convert all to bigint numeric literals": {
        "category": "Message",
        "code": 95092
    },
    "Convert 'const' to 'let'": {
        "category": "Message",
        "code": 95093
    },
    "Prefix with 'declare'": {
        "category": "Message",
        "code": 95094
    },
    "Prefix all incorrect property declarations with 'declare'": {
        "category": "Message",
        "code": 95095
    },
    "Convert to template string": {
        "category": "Message",
        "code": 95096
    },
    "Add 'export {}' to make this file into a module": {
        "category": "Message",
        "code": 95097
    },
    "Set the 'target' option in your configuration file to '{0}'": {
        "category": "Message",
        "code": 95098
    },
    "Set the 'module' option in your configuration file to '{0}'": {
        "category": "Message",
        "code": 95099
    },
    "Convert invalid character to its html entity code": {
        "category": "Message",
        "code": 95100
    },
    "Convert all invalid characters to HTML entity code": {
        "category": "Message",
        "code": 95101
    },
    "Add '@class' tag": {
        "category": "Message",
        "code": 95102
    },
    "Add '@this' tag": {
        "category": "Message",
        "code": 95103
    },
    "Add 'this' parameter.": {
        "category": "Message",
        "code": 95104
    },
    "Convert function expression '{0}' to arrow function": {
        "category": "Message",
        "code": 95105
    },
    "Convert function declaration '{0}' to arrow function": {
        "category": "Message",
        "code": 95106
    },
    "Fix all implicit-'this' errors": {
        "category": "Message",
        "code": 95107
    },
    "Wrap invalid character in an expression container": {
        "category": "Message",
        "code": 95108
    },
    "Wrap all invalid characters in an expression container": {
        "category": "Message",
        "code": 95109
    },
    "Visit https://aka.ms/tsconfig.json to read more about this file": {
        "category": "Message",
        "code": 95110
    },
    "Add a return statement": {
        "category": "Message",
        "code": 95111
    },
    "Remove braces from arrow function body": {
        "category": "Message",
        "code": 95112
    },
    "Wrap the following body with parentheses which should be an object literal": {
        "category": "Message",
        "code": 95113
    },
    "Add all missing return statement": {
        "category": "Message",
        "code": 95114
    },
    "Remove braces from all arrow function bodies with relevant issues": {
        "category": "Message",
        "code": 95115
    },
    "Wrap all object literal with parentheses": {
        "category": "Message",
        "code": 95116
    },
    "Move labeled tuple element modifiers to labels": {
        "category": "Message",
        "code": 95117
    },
    "Convert overload list to single signature": {
        "category": "Message",
        "code": 95118
    },
    "Generate 'get' and 'set' accessors for all overriding properties": {
        "category": "Message",
        "code": 95119
    },
<<<<<<< HEAD
    "Convert arrow function or function expression": {
        "category": "Message",
        "code": 95120
    },
    "Convert to anonymous function": {
        "category": "Message",
        "code": 95121
    },
    "Convert to named function": {
        "category": "Message",
        "code": 95122
    },
    "Convert to arrow function": {
        "category": "Message",
        "code": 95123
    },
=======
    "Wrap in JSX fragment": {
        "category": "Message",
        "code": 95120
    },
    "Wrap all unparented JSX in JSX fragment": {
        "category": "Message",
        "code": 95121
    },
>>>>>>> 8e290e5a

    "No value exists in scope for the shorthand property '{0}'. Either declare one or provide an initializer.": {
        "category": "Error",
        "code": 18004
    },
    "Classes may not have a field named 'constructor'.": {
        "category": "Error",
        "code": 18006
    },
    "JSX expressions may not use the comma operator. Did you mean to write an array?": {
        "category": "Error",
        "code": 18007
    },
    "Private identifiers cannot be used as parameters": {
        "category": "Error",
        "code": 18009
    },
    "An accessibility modifier cannot be used with a private identifier.": {
        "category": "Error",
        "code": 18010
    },
    "The operand of a 'delete' operator cannot be a private identifier.": {
        "category": "Error",
        "code": 18011
    },
    "'#constructor' is a reserved word.": {
        "category": "Error",
        "code": 18012
    },
    "Property '{0}' is not accessible outside class '{1}' because it has a private identifier.": {
        "category": "Error",
        "code": 18013
    },
    "The property '{0}' cannot be accessed on type '{1}' within this class because it is shadowed by another private identifier with the same spelling.": {
        "category": "Error",
        "code": 18014
    },
    "Property '{0}' in type '{1}' refers to a different member that cannot be accessed from within type '{2}'.": {
        "category": "Error",
        "code": 18015
    },
    "Private identifiers are not allowed outside class bodies.": {
        "category": "Error",
        "code": 18016
    },
    "The shadowing declaration of '{0}' is defined here": {
        "category": "Error",
        "code": 18017
    },
    "The declaration of '{0}' that you probably intended to use is defined here": {
        "category": "Error",
        "code": 18018
    },
    "'{0}' modifier cannot be used with a private identifier": {
        "category": "Error",
        "code": 18019
    },
    "A method cannot be named with a private identifier.": {
        "category": "Error",
        "code": 18022
    },
    "An accessor cannot be named with a private identifier.": {
        "category": "Error",
        "code": 18023
    },
    "An enum member cannot be named with a private identifier.": {
        "category": "Error",
        "code": 18024
    },
    "'#!' can only be used at the start of a file.": {
        "category": "Error",
        "code": 18026
    },
    "Compiler reserves name '{0}' when emitting private identifier downlevel.": {
        "category": "Error",
        "code": 18027
    },
    "Private identifiers are only available when targeting ECMAScript 2015 and higher.": {
        "category": "Error",
        "code": 18028
    },
    "Private identifiers are not allowed in variable declarations.": {
        "category": "Error",
        "code": 18029
    },
    "An optional chain cannot contain private identifiers.": {
        "category": "Error",
        "code": 18030
    },
    "The intersection '{0}' was reduced to 'never' because property '{1}' has conflicting types in some constituents.": {
        "category": "Error",
        "code": 18031
    },
    "The intersection '{0}' was reduced to 'never' because property '{1}' exists in multiple constituents and is private in some.": {
        "category": "Error",
        "code": 18032
    },
    "Only numeric enums can have computed members, but this expression has type '{0}'. If you do not need exhaustiveness checks, consider using an object literal instead.": {
        "category": "Error",
        "code": 18033
    }
}
<|MERGE_RESOLUTION|>--- conflicted
+++ resolved
@@ -5709,33 +5709,30 @@
         "category": "Message",
         "code": 95119
     },
-<<<<<<< HEAD
+    "Wrap in JSX fragment": {
+        "category": "Message",
+        "code": 95120
+    },
+    "Wrap all unparented JSX in JSX fragment": {
+        "category": "Message",
+        "code": 95121
+    },
     "Convert arrow function or function expression": {
         "category": "Message",
-        "code": 95120
+        "code": 95122
     },
     "Convert to anonymous function": {
         "category": "Message",
-        "code": 95121
+        "code": 95123
     },
     "Convert to named function": {
         "category": "Message",
-        "code": 95122
+        "code": 95124
     },
     "Convert to arrow function": {
         "category": "Message",
-        "code": 95123
-    },
-=======
-    "Wrap in JSX fragment": {
-        "category": "Message",
-        "code": 95120
-    },
-    "Wrap all unparented JSX in JSX fragment": {
-        "category": "Message",
-        "code": 95121
-    },
->>>>>>> 8e290e5a
+        "code": 95125
+    },
 
     "No value exists in scope for the shorthand property '{0}'. Either declare one or provide an initializer.": {
         "category": "Error",
@@ -5837,4 +5834,4 @@
         "category": "Error",
         "code": 18033
     }
-}
+}