/// <reference path="..\..\..\src\harness\external\mocha.d.ts" />
/// <reference path="..\..\..\src\harness\external\chai.d.ts" />
/// <reference path="..\..\..\src\compiler\parser.ts" />
/// <reference path="..\..\..\src\harness\harness.ts" />

namespace ts {
    describe("JSDocParsing", () => {
        describe("TypeExpressions", () => {
<<<<<<< HEAD
            function parsesCorrectly(name: string, content: string) {
                it(name, () => {
                    let typeAndDiagnostics = ts.parseJSDocTypeExpressionForTests(content);
                    assert.isTrue(typeAndDiagnostics && typeAndDiagnostics.diagnostics.length === 0);

                    Harness.Baseline.runBaseline("parseCorrectly", "JSDocParsing/TypeExpressions.parsesCorrectly." + name + ".json",
                        () => Utils.sourceFileToJSON(typeAndDiagnostics.jsDocTypeExpression.type));
=======
            function parsesCorrectly(content: string, expected: string) {
                const typeAndDiagnostics = ts.parseJSDocTypeExpressionForTests(content);
                assert.isTrue(typeAndDiagnostics && typeAndDiagnostics.diagnostics.length === 0);

                const result = Utils.sourceFileToJSON(typeAndDiagnostics.jsDocTypeExpression.type);

                assert.equal(result, expected);
            }

            function parsesIncorrectly(content: string) {
                const type = ts.parseJSDocTypeExpressionForTests(content);
                assert.isTrue(!type || type.diagnostics.length > 0);
            }

            describe("parseCorrectly", () => {
                it("unknownType", () => {
                    parsesCorrectly("{?}",
                        `{
    "kind": "JSDocUnknownType",
    "pos": 1,
    "end": 2
}`);
                });

                it("allType", () => {
                    parsesCorrectly("{*}",
                        `{
    "kind": "JSDocAllType",
    "pos": 1,
    "end": 2
}`);
                });

                it("nullableType", () => {
                    parsesCorrectly("{?number}",
                        `{
    "kind": "JSDocNullableType",
    "pos": 1,
    "end": 8,
    "type": {
        "kind": "NumberKeyword",
        "pos": 2,
        "end": 8
    }
}`);
                });

                it("nullableType2", () => {
                    parsesCorrectly("{number?}",
                        `{
    "kind": "JSDocNullableType",
    "pos": 1,
    "end": 8,
    "type": {
        "kind": "NumberKeyword",
        "pos": 1,
        "end": 7
    }
}`);
                });

                it("nonNullableType", () => {
                    parsesCorrectly("{!number}",
                        `{
    "kind": "JSDocNonNullableType",
    "pos": 1,
    "end": 8,
    "type": {
        "kind": "NumberKeyword",
        "pos": 2,
        "end": 8
    }
}`);
                });

                it("nonNullableType2", () => {
                    parsesCorrectly("{number!}",
                        `{
    "kind": "JSDocNonNullableType",
    "pos": 1,
    "end": 8,
    "type": {
        "kind": "NumberKeyword",
        "pos": 1,
        "end": 7
    }
}`);
                });

                it("recordType1", () => {
                    parsesCorrectly("{{}}",
                        `{
    "kind": "JSDocRecordType",
    "pos": 1,
    "end": 3,
    "members": {
        "length": 0,
        "pos": 2,
        "end": 2
    }
}`);
                });

                it("recordType2", () => {
                    parsesCorrectly("{{foo}}",
                        `{
    "kind": "JSDocRecordType",
    "pos": 1,
    "end": 6,
    "members": {
        "0": {
            "kind": "JSDocRecordMember",
            "pos": 2,
            "end": 5,
            "name": {
                "kind": "Identifier",
                "pos": 2,
                "end": 5,
                "text": "foo"
            }
        },
        "length": 1,
        "pos": 2,
        "end": 5
    }
}`);
                });

                it("recordType3", () => {
                    parsesCorrectly("{{foo: number}}",
                        `{
    "kind": "JSDocRecordType",
    "pos": 1,
    "end": 14,
    "members": {
        "0": {
            "kind": "JSDocRecordMember",
            "pos": 2,
            "end": 13,
            "name": {
                "kind": "Identifier",
                "pos": 2,
                "end": 5,
                "text": "foo"
            },
            "type": {
                "kind": "NumberKeyword",
                "pos": 6,
                "end": 13
            }
        },
        "length": 1,
        "pos": 2,
        "end": 13
    }
}`);
                });

                it("recordType4", () => {
                    parsesCorrectly("{{foo, bar}}",
                        `{
    "kind": "JSDocRecordType",
    "pos": 1,
    "end": 11,
    "members": {
        "0": {
            "kind": "JSDocRecordMember",
            "pos": 2,
            "end": 5,
            "name": {
                "kind": "Identifier",
                "pos": 2,
                "end": 5,
                "text": "foo"
            }
        },
        "1": {
            "kind": "JSDocRecordMember",
            "pos": 6,
            "end": 10,
            "name": {
                "kind": "Identifier",
                "pos": 6,
                "end": 10,
                "text": "bar"
            }
        },
        "length": 2,
        "pos": 2,
        "end": 10
    }
}`);
                });

                it("recordType5", () => {
                    parsesCorrectly("{{foo: number, bar}}",
                        `{
    "kind": "JSDocRecordType",
    "pos": 1,
    "end": 19,
    "members": {
        "0": {
            "kind": "JSDocRecordMember",
            "pos": 2,
            "end": 13,
            "name": {
                "kind": "Identifier",
                "pos": 2,
                "end": 5,
                "text": "foo"
            },
            "type": {
                "kind": "NumberKeyword",
                "pos": 6,
                "end": 13
            }
        },
        "1": {
            "kind": "JSDocRecordMember",
            "pos": 14,
            "end": 18,
            "name": {
                "kind": "Identifier",
                "pos": 14,
                "end": 18,
                "text": "bar"
            }
        },
        "length": 2,
        "pos": 2,
        "end": 18
    }
}`);
                });

                it("recordType6", () => {
                    parsesCorrectly("{{foo, bar: number}}",
                        `{
    "kind": "JSDocRecordType",
    "pos": 1,
    "end": 19,
    "members": {
        "0": {
            "kind": "JSDocRecordMember",
            "pos": 2,
            "end": 5,
            "name": {
                "kind": "Identifier",
                "pos": 2,
                "end": 5,
                "text": "foo"
            }
        },
        "1": {
            "kind": "JSDocRecordMember",
            "pos": 6,
            "end": 18,
            "name": {
                "kind": "Identifier",
                "pos": 6,
                "end": 10,
                "text": "bar"
            },
            "type": {
                "kind": "NumberKeyword",
                "pos": 11,
                "end": 18
            }
        },
        "length": 2,
        "pos": 2,
        "end": 18
    }
}`);
                });

                it("recordType7", () => {
                    parsesCorrectly("{{foo: number, bar: number}}",
                        `{
    "kind": "JSDocRecordType",
    "pos": 1,
    "end": 27,
    "members": {
        "0": {
            "kind": "JSDocRecordMember",
            "pos": 2,
            "end": 13,
            "name": {
                "kind": "Identifier",
                "pos": 2,
                "end": 5,
                "text": "foo"
            },
            "type": {
                "kind": "NumberKeyword",
                "pos": 6,
                "end": 13
            }
        },
        "1": {
            "kind": "JSDocRecordMember",
            "pos": 14,
            "end": 26,
            "name": {
                "kind": "Identifier",
                "pos": 14,
                "end": 18,
                "text": "bar"
            },
            "type": {
                "kind": "NumberKeyword",
                "pos": 19,
                "end": 26
            }
        },
        "length": 2,
        "pos": 2,
        "end": 26
    }
}`);
                });

                it("recordType8", () => {
                    parsesCorrectly("{{function}}",
                        `{
    "kind": "JSDocRecordType",
    "pos": 1,
    "end": 11,
    "members": {
        "0": {
            "kind": "JSDocRecordMember",
            "pos": 2,
            "end": 10,
            "name": {
                "kind": "Identifier",
                "pos": 2,
                "end": 10,
                "originalKeywordKind": "FunctionKeyword",
                "text": "function"
            }
        },
        "length": 1,
        "pos": 2,
        "end": 10
    }
}`);
                });

                it("unionType", () => {
                    parsesCorrectly("{(number|string)}",
                        `{
    "kind": "JSDocUnionType",
    "pos": 1,
    "end": 16,
    "types": {
        "0": {
            "kind": "NumberKeyword",
            "pos": 2,
            "end": 8
        },
        "1": {
            "kind": "StringKeyword",
            "pos": 9,
            "end": 15
        },
        "length": 2,
        "pos": 2,
        "end": 15
    }
}`);
                });

                it("topLevelNoParenUnionType", () => {
                    parsesCorrectly("{number|string}",
                        `{
    "kind": "JSDocUnionType",
    "pos": 1,
    "end": 14,
    "types": {
        "0": {
            "kind": "NumberKeyword",
            "pos": 1,
            "end": 7
        },
        "1": {
            "kind": "StringKeyword",
            "pos": 8,
            "end": 14
        },
        "length": 2,
        "pos": 1,
        "end": 14
    }
}`);
                });

                it("functionType1", () => {
                    parsesCorrectly("{function()}",
                        `{
    "kind": "JSDocFunctionType",
    "pos": 1,
    "end": 11,
    "parameters": {
        "length": 0,
        "pos": 10,
        "end": 10
    }
}`);
                });

                it("functionType2", () => {
                    parsesCorrectly("{function(string, boolean)}",
                        `{
    "kind": "JSDocFunctionType",
    "pos": 1,
    "end": 26,
    "parameters": {
        "0": {
            "kind": "Parameter",
            "pos": 10,
            "end": 16,
            "type": {
                "kind": "StringKeyword",
                "pos": 10,
                "end": 16
            }
        },
        "1": {
            "kind": "Parameter",
            "pos": 17,
            "end": 25,
            "type": {
                "kind": "BooleanKeyword",
                "pos": 17,
                "end": 25
            }
        },
        "length": 2,
        "pos": 10,
        "end": 25
    }
}`);
                });

                it("functionReturnType1", () => {
                    parsesCorrectly("{function(string, boolean)}",
                        `{
    "kind": "JSDocFunctionType",
    "pos": 1,
    "end": 26,
    "parameters": {
        "0": {
            "kind": "Parameter",
            "pos": 10,
            "end": 16,
            "type": {
                "kind": "StringKeyword",
                "pos": 10,
                "end": 16
            }
        },
        "1": {
            "kind": "Parameter",
            "pos": 17,
            "end": 25,
            "type": {
                "kind": "BooleanKeyword",
                "pos": 17,
                "end": 25
            }
        },
        "length": 2,
        "pos": 10,
        "end": 25
    }
}`);
>>>>>>> 1abc2a78
                });
            }

            function parsesIncorrectly(name: string, content: string) {
                it(name, () => {
                    let type = ts.parseJSDocTypeExpressionForTests(content);
                    assert.isTrue(!type || type.diagnostics.length > 0);
                });
            }

            describe("parseCorrectly", () => {
                parsesCorrectly("unknownType", "{?}");
                parsesCorrectly("allType", "{*}");
                parsesCorrectly("nullableType", "{?number}");
                parsesCorrectly("nullableType2", "{number?}");
                parsesCorrectly("nonNullableType", "{!number}");
                parsesCorrectly("nonNullableType2", "{number!}");
                parsesCorrectly("recordType1", "{{}}");
                parsesCorrectly("recordType2", "{{foo}}");
                parsesCorrectly("recordType3", "{{foo: number}}");
                parsesCorrectly("recordType4", "{{foo, bar}}");
                parsesCorrectly("recordType5", "{{foo: number, bar}}");
                parsesCorrectly("recordType6", "{{foo, bar: number}}");
                parsesCorrectly("recordType7", "{{foo: number, bar: number}}");
                parsesCorrectly("recordType8", "{{function}}");
                parsesCorrectly("unionType", "{(number|string)}");
                parsesCorrectly("topLevelNoParenUnionType", "{number|string}");
                parsesCorrectly("functionType1", "{function()}");
                parsesCorrectly("functionType2", "{function(string, boolean)}");
                parsesCorrectly("functionReturnType1", "{function(string, boolean)}");
                parsesCorrectly("thisType1", "{this:a.b}");
                parsesCorrectly("newType1", "{new:a.b}");
                parsesCorrectly("variadicType", "{...number}");
                parsesCorrectly("optionalType", "{number=}");
                parsesCorrectly("optionalNullable", "{?=}");
                parsesCorrectly("typeReference1", "{a.<number>}");
                parsesCorrectly("typeReference2", "{a.<number,string>}");
                parsesCorrectly("typeReference3", "{a.function}");
                parsesCorrectly("arrayType1", "{a[]}");
                parsesCorrectly("arrayType2", "{a[][]}");
                parsesCorrectly("arrayType3", "{a[][]=}");
                parsesCorrectly("keyword1", "{var}");
                parsesCorrectly("keyword2", "{null}");
                parsesCorrectly("keyword3", "{undefined}");
                parsesCorrectly("tupleType0", "{[]}");
                parsesCorrectly("tupleType1", "{[number]}");
                parsesCorrectly("tupleType2", "{[number,string]}");
                parsesCorrectly("tupleType3", "{[number,string,boolean]}");
           });

            describe("parsesIncorrectly", () => {
                parsesIncorrectly("emptyType", "{}");
                parsesIncorrectly("trailingCommaInRecordType", "{{a,}}");
                parsesIncorrectly("unionTypeWithTrailingBar", "{(a|)}");
                parsesIncorrectly("unionTypeWithoutTypes", "{()}");
                parsesIncorrectly("nullableTypeWithoutType", "{!}");
                parsesIncorrectly("functionTypeWithTrailingComma", "{function(a,)}");
                parsesIncorrectly("thisWithoutType", "{this:}");
                parsesIncorrectly("newWithoutType", "{new:}");
                parsesIncorrectly("variadicWithoutType", "{...}");
                parsesIncorrectly("optionalWithoutType", "{=}");
                parsesIncorrectly("allWithType", "{*foo}");
                parsesIncorrectly("typeArgumentsNotFollowingDot", "{a<>}");
                parsesIncorrectly("emptyTypeArguments", "{a.<>}");
                parsesIncorrectly("typeArgumentsWithTrailingComma", "{a.<a,>}");
                parsesIncorrectly("tsFunctionType", "{() => string}");
                parsesIncorrectly("tsConstructoType", "{new () => string}");
                parsesIncorrectly("typeOfType", "{typeof M}");
                parsesIncorrectly("namedParameter", "{function(a: number)}");
                parsesIncorrectly("callSignatureInRecordType", "{{(): number}}");
                parsesIncorrectly("methodInRecordType", "{{foo(): number}}");
                parsesIncorrectly("tupleTypeWithComma", "{[,]}");
                parsesIncorrectly("tupleTypeWithTrailingComma", "{[number,]}");
                parsesIncorrectly("tupleTypeWithLeadingComma", "{[,number]}");
            });
        });

        describe("DocComments", () => {
<<<<<<< HEAD
            function parsesCorrectly(name: string, content: string) {
                it(name, () => {
                    let comment = parseIsolatedJSDocComment(content);
                    if (!comment) {
                        Debug.fail('Comment failed to parse entirely');
=======
            function parsesCorrectly(content: string, expected: string) {
                const comment = parseIsolatedJSDocComment(content);
                if (!comment) {
                    Debug.fail("Comment failed to parse entirely");
                }
                if (comment.diagnostics.length > 0) {
                    Debug.fail("Comment has at least one diagnostic: " + comment.diagnostics[0].messageText);
                }

                const result = JSON.stringify(comment.jsDocComment, (k, v) => {
                    return v && v.pos !== undefined
                        ? JSON.parse(Utils.sourceFileToJSON(v))
                        : v;
                }, 4);

                if (result !== expected) {
                    // Turn on a human-readable diff
                    if (typeof require !== "undefined") {
                        require("chai").config.showDiff = true;
                        chai.expect(JSON.parse(result)).equal(JSON.parse(expected));
>>>>>>> 1abc2a78
                    }
                    if (comment.diagnostics.length > 0) {
                        Debug.fail('Comment has at least one diagnostic: ' + comment.diagnostics[0].messageText);
                    }

<<<<<<< HEAD
                    Harness.Baseline.runBaseline("parseCorrectly", "JSDocParsing/DocComments.parsesCorrectly." + name + ".json",
                        () => JSON.stringify(comment.jsDocComment,
                            (k, v) => v && v.pos !== undefined ? JSON.parse(Utils.sourceFileToJSON(v)) : v, 4));
=======
            function parsesIncorrectly(content: string) {
                const type = parseIsolatedJSDocComment(content);
                assert.isTrue(!type || type.diagnostics.length > 0);
            }

            describe("parsesIncorrectly", () => {
                it("emptyComment", () => {
                    parsesIncorrectly("/***/");
                });

                it("threeAsterisks", () => {
                    parsesIncorrectly("/*** */");
>>>>>>> 1abc2a78
                });
            }

            function parsesIncorrectly(name: string, content: string) {
                it(name, () => {
                    let type = parseIsolatedJSDocComment(content);
                    assert.isTrue(!type || type.diagnostics.length > 0);
                });
            }

<<<<<<< HEAD
            describe("parsesIncorrectly", () => {
                parsesIncorrectly("emptyComment", "/***/");
                parsesIncorrectly("threeAsterisks", "/*** */");
                parsesIncorrectly("asteriskAfterPreamble", "/** * @type {number} */");
                parsesIncorrectly("multipleTypes", 
                        `/**
=======
                it("multipleTypes", () => {
                    parsesIncorrectly(
`/**
>>>>>>> 1abc2a78
  * @type {number}
  * @type {string}
  */`);
                parsesIncorrectly("multipleReturnTypes", 
                        `/**
  * @return {number}
  * @return {string}
  */`);
                parsesIncorrectly("noTypeParameters", 
                        `/**
  * @template
  */`);
                parsesIncorrectly("trailingTypeParameterComma", 
                        `/**
  * @template T,
  */`);
                parsesIncorrectly("paramWithoutName", 
                        `/**
  * @param {number}
  */`);
<<<<<<< HEAD
                parsesIncorrectly("paramWithoutTypeOrName", 
                        `/**
=======
                });

                it("paramWithoutTypeOrName", () => {
                    parsesIncorrectly(
`/**
>>>>>>> 1abc2a78
  * @param
  */`);
            });

            describe("parsesCorrectly", () => {
                parsesCorrectly("noLeadingAsterisk",
`/**
    @type {number}
  */`);


                parsesCorrectly("noType",
`/**
  * @type
  */`);


                parsesCorrectly("noReturnType",
`/**
  * @return
  */`);

                parsesCorrectly("leadingAsterisk",
`/**
  * @type {number}
  */`);


                parsesCorrectly("typeTag",
`/**
  * @type {number}
  */`);


                parsesCorrectly("returnTag1",
`/**
  * @return {number}
  */`);


                parsesCorrectly("returnTag2",
`/**
  * @return {number} Description text follows
  */`);


                parsesCorrectly("returnsTag1",
`/**
  * @returns {number}
  */`);


                parsesCorrectly("oneParamTag",
`/**
  * @param {number} name1
  */`);


                parsesCorrectly("twoParamTag2",
`/**
  * @param {number} name1
  * @param {number} name2
  */`);


                parsesCorrectly("paramTag1",
`/**
  * @param {number} name1 Description text follows
  */`);


                parsesCorrectly("paramTagBracketedName1",
`/**
  * @param {number} [name1] Description text follows
  */`);


                parsesCorrectly("paramTagBracketedName2",
`/**
  * @param {number} [ name1 = 1] Description text follows
  */`);


                parsesCorrectly("twoParamTagOnSameLine",
`/**
  * @param {number} name1 @param {number} name2
  */`);


                parsesCorrectly("paramTagNameThenType1",
`/**
  * @param name1 {number}
  */`);


                parsesCorrectly("paramTagNameThenType2",
`/**
  * @param name1 {number} Description
  */`);


                parsesCorrectly("templateTag",
`/**
  * @template T
  */`);


                parsesCorrectly("templateTag2",
`/**
  * @template K,V
  */`);


                parsesCorrectly("templateTag3",
`/**
  * @template K ,V
  */`);


                parsesCorrectly("templateTag4",
`/**
  * @template K, V
  */`);


                parsesCorrectly("templateTag5",
`/**
  * @template K , V
  */`);

                parsesCorrectly("templateTag6",
`/**
  * @template K , V Description of type parameters.
  */`);

                parsesCorrectly("paramWithoutType",
`/**
  * @param foo
  */`);
            });
        });
    });
}
<|MERGE_RESOLUTION|>--- conflicted
+++ resolved
@@ -1,818 +1,287 @@
-/// <reference path="..\..\..\src\harness\external\mocha.d.ts" />
-/// <reference path="..\..\..\src\harness\external\chai.d.ts" />
-/// <reference path="..\..\..\src\compiler\parser.ts" />
-/// <reference path="..\..\..\src\harness\harness.ts" />
-
-namespace ts {
-    describe("JSDocParsing", () => {
-        describe("TypeExpressions", () => {
-<<<<<<< HEAD
-            function parsesCorrectly(name: string, content: string) {
-                it(name, () => {
-                    let typeAndDiagnostics = ts.parseJSDocTypeExpressionForTests(content);
-                    assert.isTrue(typeAndDiagnostics && typeAndDiagnostics.diagnostics.length === 0);
-
-                    Harness.Baseline.runBaseline("parseCorrectly", "JSDocParsing/TypeExpressions.parsesCorrectly." + name + ".json",
-                        () => Utils.sourceFileToJSON(typeAndDiagnostics.jsDocTypeExpression.type));
-=======
-            function parsesCorrectly(content: string, expected: string) {
-                const typeAndDiagnostics = ts.parseJSDocTypeExpressionForTests(content);
-                assert.isTrue(typeAndDiagnostics && typeAndDiagnostics.diagnostics.length === 0);
-
-                const result = Utils.sourceFileToJSON(typeAndDiagnostics.jsDocTypeExpression.type);
-
-                assert.equal(result, expected);
-            }
-
-            function parsesIncorrectly(content: string) {
-                const type = ts.parseJSDocTypeExpressionForTests(content);
-                assert.isTrue(!type || type.diagnostics.length > 0);
-            }
-
-            describe("parseCorrectly", () => {
-                it("unknownType", () => {
-                    parsesCorrectly("{?}",
-                        `{
-    "kind": "JSDocUnknownType",
-    "pos": 1,
-    "end": 2
-}`);
-                });
-
-                it("allType", () => {
-                    parsesCorrectly("{*}",
-                        `{
-    "kind": "JSDocAllType",
-    "pos": 1,
-    "end": 2
-}`);
-                });
-
-                it("nullableType", () => {
-                    parsesCorrectly("{?number}",
-                        `{
-    "kind": "JSDocNullableType",
-    "pos": 1,
-    "end": 8,
-    "type": {
-        "kind": "NumberKeyword",
-        "pos": 2,
-        "end": 8
-    }
-}`);
-                });
-
-                it("nullableType2", () => {
-                    parsesCorrectly("{number?}",
-                        `{
-    "kind": "JSDocNullableType",
-    "pos": 1,
-    "end": 8,
-    "type": {
-        "kind": "NumberKeyword",
-        "pos": 1,
-        "end": 7
-    }
-}`);
-                });
-
-                it("nonNullableType", () => {
-                    parsesCorrectly("{!number}",
-                        `{
-    "kind": "JSDocNonNullableType",
-    "pos": 1,
-    "end": 8,
-    "type": {
-        "kind": "NumberKeyword",
-        "pos": 2,
-        "end": 8
-    }
-}`);
-                });
-
-                it("nonNullableType2", () => {
-                    parsesCorrectly("{number!}",
-                        `{
-    "kind": "JSDocNonNullableType",
-    "pos": 1,
-    "end": 8,
-    "type": {
-        "kind": "NumberKeyword",
-        "pos": 1,
-        "end": 7
-    }
-}`);
-                });
-
-                it("recordType1", () => {
-                    parsesCorrectly("{{}}",
-                        `{
-    "kind": "JSDocRecordType",
-    "pos": 1,
-    "end": 3,
-    "members": {
-        "length": 0,
-        "pos": 2,
-        "end": 2
-    }
-}`);
-                });
-
-                it("recordType2", () => {
-                    parsesCorrectly("{{foo}}",
-                        `{
-    "kind": "JSDocRecordType",
-    "pos": 1,
-    "end": 6,
-    "members": {
-        "0": {
-            "kind": "JSDocRecordMember",
-            "pos": 2,
-            "end": 5,
-            "name": {
-                "kind": "Identifier",
-                "pos": 2,
-                "end": 5,
-                "text": "foo"
-            }
-        },
-        "length": 1,
-        "pos": 2,
-        "end": 5
-    }
-}`);
-                });
-
-                it("recordType3", () => {
-                    parsesCorrectly("{{foo: number}}",
-                        `{
-    "kind": "JSDocRecordType",
-    "pos": 1,
-    "end": 14,
-    "members": {
-        "0": {
-            "kind": "JSDocRecordMember",
-            "pos": 2,
-            "end": 13,
-            "name": {
-                "kind": "Identifier",
-                "pos": 2,
-                "end": 5,
-                "text": "foo"
-            },
-            "type": {
-                "kind": "NumberKeyword",
-                "pos": 6,
-                "end": 13
-            }
-        },
-        "length": 1,
-        "pos": 2,
-        "end": 13
-    }
-}`);
-                });
-
-                it("recordType4", () => {
-                    parsesCorrectly("{{foo, bar}}",
-                        `{
-    "kind": "JSDocRecordType",
-    "pos": 1,
-    "end": 11,
-    "members": {
-        "0": {
-            "kind": "JSDocRecordMember",
-            "pos": 2,
-            "end": 5,
-            "name": {
-                "kind": "Identifier",
-                "pos": 2,
-                "end": 5,
-                "text": "foo"
-            }
-        },
-        "1": {
-            "kind": "JSDocRecordMember",
-            "pos": 6,
-            "end": 10,
-            "name": {
-                "kind": "Identifier",
-                "pos": 6,
-                "end": 10,
-                "text": "bar"
-            }
-        },
-        "length": 2,
-        "pos": 2,
-        "end": 10
-    }
-}`);
-                });
-
-                it("recordType5", () => {
-                    parsesCorrectly("{{foo: number, bar}}",
-                        `{
-    "kind": "JSDocRecordType",
-    "pos": 1,
-    "end": 19,
-    "members": {
-        "0": {
-            "kind": "JSDocRecordMember",
-            "pos": 2,
-            "end": 13,
-            "name": {
-                "kind": "Identifier",
-                "pos": 2,
-                "end": 5,
-                "text": "foo"
-            },
-            "type": {
-                "kind": "NumberKeyword",
-                "pos": 6,
-                "end": 13
-            }
-        },
-        "1": {
-            "kind": "JSDocRecordMember",
-            "pos": 14,
-            "end": 18,
-            "name": {
-                "kind": "Identifier",
-                "pos": 14,
-                "end": 18,
-                "text": "bar"
-            }
-        },
-        "length": 2,
-        "pos": 2,
-        "end": 18
-    }
-}`);
-                });
-
-                it("recordType6", () => {
-                    parsesCorrectly("{{foo, bar: number}}",
-                        `{
-    "kind": "JSDocRecordType",
-    "pos": 1,
-    "end": 19,
-    "members": {
-        "0": {
-            "kind": "JSDocRecordMember",
-            "pos": 2,
-            "end": 5,
-            "name": {
-                "kind": "Identifier",
-                "pos": 2,
-                "end": 5,
-                "text": "foo"
-            }
-        },
-        "1": {
-            "kind": "JSDocRecordMember",
-            "pos": 6,
-            "end": 18,
-            "name": {
-                "kind": "Identifier",
-                "pos": 6,
-                "end": 10,
-                "text": "bar"
-            },
-            "type": {
-                "kind": "NumberKeyword",
-                "pos": 11,
-                "end": 18
-            }
-        },
-        "length": 2,
-        "pos": 2,
-        "end": 18
-    }
-}`);
-                });
-
-                it("recordType7", () => {
-                    parsesCorrectly("{{foo: number, bar: number}}",
-                        `{
-    "kind": "JSDocRecordType",
-    "pos": 1,
-    "end": 27,
-    "members": {
-        "0": {
-            "kind": "JSDocRecordMember",
-            "pos": 2,
-            "end": 13,
-            "name": {
-                "kind": "Identifier",
-                "pos": 2,
-                "end": 5,
-                "text": "foo"
-            },
-            "type": {
-                "kind": "NumberKeyword",
-                "pos": 6,
-                "end": 13
-            }
-        },
-        "1": {
-            "kind": "JSDocRecordMember",
-            "pos": 14,
-            "end": 26,
-            "name": {
-                "kind": "Identifier",
-                "pos": 14,
-                "end": 18,
-                "text": "bar"
-            },
-            "type": {
-                "kind": "NumberKeyword",
-                "pos": 19,
-                "end": 26
-            }
-        },
-        "length": 2,
-        "pos": 2,
-        "end": 26
-    }
-}`);
-                });
-
-                it("recordType8", () => {
-                    parsesCorrectly("{{function}}",
-                        `{
-    "kind": "JSDocRecordType",
-    "pos": 1,
-    "end": 11,
-    "members": {
-        "0": {
-            "kind": "JSDocRecordMember",
-            "pos": 2,
-            "end": 10,
-            "name": {
-                "kind": "Identifier",
-                "pos": 2,
-                "end": 10,
-                "originalKeywordKind": "FunctionKeyword",
-                "text": "function"
-            }
-        },
-        "length": 1,
-        "pos": 2,
-        "end": 10
-    }
-}`);
-                });
-
-                it("unionType", () => {
-                    parsesCorrectly("{(number|string)}",
-                        `{
-    "kind": "JSDocUnionType",
-    "pos": 1,
-    "end": 16,
-    "types": {
-        "0": {
-            "kind": "NumberKeyword",
-            "pos": 2,
-            "end": 8
-        },
-        "1": {
-            "kind": "StringKeyword",
-            "pos": 9,
-            "end": 15
-        },
-        "length": 2,
-        "pos": 2,
-        "end": 15
-    }
-}`);
-                });
-
-                it("topLevelNoParenUnionType", () => {
-                    parsesCorrectly("{number|string}",
-                        `{
-    "kind": "JSDocUnionType",
-    "pos": 1,
-    "end": 14,
-    "types": {
-        "0": {
-            "kind": "NumberKeyword",
-            "pos": 1,
-            "end": 7
-        },
-        "1": {
-            "kind": "StringKeyword",
-            "pos": 8,
-            "end": 14
-        },
-        "length": 2,
-        "pos": 1,
-        "end": 14
-    }
-}`);
-                });
-
-                it("functionType1", () => {
-                    parsesCorrectly("{function()}",
-                        `{
-    "kind": "JSDocFunctionType",
-    "pos": 1,
-    "end": 11,
-    "parameters": {
-        "length": 0,
-        "pos": 10,
-        "end": 10
-    }
-}`);
-                });
-
-                it("functionType2", () => {
-                    parsesCorrectly("{function(string, boolean)}",
-                        `{
-    "kind": "JSDocFunctionType",
-    "pos": 1,
-    "end": 26,
-    "parameters": {
-        "0": {
-            "kind": "Parameter",
-            "pos": 10,
-            "end": 16,
-            "type": {
-                "kind": "StringKeyword",
-                "pos": 10,
-                "end": 16
-            }
-        },
-        "1": {
-            "kind": "Parameter",
-            "pos": 17,
-            "end": 25,
-            "type": {
-                "kind": "BooleanKeyword",
-                "pos": 17,
-                "end": 25
-            }
-        },
-        "length": 2,
-        "pos": 10,
-        "end": 25
-    }
-}`);
-                });
-
-                it("functionReturnType1", () => {
-                    parsesCorrectly("{function(string, boolean)}",
-                        `{
-    "kind": "JSDocFunctionType",
-    "pos": 1,
-    "end": 26,
-    "parameters": {
-        "0": {
-            "kind": "Parameter",
-            "pos": 10,
-            "end": 16,
-            "type": {
-                "kind": "StringKeyword",
-                "pos": 10,
-                "end": 16
-            }
-        },
-        "1": {
-            "kind": "Parameter",
-            "pos": 17,
-            "end": 25,
-            "type": {
-                "kind": "BooleanKeyword",
-                "pos": 17,
-                "end": 25
-            }
-        },
-        "length": 2,
-        "pos": 10,
-        "end": 25
-    }
-}`);
->>>>>>> 1abc2a78
-                });
-            }
-
-            function parsesIncorrectly(name: string, content: string) {
-                it(name, () => {
-                    let type = ts.parseJSDocTypeExpressionForTests(content);
-                    assert.isTrue(!type || type.diagnostics.length > 0);
-                });
-            }
-
-            describe("parseCorrectly", () => {
-                parsesCorrectly("unknownType", "{?}");
-                parsesCorrectly("allType", "{*}");
-                parsesCorrectly("nullableType", "{?number}");
-                parsesCorrectly("nullableType2", "{number?}");
-                parsesCorrectly("nonNullableType", "{!number}");
-                parsesCorrectly("nonNullableType2", "{number!}");
-                parsesCorrectly("recordType1", "{{}}");
-                parsesCorrectly("recordType2", "{{foo}}");
-                parsesCorrectly("recordType3", "{{foo: number}}");
-                parsesCorrectly("recordType4", "{{foo, bar}}");
-                parsesCorrectly("recordType5", "{{foo: number, bar}}");
-                parsesCorrectly("recordType6", "{{foo, bar: number}}");
-                parsesCorrectly("recordType7", "{{foo: number, bar: number}}");
-                parsesCorrectly("recordType8", "{{function}}");
-                parsesCorrectly("unionType", "{(number|string)}");
-                parsesCorrectly("topLevelNoParenUnionType", "{number|string}");
-                parsesCorrectly("functionType1", "{function()}");
-                parsesCorrectly("functionType2", "{function(string, boolean)}");
-                parsesCorrectly("functionReturnType1", "{function(string, boolean)}");
-                parsesCorrectly("thisType1", "{this:a.b}");
-                parsesCorrectly("newType1", "{new:a.b}");
-                parsesCorrectly("variadicType", "{...number}");
-                parsesCorrectly("optionalType", "{number=}");
-                parsesCorrectly("optionalNullable", "{?=}");
-                parsesCorrectly("typeReference1", "{a.<number>}");
-                parsesCorrectly("typeReference2", "{a.<number,string>}");
-                parsesCorrectly("typeReference3", "{a.function}");
-                parsesCorrectly("arrayType1", "{a[]}");
-                parsesCorrectly("arrayType2", "{a[][]}");
-                parsesCorrectly("arrayType3", "{a[][]=}");
-                parsesCorrectly("keyword1", "{var}");
-                parsesCorrectly("keyword2", "{null}");
-                parsesCorrectly("keyword3", "{undefined}");
-                parsesCorrectly("tupleType0", "{[]}");
-                parsesCorrectly("tupleType1", "{[number]}");
-                parsesCorrectly("tupleType2", "{[number,string]}");
-                parsesCorrectly("tupleType3", "{[number,string,boolean]}");
-           });
-
-            describe("parsesIncorrectly", () => {
-                parsesIncorrectly("emptyType", "{}");
-                parsesIncorrectly("trailingCommaInRecordType", "{{a,}}");
-                parsesIncorrectly("unionTypeWithTrailingBar", "{(a|)}");
-                parsesIncorrectly("unionTypeWithoutTypes", "{()}");
-                parsesIncorrectly("nullableTypeWithoutType", "{!}");
-                parsesIncorrectly("functionTypeWithTrailingComma", "{function(a,)}");
-                parsesIncorrectly("thisWithoutType", "{this:}");
-                parsesIncorrectly("newWithoutType", "{new:}");
-                parsesIncorrectly("variadicWithoutType", "{...}");
-                parsesIncorrectly("optionalWithoutType", "{=}");
-                parsesIncorrectly("allWithType", "{*foo}");
-                parsesIncorrectly("typeArgumentsNotFollowingDot", "{a<>}");
-                parsesIncorrectly("emptyTypeArguments", "{a.<>}");
-                parsesIncorrectly("typeArgumentsWithTrailingComma", "{a.<a,>}");
-                parsesIncorrectly("tsFunctionType", "{() => string}");
-                parsesIncorrectly("tsConstructoType", "{new () => string}");
-                parsesIncorrectly("typeOfType", "{typeof M}");
-                parsesIncorrectly("namedParameter", "{function(a: number)}");
-                parsesIncorrectly("callSignatureInRecordType", "{{(): number}}");
-                parsesIncorrectly("methodInRecordType", "{{foo(): number}}");
-                parsesIncorrectly("tupleTypeWithComma", "{[,]}");
-                parsesIncorrectly("tupleTypeWithTrailingComma", "{[number,]}");
-                parsesIncorrectly("tupleTypeWithLeadingComma", "{[,number]}");
-            });
-        });
-
-        describe("DocComments", () => {
-<<<<<<< HEAD
-            function parsesCorrectly(name: string, content: string) {
-                it(name, () => {
-                    let comment = parseIsolatedJSDocComment(content);
-                    if (!comment) {
-                        Debug.fail('Comment failed to parse entirely');
-=======
-            function parsesCorrectly(content: string, expected: string) {
-                const comment = parseIsolatedJSDocComment(content);
-                if (!comment) {
-                    Debug.fail("Comment failed to parse entirely");
-                }
-                if (comment.diagnostics.length > 0) {
-                    Debug.fail("Comment has at least one diagnostic: " + comment.diagnostics[0].messageText);
-                }
-
-                const result = JSON.stringify(comment.jsDocComment, (k, v) => {
-                    return v && v.pos !== undefined
-                        ? JSON.parse(Utils.sourceFileToJSON(v))
-                        : v;
-                }, 4);
-
-                if (result !== expected) {
-                    // Turn on a human-readable diff
-                    if (typeof require !== "undefined") {
-                        require("chai").config.showDiff = true;
-                        chai.expect(JSON.parse(result)).equal(JSON.parse(expected));
->>>>>>> 1abc2a78
-                    }
-                    if (comment.diagnostics.length > 0) {
-                        Debug.fail('Comment has at least one diagnostic: ' + comment.diagnostics[0].messageText);
-                    }
-
-<<<<<<< HEAD
-                    Harness.Baseline.runBaseline("parseCorrectly", "JSDocParsing/DocComments.parsesCorrectly." + name + ".json",
-                        () => JSON.stringify(comment.jsDocComment,
-                            (k, v) => v && v.pos !== undefined ? JSON.parse(Utils.sourceFileToJSON(v)) : v, 4));
-=======
-            function parsesIncorrectly(content: string) {
-                const type = parseIsolatedJSDocComment(content);
-                assert.isTrue(!type || type.diagnostics.length > 0);
-            }
-
-            describe("parsesIncorrectly", () => {
-                it("emptyComment", () => {
-                    parsesIncorrectly("/***/");
-                });
-
-                it("threeAsterisks", () => {
-                    parsesIncorrectly("/*** */");
->>>>>>> 1abc2a78
-                });
-            }
-
-            function parsesIncorrectly(name: string, content: string) {
-                it(name, () => {
-                    let type = parseIsolatedJSDocComment(content);
-                    assert.isTrue(!type || type.diagnostics.length > 0);
-                });
-            }
-
-<<<<<<< HEAD
-            describe("parsesIncorrectly", () => {
-                parsesIncorrectly("emptyComment", "/***/");
-                parsesIncorrectly("threeAsterisks", "/*** */");
-                parsesIncorrectly("asteriskAfterPreamble", "/** * @type {number} */");
-                parsesIncorrectly("multipleTypes", 
-                        `/**
-=======
-                it("multipleTypes", () => {
-                    parsesIncorrectly(
-`/**
->>>>>>> 1abc2a78
-  * @type {number}
-  * @type {string}
-  */`);
-                parsesIncorrectly("multipleReturnTypes", 
-                        `/**
-  * @return {number}
-  * @return {string}
-  */`);
-                parsesIncorrectly("noTypeParameters", 
-                        `/**
-  * @template
-  */`);
-                parsesIncorrectly("trailingTypeParameterComma", 
-                        `/**
-  * @template T,
-  */`);
-                parsesIncorrectly("paramWithoutName", 
-                        `/**
-  * @param {number}
-  */`);
-<<<<<<< HEAD
-                parsesIncorrectly("paramWithoutTypeOrName", 
-                        `/**
-=======
-                });
-
-                it("paramWithoutTypeOrName", () => {
-                    parsesIncorrectly(
-`/**
->>>>>>> 1abc2a78
-  * @param
-  */`);
-            });
-
-            describe("parsesCorrectly", () => {
-                parsesCorrectly("noLeadingAsterisk",
-`/**
-    @type {number}
-  */`);
-
-
-                parsesCorrectly("noType",
-`/**
-  * @type
-  */`);
-
-
-                parsesCorrectly("noReturnType",
-`/**
-  * @return
-  */`);
-
-                parsesCorrectly("leadingAsterisk",
-`/**
-  * @type {number}
-  */`);
-
-
-                parsesCorrectly("typeTag",
-`/**
-  * @type {number}
-  */`);
-
-
-                parsesCorrectly("returnTag1",
-`/**
-  * @return {number}
-  */`);
-
-
-                parsesCorrectly("returnTag2",
-`/**
-  * @return {number} Description text follows
-  */`);
-
-
-                parsesCorrectly("returnsTag1",
-`/**
-  * @returns {number}
-  */`);
-
-
-                parsesCorrectly("oneParamTag",
-`/**
-  * @param {number} name1
-  */`);
-
-
-                parsesCorrectly("twoParamTag2",
-`/**
-  * @param {number} name1
-  * @param {number} name2
-  */`);
-
-
-                parsesCorrectly("paramTag1",
-`/**
-  * @param {number} name1 Description text follows
-  */`);
-
-
-                parsesCorrectly("paramTagBracketedName1",
-`/**
-  * @param {number} [name1] Description text follows
-  */`);
-
-
-                parsesCorrectly("paramTagBracketedName2",
-`/**
-  * @param {number} [ name1 = 1] Description text follows
-  */`);
-
-
-                parsesCorrectly("twoParamTagOnSameLine",
-`/**
-  * @param {number} name1 @param {number} name2
-  */`);
-
-
-                parsesCorrectly("paramTagNameThenType1",
-`/**
-  * @param name1 {number}
-  */`);
-
-
-                parsesCorrectly("paramTagNameThenType2",
-`/**
-  * @param name1 {number} Description
-  */`);
-
-
-                parsesCorrectly("templateTag",
-`/**
-  * @template T
-  */`);
-
-
-                parsesCorrectly("templateTag2",
-`/**
-  * @template K,V
-  */`);
-
-
-                parsesCorrectly("templateTag3",
-`/**
-  * @template K ,V
-  */`);
-
-
-                parsesCorrectly("templateTag4",
-`/**
-  * @template K, V
-  */`);
-
-
-                parsesCorrectly("templateTag5",
-`/**
-  * @template K , V
-  */`);
-
-                parsesCorrectly("templateTag6",
-`/**
-  * @template K , V Description of type parameters.
-  */`);
-
-                parsesCorrectly("paramWithoutType",
-`/**
-  * @param foo
-  */`);
-            });
-        });
-    });
-}
+/// <reference path="..\..\..\src\harness\external\mocha.d.ts" />
+/// <reference path="..\..\..\src\harness\external\chai.d.ts" />
+/// <reference path="..\..\..\src\compiler\parser.ts" />
+/// <reference path="..\..\..\src\harness\harness.ts" />
+
+module ts {
+    describe("JSDocParsing", () => {
+        describe("TypeExpressions", () => {
+            function parsesCorrectly(name: string, content: string) {
+                it(name, () => {
+                    const typeAndDiagnostics = ts.parseJSDocTypeExpressionForTests(content);
+                    assert.isTrue(typeAndDiagnostics && typeAndDiagnostics.diagnostics.length === 0);
+
+                    Harness.Baseline.runBaseline("parseCorrectly", "JSDocParsing/TypeExpressions.parsesCorrectly." + name + ".json",
+                        () => Utils.sourceFileToJSON(typeAndDiagnostics.jsDocTypeExpression.type));
+                });
+            }
+
+            function parsesIncorrectly(name: string, content: string) {
+                it(name, () => {
+                    const type = ts.parseJSDocTypeExpressionForTests(content);
+                    assert.isTrue(!type || type.diagnostics.length > 0);
+                });
+            }
+
+            describe("parseCorrectly", () => {
+                parsesCorrectly("unknownType", "{?}");
+                parsesCorrectly("allType", "{*}");
+                parsesCorrectly("nullableType", "{?number}");
+                parsesCorrectly("nullableType2", "{number?}");
+                parsesCorrectly("nonNullableType", "{!number}");
+                parsesCorrectly("nonNullableType2", "{number!}");
+                parsesCorrectly("recordType1", "{{}}");
+                parsesCorrectly("recordType2", "{{foo}}");
+                parsesCorrectly("recordType3", "{{foo: number}}");
+                parsesCorrectly("recordType4", "{{foo, bar}}");
+                parsesCorrectly("recordType5", "{{foo: number, bar}}");
+                parsesCorrectly("recordType6", "{{foo, bar: number}}");
+                parsesCorrectly("recordType7", "{{foo: number, bar: number}}");
+                parsesCorrectly("recordType8", "{{function}}");
+                parsesCorrectly("unionType", "{(number|string)}");
+                parsesCorrectly("topLevelNoParenUnionType", "{number|string}");
+                parsesCorrectly("functionType1", "{function()}");
+                parsesCorrectly("functionType2", "{function(string, boolean)}");
+                parsesCorrectly("functionReturnType1", "{function(string, boolean)}");
+                parsesCorrectly("thisType1", "{this:a.b}");
+                parsesCorrectly("newType1", "{new:a.b}");
+                parsesCorrectly("variadicType", "{...number}");
+                parsesCorrectly("optionalType", "{number=}");
+                parsesCorrectly("optionalNullable", "{?=}");
+                parsesCorrectly("typeReference1", "{a.<number>}");
+                parsesCorrectly("typeReference2", "{a.<number,string>}");
+                parsesCorrectly("typeReference3", "{a.function}");
+                parsesCorrectly("arrayType1", "{a[]}");
+                parsesCorrectly("arrayType2", "{a[][]}");
+                parsesCorrectly("arrayType3", "{a[][]=}");
+                parsesCorrectly("keyword1", "{var}");
+                parsesCorrectly("keyword2", "{null}");
+                parsesCorrectly("keyword3", "{undefined}");
+                parsesCorrectly("tupleType0", "{[]}");
+                parsesCorrectly("tupleType1", "{[number]}");
+                parsesCorrectly("tupleType2", "{[number,string]}");
+                parsesCorrectly("tupleType3", "{[number,string,boolean]}");
+           });
+
+            describe("parsesIncorrectly", () => {
+                parsesIncorrectly("emptyType", "{}");
+                parsesIncorrectly("trailingCommaInRecordType", "{{a,}}");
+                parsesIncorrectly("unionTypeWithTrailingBar", "{(a|)}");
+                parsesIncorrectly("unionTypeWithoutTypes", "{()}");
+                parsesIncorrectly("nullableTypeWithoutType", "{!}");
+                parsesIncorrectly("functionTypeWithTrailingComma", "{function(a,)}");
+                parsesIncorrectly("thisWithoutType", "{this:}");
+                parsesIncorrectly("newWithoutType", "{new:}");
+                parsesIncorrectly("variadicWithoutType", "{...}");
+                parsesIncorrectly("optionalWithoutType", "{=}");
+                parsesIncorrectly("allWithType", "{*foo}");
+                parsesIncorrectly("typeArgumentsNotFollowingDot", "{a<>}");
+                parsesIncorrectly("emptyTypeArguments", "{a.<>}");
+                parsesIncorrectly("typeArgumentsWithTrailingComma", "{a.<a,>}");
+                parsesIncorrectly("tsFunctionType", "{() => string}");
+                parsesIncorrectly("tsConstructoType", "{new () => string}");
+                parsesIncorrectly("typeOfType", "{typeof M}");
+                parsesIncorrectly("namedParameter", "{function(a: number)}");
+                parsesIncorrectly("callSignatureInRecordType", "{{(): number}}");
+                parsesIncorrectly("methodInRecordType", "{{foo(): number}}");
+                parsesIncorrectly("tupleTypeWithComma", "{[,]}");
+                parsesIncorrectly("tupleTypeWithTrailingComma", "{[number,]}");
+                parsesIncorrectly("tupleTypeWithLeadingComma", "{[,number]}");
+            });
+        });
+
+        describe("DocComments", () => {
+            function parsesCorrectly(name: string, content: string) {
+                it(name, () => {
+                    const comment = parseIsolatedJSDocComment(content);
+                    if (!comment) {
+                        Debug.fail('Comment failed to parse entirely');
+                    }
+                    if (comment.diagnostics.length > 0) {
+                        Debug.fail('Comment has at least one diagnostic: ' + comment.diagnostics[0].messageText);
+                    }
+
+                    Harness.Baseline.runBaseline("parseCorrectly", "JSDocParsing/DocComments.parsesCorrectly." + name + ".json",
+                        () => JSON.stringify(comment.jsDocComment,
+                            (k, v) => v && v.pos !== undefined ? JSON.parse(Utils.sourceFileToJSON(v)) : v, 4));
+                });
+            }
+
+            function parsesIncorrectly(name: string, content: string) {
+                it(name, () => {
+                    const type = parseIsolatedJSDocComment(content);
+                    assert.isTrue(!type || type.diagnostics.length > 0);
+                });
+            }
+
+            describe("parsesIncorrectly", () => {
+                parsesIncorrectly("emptyComment", "/***/");
+                parsesIncorrectly("threeAsterisks", "/*** */");
+                parsesIncorrectly("asteriskAfterPreamble", "/** * @type {number} */");
+                parsesIncorrectly("multipleTypes", 
+                        `/**
+  * @type {number}
+  * @type {string}
+  */`);
+                parsesIncorrectly("multipleReturnTypes", 
+                        `/**
+  * @return {number}
+  * @return {string}
+  */`);
+                parsesIncorrectly("noTypeParameters", 
+                        `/**
+  * @template
+  */`);
+                parsesIncorrectly("trailingTypeParameterComma", 
+                        `/**
+  * @template T,
+  */`);
+                parsesIncorrectly("paramWithoutName", 
+                        `/**
+  * @param {number}
+  */`);
+                parsesIncorrectly("paramWithoutTypeOrName", 
+                        `/**
+  * @param
+  */`);
+            });
+
+            describe("parsesCorrectly", () => {
+                parsesCorrectly("noLeadingAsterisk",
+`/**
+    @type {number}
+  */`);
+
+
+                parsesCorrectly("noType",
+`/**
+  * @type
+  */`);
+
+
+                parsesCorrectly("noReturnType",
+`/**
+  * @return
+  */`);
+
+                parsesCorrectly("leadingAsterisk",
+`/**
+  * @type {number}
+  */`);
+
+
+                parsesCorrectly("typeTag",
+`/**
+  * @type {number}
+  */`);
+
+
+                parsesCorrectly("returnTag1",
+`/**
+  * @return {number}
+  */`);
+
+
+                parsesCorrectly("returnTag2",
+`/**
+  * @return {number} Description text follows
+  */`);
+
+
+                parsesCorrectly("returnsTag1",
+`/**
+  * @returns {number}
+  */`);
+
+
+                parsesCorrectly("oneParamTag",
+`/**
+  * @param {number} name1
+  */`);
+
+
+                parsesCorrectly("twoParamTag2",
+`/**
+  * @param {number} name1
+  * @param {number} name2
+  */`);
+
+
+                parsesCorrectly("paramTag1",
+`/**
+  * @param {number} name1 Description text follows
+  */`);
+
+
+                parsesCorrectly("paramTagBracketedName1",
+`/**
+  * @param {number} [name1] Description text follows
+  */`);
+
+
+                parsesCorrectly("paramTagBracketedName2",
+`/**
+  * @param {number} [ name1 = 1] Description text follows
+  */`);
+
+
+                parsesCorrectly("twoParamTagOnSameLine",
+`/**
+  * @param {number} name1 @param {number} name2
+  */`);
+
+
+                parsesCorrectly("paramTagNameThenType1",
+`/**
+  * @param name1 {number}
+  */`);
+
+
+                parsesCorrectly("paramTagNameThenType2",
+`/**
+  * @param name1 {number} Description
+  */`);
+
+
+                parsesCorrectly("templateTag",
+`/**
+  * @template T
+  */`);
+
+
+                parsesCorrectly("templateTag2",
+`/**
+  * @template K,V
+  */`);
+
+
+                parsesCorrectly("templateTag3",
+`/**
+  * @template K ,V
+  */`);
+
+
+                parsesCorrectly("templateTag4",
+`/**
+  * @template K, V
+  */`);
+
+
+                parsesCorrectly("templateTag5",
+`/**
+  * @template K , V
+  */`);
+
+                parsesCorrectly("templateTag6",
+`/**
+  * @template K , V Description of type parameters.
+  */`);
+
+                parsesCorrectly("paramWithoutType",
+`/**
+  * @param foo
+  */`);
+            });
+        });
+    });
+}