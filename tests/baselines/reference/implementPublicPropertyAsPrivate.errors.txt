tests/cases/compiler/implementPublicPropertyAsPrivate.ts(4,7): error TS2421: Class 'C' incorrectly implements interface 'I':
  Private property 'x' cannot be reimplemented.


==== tests/cases/compiler/implementPublicPropertyAsPrivate.ts (1 errors) ====
    interface I {
        x: number;
    }
    class C implements I {
          ~
<<<<<<< HEAD
!!! Class 'C' incorrectly implements interface 'I':
!!!   Property 'x' is private in type 'C' but not in type 'I'.
=======
!!! error TS2421: Class 'C' incorrectly implements interface 'I':
!!! error TS2421:   Private property 'x' cannot be reimplemented.
>>>>>>> d867cecf
        private x = 0; // should raise error at class decl
    }<|MERGE_RESOLUTION|>--- conflicted
+++ resolved
@@ -1,19 +1,14 @@
-tests/cases/compiler/implementPublicPropertyAsPrivate.ts(4,7): error TS2421: Class 'C' incorrectly implements interface 'I':
-  Private property 'x' cannot be reimplemented.
-
-
-==== tests/cases/compiler/implementPublicPropertyAsPrivate.ts (1 errors) ====
-    interface I {
-        x: number;
-    }
-    class C implements I {
-          ~
-<<<<<<< HEAD
-!!! Class 'C' incorrectly implements interface 'I':
-!!!   Property 'x' is private in type 'C' but not in type 'I'.
-=======
-!!! error TS2421: Class 'C' incorrectly implements interface 'I':
-!!! error TS2421:   Private property 'x' cannot be reimplemented.
->>>>>>> d867cecf
-        private x = 0; // should raise error at class decl
+tests/cases/compiler/implementPublicPropertyAsPrivate.ts(4,7): error TS2421: Class 'C' incorrectly implements interface 'I':
+  Property 'x' is private in type 'C' but not in type 'I'.
+
+
+==== tests/cases/compiler/implementPublicPropertyAsPrivate.ts (1 errors) ====
+    interface I {
+        x: number;
+    }
+    class C implements I {
+          ~
+!!! error TS2421: Class 'C' incorrectly implements interface 'I':
+!!! error TS2421:   Property 'x' is private in type 'C' but not in type 'I'.
+        private x = 0; // should raise error at class decl
     }