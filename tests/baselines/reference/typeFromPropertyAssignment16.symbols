--- conflicted
+++ resolved
@@ -1,61 +1,53 @@
-=== tests/cases/conformance/salsa/a.js ===
-var Outer = {};
->Outer : Symbol(Outer, Decl(a.js, 0, 3), Decl(a.js, 0, 15), Decl(a.js, 2, 28))
-
-Outer.Inner = function () {}
->Outer.Inner : Symbol(Outer.Inner, Decl(a.js, 0, 15), Decl(a.js, 3, 6))
->Outer : Symbol(Outer, Decl(a.js, 0, 3), Decl(a.js, 0, 15), Decl(a.js, 2, 28))
->Inner : Symbol(Outer.Inner, Decl(a.js, 0, 15), Decl(a.js, 3, 6))
-
-Outer.Inner.prototype = {
-<<<<<<< HEAD
->Outer.Inner.prototype : Symbol(Function.prototype, Decl(lib.es5.d.ts, --, --))
->Outer.Inner : Symbol(Inner, Decl(a.js, 0, 15), Decl(a.js, 3, 6))
->Outer : Symbol(Outer, Decl(a.js, 0, 3), Decl(a.js, 0, 15), Decl(a.js, 2, 28))
->Inner : Symbol(Inner, Decl(a.js, 0, 15), Decl(a.js, 3, 6))
->prototype : Symbol(Function.prototype, Decl(lib.es5.d.ts, --, --))
-=======
->Outer.Inner.prototype : Symbol(Outer.Inner.prototype, Decl(a.js, 2, 28))
->Outer.Inner : Symbol(Outer.Inner, Decl(a.js, 0, 15), Decl(a.js, 3, 6))
->Outer : Symbol(Outer, Decl(a.js, 0, 3), Decl(a.js, 0, 15), Decl(a.js, 2, 28))
->Inner : Symbol(Outer.Inner, Decl(a.js, 0, 15), Decl(a.js, 3, 6))
->prototype : Symbol(Outer.Inner.prototype, Decl(a.js, 2, 28))
->>>>>>> c3dcc83d
-
-    x: 1,
->x : Symbol(x, Decl(a.js, 3, 25))
-
-    m() { }
->m : Symbol(m, Decl(a.js, 4, 9))
-}
-
-/** @type {Outer.Inner} */
-var inner
->inner : Symbol(inner, Decl(a.js, 9, 3))
-
-inner.x
->inner.x : Symbol(x, Decl(a.js, 3, 25))
->inner : Symbol(inner, Decl(a.js, 9, 3))
->x : Symbol(x, Decl(a.js, 3, 25))
-
-inner.m()
->inner.m : Symbol(m, Decl(a.js, 4, 9))
->inner : Symbol(inner, Decl(a.js, 9, 3))
->m : Symbol(m, Decl(a.js, 4, 9))
-
-var inno = new Outer.Inner()
->inno : Symbol(inno, Decl(a.js, 12, 3))
->Outer.Inner : Symbol(Outer.Inner, Decl(a.js, 0, 15), Decl(a.js, 3, 6))
->Outer : Symbol(Outer, Decl(a.js, 0, 3), Decl(a.js, 0, 15), Decl(a.js, 2, 28))
->Inner : Symbol(Outer.Inner, Decl(a.js, 0, 15), Decl(a.js, 3, 6))
-
-inno.x
->inno.x : Symbol(x, Decl(a.js, 3, 25))
->inno : Symbol(inno, Decl(a.js, 12, 3))
->x : Symbol(x, Decl(a.js, 3, 25))
-
-inno.m()
->inno.m : Symbol(m, Decl(a.js, 4, 9))
->inno : Symbol(inno, Decl(a.js, 12, 3))
->m : Symbol(m, Decl(a.js, 4, 9))
-
+=== tests/cases/conformance/salsa/a.js ===
+var Outer = {};
+>Outer : Symbol(Outer, Decl(a.js, 0, 3), Decl(a.js, 0, 15), Decl(a.js, 2, 28))
+
+Outer.Inner = function () {}
+>Outer.Inner : Symbol(Outer.Inner, Decl(a.js, 0, 15), Decl(a.js, 3, 6))
+>Outer : Symbol(Outer, Decl(a.js, 0, 3), Decl(a.js, 0, 15), Decl(a.js, 2, 28))
+>Inner : Symbol(Outer.Inner, Decl(a.js, 0, 15), Decl(a.js, 3, 6))
+
+Outer.Inner.prototype = {
+>Outer.Inner.prototype : Symbol(Outer.Inner.prototype, Decl(a.js, 2, 28))
+>Outer.Inner : Symbol(Outer.Inner, Decl(a.js, 0, 15), Decl(a.js, 3, 6))
+>Outer : Symbol(Outer, Decl(a.js, 0, 3), Decl(a.js, 0, 15), Decl(a.js, 2, 28))
+>Inner : Symbol(Outer.Inner, Decl(a.js, 0, 15), Decl(a.js, 3, 6))
+>prototype : Symbol(Outer.Inner.prototype, Decl(a.js, 2, 28))
+
+    x: 1,
+>x : Symbol(x, Decl(a.js, 3, 25))
+
+    m() { }
+>m : Symbol(m, Decl(a.js, 4, 9))
+}
+
+/** @type {Outer.Inner} */
+var inner
+>inner : Symbol(inner, Decl(a.js, 9, 3))
+
+inner.x
+>inner.x : Symbol(x, Decl(a.js, 3, 25))
+>inner : Symbol(inner, Decl(a.js, 9, 3))
+>x : Symbol(x, Decl(a.js, 3, 25))
+
+inner.m()
+>inner.m : Symbol(m, Decl(a.js, 4, 9))
+>inner : Symbol(inner, Decl(a.js, 9, 3))
+>m : Symbol(m, Decl(a.js, 4, 9))
+
+var inno = new Outer.Inner()
+>inno : Symbol(inno, Decl(a.js, 12, 3))
+>Outer.Inner : Symbol(Outer.Inner, Decl(a.js, 0, 15), Decl(a.js, 3, 6))
+>Outer : Symbol(Outer, Decl(a.js, 0, 3), Decl(a.js, 0, 15), Decl(a.js, 2, 28))
+>Inner : Symbol(Outer.Inner, Decl(a.js, 0, 15), Decl(a.js, 3, 6))
+
+inno.x
+>inno.x : Symbol(x, Decl(a.js, 3, 25))
+>inno : Symbol(inno, Decl(a.js, 12, 3))
+>x : Symbol(x, Decl(a.js, 3, 25))
+
+inno.m()
+>inno.m : Symbol(m, Decl(a.js, 4, 9))
+>inno : Symbol(inno, Decl(a.js, 12, 3))
+>m : Symbol(m, Decl(a.js, 4, 9))
+