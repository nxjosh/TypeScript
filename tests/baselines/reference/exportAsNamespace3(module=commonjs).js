--- conflicted
+++ resolved
@@ -1,97 +1,89 @@
-//// [tests/cases/conformance/es2020/modules/exportAsNamespace3.ts] ////
-
-//// [0.ts]
+//// [tests/cases/conformance/es2020/modules/exportAsNamespace3.ts] ////
+
+//// [0.ts]
 export const a = 1;
 export const b = 2;
-
-//// [1.ts]
+
+//// [1.ts]
 export * as ns from './0';
 ns.a;
 ns.b;
 let ns = {a: 1, b: 2}
 ns.a;
 ns.b;
-
-//// [2.ts]
+
+//// [2.ts]
 import * as foo from './1'
 
 foo.ns.a;
-foo.ns.b;
-
-//// [0.js]
-"use strict";
-exports.__esModule = true;
-exports.b = exports.a = void 0;
-exports.a = 1;
-exports.b = 2;
-//// [1.js]
-"use strict";
-var __createBinding = (this && this.__createBinding) || (Object.create ? (function(o, m, k, k2) {
-    if (k2 === undefined) k2 = k;
-    Object.defineProperty(o, k2, { enumerable: true, get: function() { return m[k]; } });
-}) : (function(o, m, k, k2) {
-    if (k2 === undefined) k2 = k;
-    o[k2] = m[k];
-}));
-var __setModuleDefault = (this && this.__setModuleDefault) || (Object.create ? (function(o, v) {
-    Object.defineProperty(o, "default", { enumerable: true, value: v });
-}) : function(o, v) {
-    o["default"] = v;
-});
-var __importStar = (this && this.__importStar) || function (mod) {
-    if (mod && mod.__esModule) return mod;
-    var result = {};
-<<<<<<< HEAD
-    if (mod != null) for (var k in mod) if (Object.prototype.hasOwnProperty.call(mod, k)) __createBinding(result, mod, k);
-=======
-    if (mod != null) for (var k in mod) if (k !== "default" && Object.hasOwnProperty.call(mod, k)) __createBinding(result, mod, k);
->>>>>>> b397d1fd
-    __setModuleDefault(result, mod);
-    return result;
-};
-exports.__esModule = true;
-exports.ns = void 0;
-exports.ns = __importStar(require("./0"));
-ns.a;
-ns.b;
-var ns = { a: 1, b: 2 };
-ns.a;
-ns.b;
-//// [2.js]
-"use strict";
-var __createBinding = (this && this.__createBinding) || (Object.create ? (function(o, m, k, k2) {
-    if (k2 === undefined) k2 = k;
-    Object.defineProperty(o, k2, { enumerable: true, get: function() { return m[k]; } });
-}) : (function(o, m, k, k2) {
-    if (k2 === undefined) k2 = k;
-    o[k2] = m[k];
-}));
-var __setModuleDefault = (this && this.__setModuleDefault) || (Object.create ? (function(o, v) {
-    Object.defineProperty(o, "default", { enumerable: true, value: v });
-}) : function(o, v) {
-    o["default"] = v;
-});
-var __importStar = (this && this.__importStar) || function (mod) {
-    if (mod && mod.__esModule) return mod;
-    var result = {};
-<<<<<<< HEAD
-    if (mod != null) for (var k in mod) if (Object.prototype.hasOwnProperty.call(mod, k)) __createBinding(result, mod, k);
-=======
-    if (mod != null) for (var k in mod) if (k !== "default" && Object.hasOwnProperty.call(mod, k)) __createBinding(result, mod, k);
->>>>>>> b397d1fd
-    __setModuleDefault(result, mod);
-    return result;
-};
-exports.__esModule = true;
-var foo = __importStar(require("./1"));
-foo.ns.a;
-foo.ns.b;
-
-
-//// [0.d.ts]
-export declare const a = 1;
-export declare const b = 2;
-//// [1.d.ts]
-export * as ns from './0';
-//// [2.d.ts]
-export {};
+foo.ns.b;
+
+//// [0.js]
+"use strict";
+exports.__esModule = true;
+exports.b = exports.a = void 0;
+exports.a = 1;
+exports.b = 2;
+//// [1.js]
+"use strict";
+var __createBinding = (this && this.__createBinding) || (Object.create ? (function(o, m, k, k2) {
+    if (k2 === undefined) k2 = k;
+    Object.defineProperty(o, k2, { enumerable: true, get: function() { return m[k]; } });
+}) : (function(o, m, k, k2) {
+    if (k2 === undefined) k2 = k;
+    o[k2] = m[k];
+}));
+var __setModuleDefault = (this && this.__setModuleDefault) || (Object.create ? (function(o, v) {
+    Object.defineProperty(o, "default", { enumerable: true, value: v });
+}) : function(o, v) {
+    o["default"] = v;
+});
+var __importStar = (this && this.__importStar) || function (mod) {
+    if (mod && mod.__esModule) return mod;
+    var result = {};
+    if (mod != null) for (var k in mod) if (k !== "default" && Object.prototype.hasOwnProperty.call(mod, k)) __createBinding(result, mod, k);
+    __setModuleDefault(result, mod);
+    return result;
+};
+exports.__esModule = true;
+exports.ns = void 0;
+exports.ns = __importStar(require("./0"));
+ns.a;
+ns.b;
+var ns = { a: 1, b: 2 };
+ns.a;
+ns.b;
+//// [2.js]
+"use strict";
+var __createBinding = (this && this.__createBinding) || (Object.create ? (function(o, m, k, k2) {
+    if (k2 === undefined) k2 = k;
+    Object.defineProperty(o, k2, { enumerable: true, get: function() { return m[k]; } });
+}) : (function(o, m, k, k2) {
+    if (k2 === undefined) k2 = k;
+    o[k2] = m[k];
+}));
+var __setModuleDefault = (this && this.__setModuleDefault) || (Object.create ? (function(o, v) {
+    Object.defineProperty(o, "default", { enumerable: true, value: v });
+}) : function(o, v) {
+    o["default"] = v;
+});
+var __importStar = (this && this.__importStar) || function (mod) {
+    if (mod && mod.__esModule) return mod;
+    var result = {};
+    if (mod != null) for (var k in mod) if (k !== "default" && Object.prototype.hasOwnProperty.call(mod, k)) __createBinding(result, mod, k);
+    __setModuleDefault(result, mod);
+    return result;
+};
+exports.__esModule = true;
+var foo = __importStar(require("./1"));
+foo.ns.a;
+foo.ns.b;
+
+
+//// [0.d.ts]
+export declare const a = 1;
+export declare const b = 2;
+//// [1.d.ts]
+export * as ns from './0';
+//// [2.d.ts]
+export {};