=== tests/cases/conformance/types/conditional/conditionalTypes1.ts ===
type T00 = Exclude<"a" | "b" | "c" | "d", "a" | "c" | "f">;  // "b" | "d"
>T00 : "b" | "d"
>Exclude : Exclude<T, U>

type T01 = Extract<"a" | "b" | "c" | "d", "a" | "c" | "f">;  // "a" | "c"
>T01 : "a" | "c"
>Extract : Extract<T, U>

type T02 = Exclude<string | number | (() => void), Function>;  // string | number
>T02 : string | number
>Exclude : Exclude<T, U>
>Function : Function

type T03 = Extract<string | number | (() => void), Function>;  // () => void
>T03 : () => void
>Extract : Extract<T, U>
>Function : Function

type T04 = NonNullable<string | number | undefined>;  // string | number
>T04 : string | number
>NonNullable : NonNullable<T>

type T05 = NonNullable<(() => string) | string[] | null | undefined>;  // (() => string) | string[]
>T05 : (() => string) | string[]
>NonNullable : NonNullable<T>
>null : null

function f1<T>(x: T, y: NonNullable<T>) {
>f1 : <T>(x: T, y: NonNullable<T>) => void
>T : T
>x : T
>T : T
>y : NonNullable<T>
>NonNullable : NonNullable<T>
>T : T

    x = y;
>x = y : NonNullable<T>
>x : T
>y : NonNullable<T>

    y = x;  // Error
>y = x : T
>y : NonNullable<T>
>x : T
}

function f2<T extends string | undefined>(x: T, y: NonNullable<T>) {
>f2 : <T extends string | undefined>(x: T, y: NonNullable<T>) => void
>T : T
>x : T
>T : T
>y : NonNullable<T>
>NonNullable : NonNullable<T>
>T : T

    x = y;
>x = y : NonNullable<T>
>x : T
>y : NonNullable<T>

    y = x;  // Error
>y = x : T
>y : NonNullable<T>
>x : T

    let s1: string = x;  // Error
>s1 : string
>x : T

    let s2: string = y;
>s2 : string
>y : NonNullable<T>
}

function f3<T>(x: Partial<T>[keyof T], y: NonNullable<Partial<T>[keyof T]>) {
>f3 : <T>(x: Partial<T>[keyof T], y: NonNullable<Partial<T>[keyof T]>) => void
>T : T
>x : Partial<T>[keyof T]
>Partial : Partial<T>
>T : T
>T : T
>y : NonNullable<Partial<T>[keyof T]>
>NonNullable : NonNullable<T>
>Partial : Partial<T>
>T : T
>T : T

    x = y;
>x = y : NonNullable<Partial<T>[keyof T]>
>x : Partial<T>[keyof T]
>y : NonNullable<Partial<T>[keyof T]>

    y = x;  // Error
>y = x : Partial<T>[keyof T]
>y : NonNullable<Partial<T>[keyof T]>
>x : Partial<T>[keyof T]
}

function f4<T extends { x: string | undefined }>(x: T["x"], y: NonNullable<T["x"]>) {
>f4 : <T extends { x: string | undefined; }>(x: T["x"], y: Diff<T["x"], null | undefined>) => void
>T : T
>x : string | undefined
>x : T["x"]
>T : T
>y : Diff<T["x"], null | undefined>
>NonNullable : Diff<T, null | undefined>
>T : T

    x = y;
>x = y : Diff<T["x"], null | undefined>
>x : T["x"]
>y : Diff<T["x"], null | undefined>

    y = x;  // Error
>y = x : T["x"]
>y : Diff<T["x"], null | undefined>
>x : T["x"]

    let s1: string = x;  // Error
>s1 : string
>x : T["x"]

    let s2: string = y;
>s2 : string
>y : Diff<T["x"], null | undefined>
}

type Options = { k: "a", a: number } | { k: "b", b: string } | { k: "c", c: boolean };
>Options : Options
>k : "a"
>a : number
>k : "b"
>b : string
>k : "c"
>c : boolean

type T10 = Exclude<Options, { k: "a" | "b" }>;  // { k: "c", c: boolean }
>T10 : { k: "c"; c: boolean; }
>Exclude : Exclude<T, U>
>Options : Options
>k : "a" | "b"

type T11 = Extract<Options, { k: "a" | "b" }>;  // { k: "a", a: number } | { k: "b", b: string }
>T11 : { k: "a"; a: number; } | { k: "b"; b: string; }
>Extract : Extract<T, U>
>Options : Options
>k : "a" | "b"

type T12 = Exclude<Options, { k: "a" } | { k: "b" }>;  // { k: "c", c: boolean }
>T12 : { k: "c"; c: boolean; }
>Exclude : Exclude<T, U>
>Options : Options
>k : "a"
>k : "b"

type T13 = Extract<Options, { k: "a" } | { k: "b" }>;  // { k: "a", a: number } | { k: "b", b: string }
>T13 : { k: "a"; a: number; } | { k: "b"; b: string; }
>Extract : Extract<T, U>
>Options : Options
>k : "a"
>k : "b"

type T14 = Exclude<Options, { q: "a" }>;  // Options
>T14 : Options
>Exclude : Exclude<T, U>
>Options : Options
>q : "a"

type T15 = Extract<Options, { q: "a" }>;  // never
>T15 : never
>Extract : Extract<T, U>
>Options : Options
>q : "a"

<<<<<<< HEAD
declare function f5<T extends Options, K extends string>(p: K): Filter<T, { k: K }>;
>f5 : <T extends Options, K extends string>(p: K) => Filter<T, { k: K; }>
=======
declare function f4<T extends Options, K extends string>(p: K): Extract<T, { k: K }>;
>f4 : <T extends Options, K extends string>(p: K) => Extract<T, { k: K; }>
>>>>>>> f1d7afe7
>T : T
>Options : Options
>K : K
>p : K
>K : K
>Extract : Extract<T, U>
>T : T
>k : K
>K : K

let x0 = f5("a");  // { k: "a", a: number }
>x0 : { k: "a"; a: number; }
<<<<<<< HEAD
>f5("a") : { k: "a"; a: number; }
>f5 : <T extends Options, K extends string>(p: K) => Filter<T, { k: K; }>
=======
>f4("a") : { k: "a"; a: number; }
>f4 : <T extends Options, K extends string>(p: K) => Extract<T, { k: K; }>
>>>>>>> f1d7afe7
>"a" : "a"

type OptionsOfKind<K extends Options["k"]> = Extract<Options, { k: K }>;
>OptionsOfKind : Extract<{ k: "a"; a: number; }, { k: K; }> | Extract<{ k: "b"; b: string; }, { k: K; }> | Extract<{ k: "c"; c: boolean; }, { k: K; }>
>K : K
>Options : Options
>Extract : Extract<T, U>
>Options : Options
>k : K
>K : K

type T16 = OptionsOfKind<"a" | "b">;  // { k: "a", a: number } | { k: "b", b: string }
>T16 : { k: "a"; a: number; } | { k: "b"; b: string; }
>OptionsOfKind : Extract<{ k: "a"; a: number; }, { k: K; }> | Extract<{ k: "b"; b: string; }, { k: K; }> | Extract<{ k: "c"; c: boolean; }, { k: K; }>

type Select<T, K extends keyof T, V extends T[K]> = Extract<T, { [P in K]: V }>;
>Select : Extract<T, { [P in K]: V; }>
>T : T
>K : K
>T : T
>V : V
>T : T
>K : K
>Extract : Extract<T, U>
>T : T
>P : P
>K : K
>V : V

type T17 = Select<Options, "k", "a" | "b">;  // // { k: "a", a: number } | { k: "b", b: string }
>T17 : { k: "a"; a: number; } | { k: "b"; b: string; }
>Select : Extract<T, { [P in K]: V; }>
>Options : Options

type TypeName<T> =
>TypeName : TypeName<T>
>T : T

    T extends string ? "string" :
>T : T

    T extends number ? "number" :
>T : T

    T extends boolean ? "boolean" :
>T : T

    T extends undefined ? "undefined" :
>T : T

    T extends Function ? "function" :
>T : T
>Function : Function

    "object";

type T20 = TypeName<string | (() => void)>;  // "string" | "function"
>T20 : "string" | "function"
>TypeName : TypeName<T>

type T21 = TypeName<any>;  // "string" | "number" | "boolean" | "undefined" | "function" | "object"
>T21 : "string" | "number" | "boolean" | "undefined" | "object" | "function"
>TypeName : TypeName<T>

type T22 = TypeName<never>;  // "string" | "number" | "boolean" | "undefined" | "function" | "object"
>T22 : "string" | "number" | "boolean" | "undefined" | "object" | "function"
>TypeName : TypeName<T>

type T23 = TypeName<{}>;  // "object"
>T23 : "object"
>TypeName : TypeName<T>

type KnockoutObservable<T> = { object: T };
>KnockoutObservable : KnockoutObservable<T>
>T : T
>object : T
>T : T

type KnockoutObservableArray<T> = { array: T };
>KnockoutObservableArray : KnockoutObservableArray<T>
>T : T
>array : T
>T : T

type KnockedOut<T> = T extends any[] ? KnockoutObservableArray<T[number]> : KnockoutObservable<T>;
>KnockedOut : KnockedOut<T>
>T : T
>T : T
>KnockoutObservableArray : KnockoutObservableArray<T>
>T : T
>KnockoutObservable : KnockoutObservable<T>
>T : T

type KnockedOutObj<T> = {
>KnockedOutObj : KnockedOutObj<T>
>T : T

    [P in keyof T]: KnockedOut<T[P]>;
>P : P
>T : T
>KnockedOut : KnockedOut<T>
>T : T
>P : P
}

interface Item {
>Item : Item

    id: number;
>id : number

    name: string;
>name : string

    subitems: string[];
>subitems : string[]
}

type KOItem = KnockedOutObj<Item>;
>KOItem : KnockedOutObj<Item>
>KnockedOutObj : KnockedOutObj<T>
>Item : Item

interface Part {
>Part : Part

    id: number;
>id : number

    name: string;
>name : string

    subparts: Part[];
>subparts : Part[]
>Part : Part

    updatePart(newName: string): void;
>updatePart : (newName: string) => void
>newName : string
}

type FunctionPropertyNames<T> = { [K in keyof T]: T[K] extends Function ? K : never }[keyof T];
>FunctionPropertyNames : { [K in keyof T]: T[K] extends Function ? K : never; }[keyof T]
>T : T
>K : K
>T : T
>T : T
>K : K
>Function : Function
>K : K
>T : T

type FunctionProperties<T> = Pick<T, FunctionPropertyNames<T>>;
>FunctionProperties : Pick<T, { [K in keyof T]: T[K] extends Function ? K : never; }[keyof T]>
>T : T
>Pick : Pick<T, K>
>T : T
>FunctionPropertyNames : { [K in keyof T]: T[K] extends Function ? K : never; }[keyof T]
>T : T

type NonFunctionPropertyNames<T> = { [K in keyof T]: T[K] extends Function ? never : K }[keyof T];
>NonFunctionPropertyNames : { [K in keyof T]: T[K] extends Function ? never : K; }[keyof T]
>T : T
>K : K
>T : T
>T : T
>K : K
>Function : Function
>K : K
>T : T

type NonFunctionProperties<T> = Pick<T, NonFunctionPropertyNames<T>>;
>NonFunctionProperties : Pick<T, { [K in keyof T]: T[K] extends Function ? never : K; }[keyof T]>
>T : T
>Pick : Pick<T, K>
>T : T
>NonFunctionPropertyNames : { [K in keyof T]: T[K] extends Function ? never : K; }[keyof T]
>T : T

type T30 = FunctionProperties<Part>;
>T30 : Pick<Part, "updatePart">
>FunctionProperties : Pick<T, { [K in keyof T]: T[K] extends Function ? K : never; }[keyof T]>
>Part : Part

type T31 = NonFunctionProperties<Part>;
>T31 : Pick<Part, "id" | "name" | "subparts">
>NonFunctionProperties : Pick<T, { [K in keyof T]: T[K] extends Function ? never : K; }[keyof T]>
>Part : Part

function f7<T>(x: T, y: FunctionProperties<T>, z: NonFunctionProperties<T>) {
>f7 : <T>(x: T, y: Pick<T, { [K in keyof T]: T[K] extends Function ? K : never; }[keyof T]>, z: Pick<T, { [K in keyof T]: T[K] extends Function ? never : K; }[keyof T]>) => void
>T : T
>x : T
>T : T
>y : Pick<T, { [K in keyof T]: T[K] extends Function ? K : never; }[keyof T]>
>FunctionProperties : Pick<T, { [K in keyof T]: T[K] extends Function ? K : never; }[keyof T]>
>T : T
>z : Pick<T, { [K in keyof T]: T[K] extends Function ? never : K; }[keyof T]>
>NonFunctionProperties : Pick<T, { [K in keyof T]: T[K] extends Function ? never : K; }[keyof T]>
>T : T

    x = y;  // Error
>x = y : Pick<T, { [K in keyof T]: T[K] extends Function ? K : never; }[keyof T]>
>x : T
>y : Pick<T, { [K in keyof T]: T[K] extends Function ? K : never; }[keyof T]>

    x = z;  // Error
>x = z : Pick<T, { [K in keyof T]: T[K] extends Function ? never : K; }[keyof T]>
>x : T
>z : Pick<T, { [K in keyof T]: T[K] extends Function ? never : K; }[keyof T]>

    y = x;
>y = x : T
>y : Pick<T, { [K in keyof T]: T[K] extends Function ? K : never; }[keyof T]>
>x : T

    y = z;  // Error
>y = z : Pick<T, { [K in keyof T]: T[K] extends Function ? never : K; }[keyof T]>
>y : Pick<T, { [K in keyof T]: T[K] extends Function ? K : never; }[keyof T]>
>z : Pick<T, { [K in keyof T]: T[K] extends Function ? never : K; }[keyof T]>

    z = x;
>z = x : T
>z : Pick<T, { [K in keyof T]: T[K] extends Function ? never : K; }[keyof T]>
>x : T

    z = y;  // Error
>z = y : Pick<T, { [K in keyof T]: T[K] extends Function ? K : never; }[keyof T]>
>z : Pick<T, { [K in keyof T]: T[K] extends Function ? never : K; }[keyof T]>
>y : Pick<T, { [K in keyof T]: T[K] extends Function ? K : never; }[keyof T]>
}

function f8<T>(x: keyof T, y: FunctionPropertyNames<T>, z: NonFunctionPropertyNames<T>) {
>f8 : <T>(x: keyof T, y: { [K in keyof T]: T[K] extends Function ? K : never; }[keyof T], z: { [K in keyof T]: T[K] extends Function ? never : K; }[keyof T]) => void
>T : T
>x : keyof T
>T : T
>y : { [K in keyof T]: T[K] extends Function ? K : never; }[keyof T]
>FunctionPropertyNames : { [K in keyof T]: T[K] extends Function ? K : never; }[keyof T]
>T : T
>z : { [K in keyof T]: T[K] extends Function ? never : K; }[keyof T]
>NonFunctionPropertyNames : { [K in keyof T]: T[K] extends Function ? never : K; }[keyof T]
>T : T

    x = y;
>x = y : { [K in keyof T]: T[K] extends Function ? K : never; }[keyof T]
>x : keyof T
>y : { [K in keyof T]: T[K] extends Function ? K : never; }[keyof T]

    x = z;
>x = z : { [K in keyof T]: T[K] extends Function ? never : K; }[keyof T]
>x : keyof T
>z : { [K in keyof T]: T[K] extends Function ? never : K; }[keyof T]

    y = x;  // Error
>y = x : keyof T
>y : { [K in keyof T]: T[K] extends Function ? K : never; }[keyof T]
>x : keyof T

    y = z;  // Error
>y = z : { [K in keyof T]: T[K] extends Function ? never : K; }[keyof T]
>y : { [K in keyof T]: T[K] extends Function ? K : never; }[keyof T]
>z : { [K in keyof T]: T[K] extends Function ? never : K; }[keyof T]

    z = x;  // Error
>z = x : keyof T
>z : { [K in keyof T]: T[K] extends Function ? never : K; }[keyof T]
>x : keyof T

    z = y;  // Error
>z = y : { [K in keyof T]: T[K] extends Function ? K : never; }[keyof T]
>z : { [K in keyof T]: T[K] extends Function ? never : K; }[keyof T]
>y : { [K in keyof T]: T[K] extends Function ? K : never; }[keyof T]
}

type DeepReadonly<T> =
>DeepReadonly : DeepReadonly<T>
>T : T

    T extends any[] ? DeepReadonlyArray<T[number]> :
>T : T
>DeepReadonlyArray : DeepReadonlyArray<T>
>T : T

    T extends object ? DeepReadonlyObject<T> :
>T : T
>DeepReadonlyObject : DeepReadonlyObject<T>
>T : T

    T;
>T : T

interface DeepReadonlyArray<T> extends ReadonlyArray<DeepReadonly<T>> {}
>DeepReadonlyArray : DeepReadonlyArray<T>
>T : T
>ReadonlyArray : ReadonlyArray<T>
>DeepReadonly : DeepReadonly<T>
>T : T

type DeepReadonlyObject<T> = {
>DeepReadonlyObject : DeepReadonlyObject<T>
>T : T

    readonly [P in NonFunctionPropertyNames<T>]: DeepReadonly<T[P]>;
>P : P
>NonFunctionPropertyNames : { [K in keyof T]: T[K] extends Function ? never : K; }[keyof T]
>T : T
>DeepReadonly : DeepReadonly<T>
>T : T
>P : P

};

function f10(part: DeepReadonly<Part>) {
>f10 : (part: DeepReadonlyObject<Part>) => void
>part : DeepReadonlyObject<Part>
>DeepReadonly : DeepReadonly<T>
>Part : Part

    let name: string = part.name;
>name : string
>part.name : string
>part : DeepReadonlyObject<Part>
>name : string

    let id: number = part.subparts[0].id;
>id : number
>part.subparts[0].id : number
>part.subparts[0] : DeepReadonlyObject<Part>
>part.subparts : DeepReadonlyArray<Part>
>part : DeepReadonlyObject<Part>
>subparts : DeepReadonlyArray<Part>
>0 : 0
>id : number

    part.id = part.id;  // Error
>part.id = part.id : number
>part.id : any
>part : DeepReadonlyObject<Part>
>id : any
>part.id : number
>part : DeepReadonlyObject<Part>
>id : number

    part.subparts[0] = part.subparts[0];  // Error
>part.subparts[0] = part.subparts[0] : DeepReadonlyObject<Part>
>part.subparts[0] : DeepReadonlyObject<Part>
>part.subparts : DeepReadonlyArray<Part>
>part : DeepReadonlyObject<Part>
>subparts : DeepReadonlyArray<Part>
>0 : 0
>part.subparts[0] : DeepReadonlyObject<Part>
>part.subparts : DeepReadonlyArray<Part>
>part : DeepReadonlyObject<Part>
>subparts : DeepReadonlyArray<Part>
>0 : 0

    part.subparts[0].id = part.subparts[0].id;  // Error
>part.subparts[0].id = part.subparts[0].id : number
>part.subparts[0].id : any
>part.subparts[0] : DeepReadonlyObject<Part>
>part.subparts : DeepReadonlyArray<Part>
>part : DeepReadonlyObject<Part>
>subparts : DeepReadonlyArray<Part>
>0 : 0
>id : any
>part.subparts[0].id : number
>part.subparts[0] : DeepReadonlyObject<Part>
>part.subparts : DeepReadonlyArray<Part>
>part : DeepReadonlyObject<Part>
>subparts : DeepReadonlyArray<Part>
>0 : 0
>id : number

    part.updatePart("hello");  // Error
>part.updatePart("hello") : any
>part.updatePart : any
>part : DeepReadonlyObject<Part>
>updatePart : any
>"hello" : "hello"
}

type ZeroOf<T extends number | string | boolean> = T extends number ? 0 : T extends string ? "" : false;
>ZeroOf : ZeroOf<T>
>T : T
>T : T
>T : T
>false : false

function zeroOf<T extends number | string | boolean>(value: T) {
>zeroOf : <T extends string | number | boolean>(value: T) => ZeroOf<T>
>T : T
>value : T
>T : T

    return <ZeroOf<T>>(typeof value === "number" ? 0 : typeof value === "string" ? "" : false);
><ZeroOf<T>>(typeof value === "number" ? 0 : typeof value === "string" ? "" : false) : ZeroOf<T>
>ZeroOf : ZeroOf<T>
>T : T
>(typeof value === "number" ? 0 : typeof value === "string" ? "" : false) : false | 0 | ""
>typeof value === "number" ? 0 : typeof value === "string" ? "" : false : false | 0 | ""
>typeof value === "number" : boolean
>typeof value : "string" | "number" | "boolean" | "symbol" | "undefined" | "object" | "function"
>value : T
>"number" : "number"
>0 : 0
>typeof value === "string" ? "" : false : false | ""
>typeof value === "string" : boolean
>typeof value : "string" | "number" | "boolean" | "symbol" | "undefined" | "object" | "function"
>value : T
>"string" : "string"
>"" : ""
>false : false
}

function f20<T extends string>(n: number, b: boolean, x: number | boolean, y: T) {
>f20 : <T extends string>(n: number, b: boolean, x: number | boolean, y: T) => void
>T : T
>n : number
>b : boolean
>x : number | boolean
>y : T
>T : T

    zeroOf(5);  // 0
>zeroOf(5) : 0
>zeroOf : <T extends string | number | boolean>(value: T) => ZeroOf<T>
>5 : 5

    zeroOf("hello");  // ""
>zeroOf("hello") : ""
>zeroOf : <T extends string | number | boolean>(value: T) => ZeroOf<T>
>"hello" : "hello"

    zeroOf(true);  // false
>zeroOf(true) : false
>zeroOf : <T extends string | number | boolean>(value: T) => ZeroOf<T>
>true : true

    zeroOf(n);  // 0
>zeroOf(n) : 0
>zeroOf : <T extends string | number | boolean>(value: T) => ZeroOf<T>
>n : number

    zeroOf(b);  // False
>zeroOf(b) : false
>zeroOf : <T extends string | number | boolean>(value: T) => ZeroOf<T>
>b : boolean

    zeroOf(x);  // 0 | false
>zeroOf(x) : false | 0
>zeroOf : <T extends string | number | boolean>(value: T) => ZeroOf<T>
>x : number | boolean

    zeroOf(y);  // ZeroOf<T>
>zeroOf(y) : ZeroOf<T>
>zeroOf : <T extends string | number | boolean>(value: T) => ZeroOf<T>
>y : T
}

function f21<T extends number | string>(x: T, y: ZeroOf<T>) {
>f21 : <T extends string | number>(x: T, y: ZeroOf<T>) => void
>T : T
>x : T
>T : T
>y : ZeroOf<T>
>ZeroOf : ZeroOf<T>
>T : T

    let z1: number | string = y;
>z1 : string | number
>y : ZeroOf<T>

    let z2: 0 | "" = y;
>z2 : "" | 0
>y : ZeroOf<T>

    x = y;  // Error
>x = y : ZeroOf<T>
>x : T
>y : ZeroOf<T>

    y = x;  // Error
>y = x : T
>y : ZeroOf<T>
>x : T
}

type Extends<T, U> = T extends U ? true : false;
>Extends : Extends<T, U>
>T : T
>U : U
>T : T
>U : U
>true : true
>false : false

type If<C extends boolean, T, F> = C extends true ? T : F;
>If : If<C, T, F>
>C : C
>T : T
>F : F
>C : C
>true : true
>T : T
>F : F

type Not<C extends boolean> = If<C, false, true>;
>Not : If<C, false, true>
>C : C
>If : If<C, T, F>
>C : C
>false : false
>true : true

type And<A extends boolean, B extends boolean> = If<A, B, false>;
>And : If<A, B, false>
>A : A
>B : B
>If : If<C, T, F>
>A : A
>B : B
>false : false

type Or<A extends boolean, B extends boolean> = If<A, true, B>;
>Or : If<A, true, B>
>A : A
>B : B
>If : If<C, T, F>
>A : A
>true : true
>B : B

type IsString<T> = Extends<T, string>;
>IsString : Extends<T, string>
>T : T
>Extends : Extends<T, U>
>T : T

type Q1 = IsString<number>;  // false
>Q1 : false
>IsString : Extends<T, string>

type Q2 = IsString<"abc">;  // true
>Q2 : true
>IsString : Extends<T, string>

type Q3 = IsString<any>;  // boolean
>Q3 : boolean
>IsString : Extends<T, string>

type Q4 = IsString<never>;  // boolean
>Q4 : boolean
>IsString : Extends<T, string>

type N1 = Not<false>;  // true
>N1 : true
>Not : If<C, false, true>
>false : false

type N2 = Not<true>;  // false
>N2 : false
>Not : If<C, false, true>
>true : true

type N3 = Not<boolean>;  // boolean
>N3 : boolean
>Not : If<C, false, true>

type A1 = And<false, false>;  // false
>A1 : false
>And : If<A, B, false>
>false : false
>false : false

type A2 = And<false, true>;  // false
>A2 : false
>And : If<A, B, false>
>false : false
>true : true

type A3 = And<true, false>;  // false
>A3 : false
>And : If<A, B, false>
>true : true
>false : false

type A4 = And<true, true>;  // true
>A4 : true
>And : If<A, B, false>
>true : true
>true : true

type A5 = And<boolean, false>;  // false
>A5 : false
>And : If<A, B, false>
>false : false

type A6 = And<false, boolean>;  // false
>A6 : false
>And : If<A, B, false>
>false : false

type A7 = And<boolean, true>;  // boolean
>A7 : boolean
>And : If<A, B, false>
>true : true

type A8 = And<true, boolean>;  // boolean
>A8 : boolean
>And : If<A, B, false>
>true : true

type A9 = And<boolean, boolean>;  // boolean
>A9 : boolean
>And : If<A, B, false>

type O1 = Or<false, false>;  // false
>O1 : false
>Or : If<A, true, B>
>false : false
>false : false

type O2 = Or<false, true>;  // true
>O2 : true
>Or : If<A, true, B>
>false : false
>true : true

type O3 = Or<true, false>;  // true
>O3 : true
>Or : If<A, true, B>
>true : true
>false : false

type O4 = Or<true, true>;  // true
>O4 : true
>Or : If<A, true, B>
>true : true
>true : true

type O5 = Or<boolean, false>;  // boolean
>O5 : boolean
>Or : If<A, true, B>
>false : false

type O6 = Or<false, boolean>;  // boolean
>O6 : boolean
>Or : If<A, true, B>
>false : false

type O7 = Or<boolean, true>;  // true
>O7 : true
>Or : If<A, true, B>
>true : true

type O8 = Or<true, boolean>;  // true
>O8 : true
>Or : If<A, true, B>
>true : true

type O9 = Or<boolean, boolean>;  // boolean
>O9 : boolean
>Or : If<A, true, B>

type T40 = never extends never ? true : false;  // true
>T40 : true
>true : true
>false : false

type T41 = number extends never ? true : false;  // false
>T41 : false
>true : true
>false : false

type T42 = never extends number ? true : false;  // boolean
>T42 : boolean
>true : true
>false : false

type IsNever<T> = T extends never ? true : false;
>IsNever : IsNever<T>
>T : T
>T : T
>true : true
>false : false

type T50 = IsNever<never>;  // true
>T50 : true
>IsNever : IsNever<T>

type T51 = IsNever<number>;  // false
>T51 : false
>IsNever : IsNever<T>

type T52 = IsNever<any>;  // false
>T52 : false
>IsNever : IsNever<T>

// Repros from #21664

type Eq<T, U> = T extends U ? U extends T ? true : false : false;
>Eq : Eq<T, U>
>T : T
>U : U
>T : T
>U : U
>U : U
>T : T
>true : true
>false : false
>false : false

type T60 = Eq<true, true>;  // true
>T60 : true
>Eq : Eq<T, U>
>true : true
>true : true

type T61 = Eq<true, false>;  // false
>T61 : false
>Eq : Eq<T, U>
>true : true
>false : false

type T62 = Eq<false, true>;  // false
>T62 : false
>Eq : Eq<T, U>
>false : false
>true : true

type T63 = Eq<false, false>;  // true
>T63 : true
>Eq : Eq<T, U>
>false : false
>false : false

type Eq1<T, U> = Eq<T, U> extends false ? false : true;
>Eq1 : Eq1<T, U>
>T : T
>U : U
>Eq : Eq<T, U>
>T : T
>U : U
>false : false
>false : false
>true : true

type T70 = Eq1<true, true>;  // true
>T70 : true
>Eq1 : Eq1<T, U>
>true : true
>true : true

type T71 = Eq1<true, false>;  // false
>T71 : false
>Eq1 : Eq1<T, U>
>true : true
>false : false

type T72 = Eq1<false, true>;  // false
>T72 : false
>Eq1 : Eq1<T, U>
>false : false
>true : true

type T73 = Eq1<false, false>;  // true
>T73 : true
>Eq1 : Eq1<T, U>
>false : false
>false : false

type Eq2<T, U> = Eq<T, U> extends true ? true : false;
>Eq2 : Eq2<T, U>
>T : T
>U : U
>Eq : Eq<T, U>
>T : T
>U : U
>true : true
>true : true
>false : false

type T80 = Eq2<true, true>;  // true
>T80 : true
>Eq2 : Eq2<T, U>
>true : true
>true : true

type T81 = Eq2<true, false>;  // false
>T81 : false
>Eq2 : Eq2<T, U>
>true : true
>false : false

type T82 = Eq2<false, true>;  // false
>T82 : false
>Eq2 : Eq2<T, U>
>false : false
>true : true

type T83 = Eq2<false, false>;  // true
>T83 : true
>Eq2 : Eq2<T, U>
>false : false
>false : false

// Repro from #21756

type Foo<T> = T extends string ? boolean : number;
>Foo : Foo<T>
>T : T
>T : T

type Bar<T> = T extends string ? boolean : number;
>Bar : Bar<T>
>T : T
>T : T

const convert = <U>(value: Foo<U>): Bar<U> => value;
>convert : <U>(value: Foo<U>) => Foo<U>
><U>(value: Foo<U>): Bar<U> => value : <U>(value: Foo<U>) => Foo<U>
>U : U
>value : Foo<U>
>Foo : Foo<T>
>U : U
>Bar : Bar<T>
>U : U
>value : Foo<U>

type Baz<T> = Foo<T>;
>Baz : Foo<T>
>T : T
>Foo : Foo<T>
>T : T

const convert2 = <T>(value: Foo<T>): Baz<T> => value;
>convert2 : <T>(value: Foo<T>) => Foo<T>
><T>(value: Foo<T>): Baz<T> => value : <T>(value: Foo<T>) => Foo<T>
>T : T
>value : Foo<T>
>Foo : Foo<T>
>T : T
>Baz : Foo<T>
>T : T
>value : Foo<T>

function f31<T>() {
>f31 : <T>() => void
>T : T

    type T1 = T extends string ? boolean : number;
>T1 : T extends string ? boolean : number
>T : T

    type T2 = T extends string ? boolean : number;
>T2 : T extends string ? boolean : number
>T : T

    var x: T1;
>x : T extends string ? boolean : number
>T1 : T extends string ? boolean : number

    var x: T2;
>x : T extends string ? boolean : number
>T2 : T extends string ? boolean : number
}

function f32<T, U>() {
>f32 : <T, U>() => void
>T : T
>U : U

    type T1 = T & U extends string ? boolean : number;
>T1 : T & U extends string ? boolean : number
>T : T
>U : U

    type T2 = Foo<T & U>;
>T2 : Foo<T & U>
>Foo : Foo<T>
>T : T
>U : U

    var z: T1;
>z : T & U extends string ? boolean : number
>T1 : T & U extends string ? boolean : number

    var z: T2;  // Error, T2 is distributive, T1 isn't
>z : T & U extends string ? boolean : number
>T2 : Foo<T & U>
}

function f33<T, U>() {
>f33 : <T, U>() => void
>T : T
>U : U

    type T1 = Foo<T & U>;
>T1 : Foo<T & U>
>Foo : Foo<T>
>T : T
>U : U

    type T2 = Bar<T & U>;
>T2 : Foo<T & U>
>Bar : Bar<T>
>T : T
>U : U

    var z: T1;
>z : Foo<T & U>
>T1 : Foo<T & U>

    var z: T2;
>z : Foo<T & U>
>T2 : Foo<T & U>
}

// Repro from #21823

type T90<T> = T extends 0 ? 0 : () => 0;
>T90 : T90<T>
>T : T
>T : T

type T91<T> = T extends 0 ? 0 : () => 0;
>T91 : T91<T>
>T : T
>T : T

const f40 = <U>(a: T90<U>): T91<U> => a;
>f40 : <U>(a: T90<U>) => T91<U>
><U>(a: T90<U>): T91<U> => a : <U>(a: T90<U>) => T91<U>
>U : U
>a : T90<U>
>T90 : T90<T>
>U : U
>T91 : T91<T>
>U : U
>a : T90<U>

const f41 = <U>(a: T91<U>): T90<U> => a;
>f41 : <U>(a: T91<U>) => T90<U>
><U>(a: T91<U>): T90<U> => a : <U>(a: T91<U>) => T90<U>
>U : U
>a : T91<U>
>T91 : T91<T>
>U : U
>T90 : T90<T>
>U : U
>a : T91<U>

type T92<T> = T extends () => 0 ? () => 1 : () => 2;
>T92 : T92<T>
>T : T
>T : T

type T93<T> = T extends () => 0 ? () => 1 : () => 2;
>T93 : T93<T>
>T : T
>T : T

const f42 = <U>(a: T92<U>): T93<U> => a;
>f42 : <U>(a: T92<U>) => T93<U>
><U>(a: T92<U>): T93<U> => a : <U>(a: T92<U>) => T93<U>
>U : U
>a : T92<U>
>T92 : T92<T>
>U : U
>T93 : T93<T>
>U : U
>a : T92<U>

const f43 = <U>(a: T93<U>): T92<U> => a;
>f43 : <U>(a: T93<U>) => T92<U>
><U>(a: T93<U>): T92<U> => a : <U>(a: T93<U>) => T92<U>
>U : U
>a : T93<U>
>T93 : T93<T>
>U : U
>T92 : T92<T>
>U : U
>a : T93<U>

type T94<T> = T extends string ? true : 42;
>T94 : T94<T>
>T : T
>T : T
>true : true

type T95<T> = T extends string ? boolean : number;
>T95 : T95<T>
>T : T
>T : T

const f44 = <U>(value: T94<U>): T95<U> => value;
>f44 : <U>(value: T94<U>) => T95<U>
><U>(value: T94<U>): T95<U> => value : <U>(value: T94<U>) => T95<U>
>U : U
>value : T94<U>
>T94 : T94<T>
>U : U
>T95 : T95<T>
>U : U
>value : T94<U>

const f45 = <U>(value: T95<U>): T94<U> => value;  // Error
>f45 : <U>(value: T95<U>) => T94<U>
><U>(value: T95<U>): T94<U> => value : <U>(value: T95<U>) => T94<U>
>U : U
>value : T95<U>
>T95 : T95<T>
>U : U
>T94 : T94<T>
>U : U
>value : T95<U>

<|MERGE_RESOLUTION|>--- conflicted
+++ resolved
@@ -1,1220 +1,1210 @@
-=== tests/cases/conformance/types/conditional/conditionalTypes1.ts ===
-type T00 = Exclude<"a" | "b" | "c" | "d", "a" | "c" | "f">;  // "b" | "d"
->T00 : "b" | "d"
->Exclude : Exclude<T, U>
-
-type T01 = Extract<"a" | "b" | "c" | "d", "a" | "c" | "f">;  // "a" | "c"
->T01 : "a" | "c"
->Extract : Extract<T, U>
-
-type T02 = Exclude<string | number | (() => void), Function>;  // string | number
->T02 : string | number
->Exclude : Exclude<T, U>
->Function : Function
-
-type T03 = Extract<string | number | (() => void), Function>;  // () => void
->T03 : () => void
->Extract : Extract<T, U>
->Function : Function
-
-type T04 = NonNullable<string | number | undefined>;  // string | number
->T04 : string | number
->NonNullable : NonNullable<T>
-
-type T05 = NonNullable<(() => string) | string[] | null | undefined>;  // (() => string) | string[]
->T05 : (() => string) | string[]
->NonNullable : NonNullable<T>
->null : null
-
-function f1<T>(x: T, y: NonNullable<T>) {
->f1 : <T>(x: T, y: NonNullable<T>) => void
->T : T
->x : T
->T : T
->y : NonNullable<T>
->NonNullable : NonNullable<T>
->T : T
-
-    x = y;
->x = y : NonNullable<T>
->x : T
->y : NonNullable<T>
-
-    y = x;  // Error
->y = x : T
->y : NonNullable<T>
->x : T
-}
-
-function f2<T extends string | undefined>(x: T, y: NonNullable<T>) {
->f2 : <T extends string | undefined>(x: T, y: NonNullable<T>) => void
->T : T
->x : T
->T : T
->y : NonNullable<T>
->NonNullable : NonNullable<T>
->T : T
-
-    x = y;
->x = y : NonNullable<T>
->x : T
->y : NonNullable<T>
-
-    y = x;  // Error
->y = x : T
->y : NonNullable<T>
->x : T
-
-    let s1: string = x;  // Error
->s1 : string
->x : T
-
-    let s2: string = y;
->s2 : string
->y : NonNullable<T>
-}
-
-function f3<T>(x: Partial<T>[keyof T], y: NonNullable<Partial<T>[keyof T]>) {
->f3 : <T>(x: Partial<T>[keyof T], y: NonNullable<Partial<T>[keyof T]>) => void
->T : T
->x : Partial<T>[keyof T]
->Partial : Partial<T>
->T : T
->T : T
->y : NonNullable<Partial<T>[keyof T]>
->NonNullable : NonNullable<T>
->Partial : Partial<T>
->T : T
->T : T
-
-    x = y;
->x = y : NonNullable<Partial<T>[keyof T]>
->x : Partial<T>[keyof T]
->y : NonNullable<Partial<T>[keyof T]>
-
-    y = x;  // Error
->y = x : Partial<T>[keyof T]
->y : NonNullable<Partial<T>[keyof T]>
->x : Partial<T>[keyof T]
-}
-
-function f4<T extends { x: string | undefined }>(x: T["x"], y: NonNullable<T["x"]>) {
->f4 : <T extends { x: string | undefined; }>(x: T["x"], y: Diff<T["x"], null | undefined>) => void
->T : T
->x : string | undefined
->x : T["x"]
->T : T
->y : Diff<T["x"], null | undefined>
->NonNullable : Diff<T, null | undefined>
->T : T
-
-    x = y;
->x = y : Diff<T["x"], null | undefined>
->x : T["x"]
->y : Diff<T["x"], null | undefined>
-
-    y = x;  // Error
->y = x : T["x"]
->y : Diff<T["x"], null | undefined>
->x : T["x"]
-
-    let s1: string = x;  // Error
->s1 : string
->x : T["x"]
-
-    let s2: string = y;
->s2 : string
->y : Diff<T["x"], null | undefined>
-}
-
-type Options = { k: "a", a: number } | { k: "b", b: string } | { k: "c", c: boolean };
->Options : Options
->k : "a"
->a : number
->k : "b"
->b : string
->k : "c"
->c : boolean
-
-type T10 = Exclude<Options, { k: "a" | "b" }>;  // { k: "c", c: boolean }
->T10 : { k: "c"; c: boolean; }
->Exclude : Exclude<T, U>
->Options : Options
->k : "a" | "b"
-
-type T11 = Extract<Options, { k: "a" | "b" }>;  // { k: "a", a: number } | { k: "b", b: string }
->T11 : { k: "a"; a: number; } | { k: "b"; b: string; }
->Extract : Extract<T, U>
->Options : Options
->k : "a" | "b"
-
-type T12 = Exclude<Options, { k: "a" } | { k: "b" }>;  // { k: "c", c: boolean }
->T12 : { k: "c"; c: boolean; }
->Exclude : Exclude<T, U>
->Options : Options
->k : "a"
->k : "b"
-
-type T13 = Extract<Options, { k: "a" } | { k: "b" }>;  // { k: "a", a: number } | { k: "b", b: string }
->T13 : { k: "a"; a: number; } | { k: "b"; b: string; }
->Extract : Extract<T, U>
->Options : Options
->k : "a"
->k : "b"
-
-type T14 = Exclude<Options, { q: "a" }>;  // Options
->T14 : Options
->Exclude : Exclude<T, U>
->Options : Options
->q : "a"
-
-type T15 = Extract<Options, { q: "a" }>;  // never
->T15 : never
->Extract : Extract<T, U>
->Options : Options
->q : "a"
-
-<<<<<<< HEAD
-declare function f5<T extends Options, K extends string>(p: K): Filter<T, { k: K }>;
->f5 : <T extends Options, K extends string>(p: K) => Filter<T, { k: K; }>
-=======
-declare function f4<T extends Options, K extends string>(p: K): Extract<T, { k: K }>;
->f4 : <T extends Options, K extends string>(p: K) => Extract<T, { k: K; }>
->>>>>>> f1d7afe7
->T : T
->Options : Options
->K : K
->p : K
->K : K
->Extract : Extract<T, U>
->T : T
->k : K
->K : K
-
-let x0 = f5("a");  // { k: "a", a: number }
->x0 : { k: "a"; a: number; }
-<<<<<<< HEAD
->f5("a") : { k: "a"; a: number; }
->f5 : <T extends Options, K extends string>(p: K) => Filter<T, { k: K; }>
-=======
->f4("a") : { k: "a"; a: number; }
->f4 : <T extends Options, K extends string>(p: K) => Extract<T, { k: K; }>
->>>>>>> f1d7afe7
->"a" : "a"
-
-type OptionsOfKind<K extends Options["k"]> = Extract<Options, { k: K }>;
->OptionsOfKind : Extract<{ k: "a"; a: number; }, { k: K; }> | Extract<{ k: "b"; b: string; }, { k: K; }> | Extract<{ k: "c"; c: boolean; }, { k: K; }>
->K : K
->Options : Options
->Extract : Extract<T, U>
->Options : Options
->k : K
->K : K
-
-type T16 = OptionsOfKind<"a" | "b">;  // { k: "a", a: number } | { k: "b", b: string }
->T16 : { k: "a"; a: number; } | { k: "b"; b: string; }
->OptionsOfKind : Extract<{ k: "a"; a: number; }, { k: K; }> | Extract<{ k: "b"; b: string; }, { k: K; }> | Extract<{ k: "c"; c: boolean; }, { k: K; }>
-
-type Select<T, K extends keyof T, V extends T[K]> = Extract<T, { [P in K]: V }>;
->Select : Extract<T, { [P in K]: V; }>
->T : T
->K : K
->T : T
->V : V
->T : T
->K : K
->Extract : Extract<T, U>
->T : T
->P : P
->K : K
->V : V
-
-type T17 = Select<Options, "k", "a" | "b">;  // // { k: "a", a: number } | { k: "b", b: string }
->T17 : { k: "a"; a: number; } | { k: "b"; b: string; }
->Select : Extract<T, { [P in K]: V; }>
->Options : Options
-
-type TypeName<T> =
->TypeName : TypeName<T>
->T : T
-
-    T extends string ? "string" :
->T : T
-
-    T extends number ? "number" :
->T : T
-
-    T extends boolean ? "boolean" :
->T : T
-
-    T extends undefined ? "undefined" :
->T : T
-
-    T extends Function ? "function" :
->T : T
->Function : Function
-
-    "object";
-
-type T20 = TypeName<string | (() => void)>;  // "string" | "function"
->T20 : "string" | "function"
->TypeName : TypeName<T>
-
-type T21 = TypeName<any>;  // "string" | "number" | "boolean" | "undefined" | "function" | "object"
->T21 : "string" | "number" | "boolean" | "undefined" | "object" | "function"
->TypeName : TypeName<T>
-
-type T22 = TypeName<never>;  // "string" | "number" | "boolean" | "undefined" | "function" | "object"
->T22 : "string" | "number" | "boolean" | "undefined" | "object" | "function"
->TypeName : TypeName<T>
-
-type T23 = TypeName<{}>;  // "object"
->T23 : "object"
->TypeName : TypeName<T>
-
-type KnockoutObservable<T> = { object: T };
->KnockoutObservable : KnockoutObservable<T>
->T : T
->object : T
->T : T
-
-type KnockoutObservableArray<T> = { array: T };
->KnockoutObservableArray : KnockoutObservableArray<T>
->T : T
->array : T
->T : T
-
-type KnockedOut<T> = T extends any[] ? KnockoutObservableArray<T[number]> : KnockoutObservable<T>;
->KnockedOut : KnockedOut<T>
->T : T
->T : T
->KnockoutObservableArray : KnockoutObservableArray<T>
->T : T
->KnockoutObservable : KnockoutObservable<T>
->T : T
-
-type KnockedOutObj<T> = {
->KnockedOutObj : KnockedOutObj<T>
->T : T
-
-    [P in keyof T]: KnockedOut<T[P]>;
->P : P
->T : T
->KnockedOut : KnockedOut<T>
->T : T
->P : P
-}
-
-interface Item {
->Item : Item
-
-    id: number;
->id : number
-
-    name: string;
->name : string
-
-    subitems: string[];
->subitems : string[]
-}
-
-type KOItem = KnockedOutObj<Item>;
->KOItem : KnockedOutObj<Item>
->KnockedOutObj : KnockedOutObj<T>
->Item : Item
-
-interface Part {
->Part : Part
-
-    id: number;
->id : number
-
-    name: string;
->name : string
-
-    subparts: Part[];
->subparts : Part[]
->Part : Part
-
-    updatePart(newName: string): void;
->updatePart : (newName: string) => void
->newName : string
-}
-
-type FunctionPropertyNames<T> = { [K in keyof T]: T[K] extends Function ? K : never }[keyof T];
->FunctionPropertyNames : { [K in keyof T]: T[K] extends Function ? K : never; }[keyof T]
->T : T
->K : K
->T : T
->T : T
->K : K
->Function : Function
->K : K
->T : T
-
-type FunctionProperties<T> = Pick<T, FunctionPropertyNames<T>>;
->FunctionProperties : Pick<T, { [K in keyof T]: T[K] extends Function ? K : never; }[keyof T]>
->T : T
->Pick : Pick<T, K>
->T : T
->FunctionPropertyNames : { [K in keyof T]: T[K] extends Function ? K : never; }[keyof T]
->T : T
-
-type NonFunctionPropertyNames<T> = { [K in keyof T]: T[K] extends Function ? never : K }[keyof T];
->NonFunctionPropertyNames : { [K in keyof T]: T[K] extends Function ? never : K; }[keyof T]
->T : T
->K : K
->T : T
->T : T
->K : K
->Function : Function
->K : K
->T : T
-
-type NonFunctionProperties<T> = Pick<T, NonFunctionPropertyNames<T>>;
->NonFunctionProperties : Pick<T, { [K in keyof T]: T[K] extends Function ? never : K; }[keyof T]>
->T : T
->Pick : Pick<T, K>
->T : T
->NonFunctionPropertyNames : { [K in keyof T]: T[K] extends Function ? never : K; }[keyof T]
->T : T
-
-type T30 = FunctionProperties<Part>;
->T30 : Pick<Part, "updatePart">
->FunctionProperties : Pick<T, { [K in keyof T]: T[K] extends Function ? K : never; }[keyof T]>
->Part : Part
-
-type T31 = NonFunctionProperties<Part>;
->T31 : Pick<Part, "id" | "name" | "subparts">
->NonFunctionProperties : Pick<T, { [K in keyof T]: T[K] extends Function ? never : K; }[keyof T]>
->Part : Part
-
-function f7<T>(x: T, y: FunctionProperties<T>, z: NonFunctionProperties<T>) {
->f7 : <T>(x: T, y: Pick<T, { [K in keyof T]: T[K] extends Function ? K : never; }[keyof T]>, z: Pick<T, { [K in keyof T]: T[K] extends Function ? never : K; }[keyof T]>) => void
->T : T
->x : T
->T : T
->y : Pick<T, { [K in keyof T]: T[K] extends Function ? K : never; }[keyof T]>
->FunctionProperties : Pick<T, { [K in keyof T]: T[K] extends Function ? K : never; }[keyof T]>
->T : T
->z : Pick<T, { [K in keyof T]: T[K] extends Function ? never : K; }[keyof T]>
->NonFunctionProperties : Pick<T, { [K in keyof T]: T[K] extends Function ? never : K; }[keyof T]>
->T : T
-
-    x = y;  // Error
->x = y : Pick<T, { [K in keyof T]: T[K] extends Function ? K : never; }[keyof T]>
->x : T
->y : Pick<T, { [K in keyof T]: T[K] extends Function ? K : never; }[keyof T]>
-
-    x = z;  // Error
->x = z : Pick<T, { [K in keyof T]: T[K] extends Function ? never : K; }[keyof T]>
->x : T
->z : Pick<T, { [K in keyof T]: T[K] extends Function ? never : K; }[keyof T]>
-
-    y = x;
->y = x : T
->y : Pick<T, { [K in keyof T]: T[K] extends Function ? K : never; }[keyof T]>
->x : T
-
-    y = z;  // Error
->y = z : Pick<T, { [K in keyof T]: T[K] extends Function ? never : K; }[keyof T]>
->y : Pick<T, { [K in keyof T]: T[K] extends Function ? K : never; }[keyof T]>
->z : Pick<T, { [K in keyof T]: T[K] extends Function ? never : K; }[keyof T]>
-
-    z = x;
->z = x : T
->z : Pick<T, { [K in keyof T]: T[K] extends Function ? never : K; }[keyof T]>
->x : T
-
-    z = y;  // Error
->z = y : Pick<T, { [K in keyof T]: T[K] extends Function ? K : never; }[keyof T]>
->z : Pick<T, { [K in keyof T]: T[K] extends Function ? never : K; }[keyof T]>
->y : Pick<T, { [K in keyof T]: T[K] extends Function ? K : never; }[keyof T]>
-}
-
-function f8<T>(x: keyof T, y: FunctionPropertyNames<T>, z: NonFunctionPropertyNames<T>) {
->f8 : <T>(x: keyof T, y: { [K in keyof T]: T[K] extends Function ? K : never; }[keyof T], z: { [K in keyof T]: T[K] extends Function ? never : K; }[keyof T]) => void
->T : T
->x : keyof T
->T : T
->y : { [K in keyof T]: T[K] extends Function ? K : never; }[keyof T]
->FunctionPropertyNames : { [K in keyof T]: T[K] extends Function ? K : never; }[keyof T]
->T : T
->z : { [K in keyof T]: T[K] extends Function ? never : K; }[keyof T]
->NonFunctionPropertyNames : { [K in keyof T]: T[K] extends Function ? never : K; }[keyof T]
->T : T
-
-    x = y;
->x = y : { [K in keyof T]: T[K] extends Function ? K : never; }[keyof T]
->x : keyof T
->y : { [K in keyof T]: T[K] extends Function ? K : never; }[keyof T]
-
-    x = z;
->x = z : { [K in keyof T]: T[K] extends Function ? never : K; }[keyof T]
->x : keyof T
->z : { [K in keyof T]: T[K] extends Function ? never : K; }[keyof T]
-
-    y = x;  // Error
->y = x : keyof T
->y : { [K in keyof T]: T[K] extends Function ? K : never; }[keyof T]
->x : keyof T
-
-    y = z;  // Error
->y = z : { [K in keyof T]: T[K] extends Function ? never : K; }[keyof T]
->y : { [K in keyof T]: T[K] extends Function ? K : never; }[keyof T]
->z : { [K in keyof T]: T[K] extends Function ? never : K; }[keyof T]
-
-    z = x;  // Error
->z = x : keyof T
->z : { [K in keyof T]: T[K] extends Function ? never : K; }[keyof T]
->x : keyof T
-
-    z = y;  // Error
->z = y : { [K in keyof T]: T[K] extends Function ? K : never; }[keyof T]
->z : { [K in keyof T]: T[K] extends Function ? never : K; }[keyof T]
->y : { [K in keyof T]: T[K] extends Function ? K : never; }[keyof T]
-}
-
-type DeepReadonly<T> =
->DeepReadonly : DeepReadonly<T>
->T : T
-
-    T extends any[] ? DeepReadonlyArray<T[number]> :
->T : T
->DeepReadonlyArray : DeepReadonlyArray<T>
->T : T
-
-    T extends object ? DeepReadonlyObject<T> :
->T : T
->DeepReadonlyObject : DeepReadonlyObject<T>
->T : T
-
-    T;
->T : T
-
-interface DeepReadonlyArray<T> extends ReadonlyArray<DeepReadonly<T>> {}
->DeepReadonlyArray : DeepReadonlyArray<T>
->T : T
->ReadonlyArray : ReadonlyArray<T>
->DeepReadonly : DeepReadonly<T>
->T : T
-
-type DeepReadonlyObject<T> = {
->DeepReadonlyObject : DeepReadonlyObject<T>
->T : T
-
-    readonly [P in NonFunctionPropertyNames<T>]: DeepReadonly<T[P]>;
->P : P
->NonFunctionPropertyNames : { [K in keyof T]: T[K] extends Function ? never : K; }[keyof T]
->T : T
->DeepReadonly : DeepReadonly<T>
->T : T
->P : P
-
-};
-
-function f10(part: DeepReadonly<Part>) {
->f10 : (part: DeepReadonlyObject<Part>) => void
->part : DeepReadonlyObject<Part>
->DeepReadonly : DeepReadonly<T>
->Part : Part
-
-    let name: string = part.name;
->name : string
->part.name : string
->part : DeepReadonlyObject<Part>
->name : string
-
-    let id: number = part.subparts[0].id;
->id : number
->part.subparts[0].id : number
->part.subparts[0] : DeepReadonlyObject<Part>
->part.subparts : DeepReadonlyArray<Part>
->part : DeepReadonlyObject<Part>
->subparts : DeepReadonlyArray<Part>
->0 : 0
->id : number
-
-    part.id = part.id;  // Error
->part.id = part.id : number
->part.id : any
->part : DeepReadonlyObject<Part>
->id : any
->part.id : number
->part : DeepReadonlyObject<Part>
->id : number
-
-    part.subparts[0] = part.subparts[0];  // Error
->part.subparts[0] = part.subparts[0] : DeepReadonlyObject<Part>
->part.subparts[0] : DeepReadonlyObject<Part>
->part.subparts : DeepReadonlyArray<Part>
->part : DeepReadonlyObject<Part>
->subparts : DeepReadonlyArray<Part>
->0 : 0
->part.subparts[0] : DeepReadonlyObject<Part>
->part.subparts : DeepReadonlyArray<Part>
->part : DeepReadonlyObject<Part>
->subparts : DeepReadonlyArray<Part>
->0 : 0
-
-    part.subparts[0].id = part.subparts[0].id;  // Error
->part.subparts[0].id = part.subparts[0].id : number
->part.subparts[0].id : any
->part.subparts[0] : DeepReadonlyObject<Part>
->part.subparts : DeepReadonlyArray<Part>
->part : DeepReadonlyObject<Part>
->subparts : DeepReadonlyArray<Part>
->0 : 0
->id : any
->part.subparts[0].id : number
->part.subparts[0] : DeepReadonlyObject<Part>
->part.subparts : DeepReadonlyArray<Part>
->part : DeepReadonlyObject<Part>
->subparts : DeepReadonlyArray<Part>
->0 : 0
->id : number
-
-    part.updatePart("hello");  // Error
->part.updatePart("hello") : any
->part.updatePart : any
->part : DeepReadonlyObject<Part>
->updatePart : any
->"hello" : "hello"
-}
-
-type ZeroOf<T extends number | string | boolean> = T extends number ? 0 : T extends string ? "" : false;
->ZeroOf : ZeroOf<T>
->T : T
->T : T
->T : T
->false : false
-
-function zeroOf<T extends number | string | boolean>(value: T) {
->zeroOf : <T extends string | number | boolean>(value: T) => ZeroOf<T>
->T : T
->value : T
->T : T
-
-    return <ZeroOf<T>>(typeof value === "number" ? 0 : typeof value === "string" ? "" : false);
-><ZeroOf<T>>(typeof value === "number" ? 0 : typeof value === "string" ? "" : false) : ZeroOf<T>
->ZeroOf : ZeroOf<T>
->T : T
->(typeof value === "number" ? 0 : typeof value === "string" ? "" : false) : false | 0 | ""
->typeof value === "number" ? 0 : typeof value === "string" ? "" : false : false | 0 | ""
->typeof value === "number" : boolean
->typeof value : "string" | "number" | "boolean" | "symbol" | "undefined" | "object" | "function"
->value : T
->"number" : "number"
->0 : 0
->typeof value === "string" ? "" : false : false | ""
->typeof value === "string" : boolean
->typeof value : "string" | "number" | "boolean" | "symbol" | "undefined" | "object" | "function"
->value : T
->"string" : "string"
->"" : ""
->false : false
-}
-
-function f20<T extends string>(n: number, b: boolean, x: number | boolean, y: T) {
->f20 : <T extends string>(n: number, b: boolean, x: number | boolean, y: T) => void
->T : T
->n : number
->b : boolean
->x : number | boolean
->y : T
->T : T
-
-    zeroOf(5);  // 0
->zeroOf(5) : 0
->zeroOf : <T extends string | number | boolean>(value: T) => ZeroOf<T>
->5 : 5
-
-    zeroOf("hello");  // ""
->zeroOf("hello") : ""
->zeroOf : <T extends string | number | boolean>(value: T) => ZeroOf<T>
->"hello" : "hello"
-
-    zeroOf(true);  // false
->zeroOf(true) : false
->zeroOf : <T extends string | number | boolean>(value: T) => ZeroOf<T>
->true : true
-
-    zeroOf(n);  // 0
->zeroOf(n) : 0
->zeroOf : <T extends string | number | boolean>(value: T) => ZeroOf<T>
->n : number
-
-    zeroOf(b);  // False
->zeroOf(b) : false
->zeroOf : <T extends string | number | boolean>(value: T) => ZeroOf<T>
->b : boolean
-
-    zeroOf(x);  // 0 | false
->zeroOf(x) : false | 0
->zeroOf : <T extends string | number | boolean>(value: T) => ZeroOf<T>
->x : number | boolean
-
-    zeroOf(y);  // ZeroOf<T>
->zeroOf(y) : ZeroOf<T>
->zeroOf : <T extends string | number | boolean>(value: T) => ZeroOf<T>
->y : T
-}
-
-function f21<T extends number | string>(x: T, y: ZeroOf<T>) {
->f21 : <T extends string | number>(x: T, y: ZeroOf<T>) => void
->T : T
->x : T
->T : T
->y : ZeroOf<T>
->ZeroOf : ZeroOf<T>
->T : T
-
-    let z1: number | string = y;
->z1 : string | number
->y : ZeroOf<T>
-
-    let z2: 0 | "" = y;
->z2 : "" | 0
->y : ZeroOf<T>
-
-    x = y;  // Error
->x = y : ZeroOf<T>
->x : T
->y : ZeroOf<T>
-
-    y = x;  // Error
->y = x : T
->y : ZeroOf<T>
->x : T
-}
-
-type Extends<T, U> = T extends U ? true : false;
->Extends : Extends<T, U>
->T : T
->U : U
->T : T
->U : U
->true : true
->false : false
-
-type If<C extends boolean, T, F> = C extends true ? T : F;
->If : If<C, T, F>
->C : C
->T : T
->F : F
->C : C
->true : true
->T : T
->F : F
-
-type Not<C extends boolean> = If<C, false, true>;
->Not : If<C, false, true>
->C : C
->If : If<C, T, F>
->C : C
->false : false
->true : true
-
-type And<A extends boolean, B extends boolean> = If<A, B, false>;
->And : If<A, B, false>
->A : A
->B : B
->If : If<C, T, F>
->A : A
->B : B
->false : false
-
-type Or<A extends boolean, B extends boolean> = If<A, true, B>;
->Or : If<A, true, B>
->A : A
->B : B
->If : If<C, T, F>
->A : A
->true : true
->B : B
-
-type IsString<T> = Extends<T, string>;
->IsString : Extends<T, string>
->T : T
->Extends : Extends<T, U>
->T : T
-
-type Q1 = IsString<number>;  // false
->Q1 : false
->IsString : Extends<T, string>
-
-type Q2 = IsString<"abc">;  // true
->Q2 : true
->IsString : Extends<T, string>
-
-type Q3 = IsString<any>;  // boolean
->Q3 : boolean
->IsString : Extends<T, string>
-
-type Q4 = IsString<never>;  // boolean
->Q4 : boolean
->IsString : Extends<T, string>
-
-type N1 = Not<false>;  // true
->N1 : true
->Not : If<C, false, true>
->false : false
-
-type N2 = Not<true>;  // false
->N2 : false
->Not : If<C, false, true>
->true : true
-
-type N3 = Not<boolean>;  // boolean
->N3 : boolean
->Not : If<C, false, true>
-
-type A1 = And<false, false>;  // false
->A1 : false
->And : If<A, B, false>
->false : false
->false : false
-
-type A2 = And<false, true>;  // false
->A2 : false
->And : If<A, B, false>
->false : false
->true : true
-
-type A3 = And<true, false>;  // false
->A3 : false
->And : If<A, B, false>
->true : true
->false : false
-
-type A4 = And<true, true>;  // true
->A4 : true
->And : If<A, B, false>
->true : true
->true : true
-
-type A5 = And<boolean, false>;  // false
->A5 : false
->And : If<A, B, false>
->false : false
-
-type A6 = And<false, boolean>;  // false
->A6 : false
->And : If<A, B, false>
->false : false
-
-type A7 = And<boolean, true>;  // boolean
->A7 : boolean
->And : If<A, B, false>
->true : true
-
-type A8 = And<true, boolean>;  // boolean
->A8 : boolean
->And : If<A, B, false>
->true : true
-
-type A9 = And<boolean, boolean>;  // boolean
->A9 : boolean
->And : If<A, B, false>
-
-type O1 = Or<false, false>;  // false
->O1 : false
->Or : If<A, true, B>
->false : false
->false : false
-
-type O2 = Or<false, true>;  // true
->O2 : true
->Or : If<A, true, B>
->false : false
->true : true
-
-type O3 = Or<true, false>;  // true
->O3 : true
->Or : If<A, true, B>
->true : true
->false : false
-
-type O4 = Or<true, true>;  // true
->O4 : true
->Or : If<A, true, B>
->true : true
->true : true
-
-type O5 = Or<boolean, false>;  // boolean
->O5 : boolean
->Or : If<A, true, B>
->false : false
-
-type O6 = Or<false, boolean>;  // boolean
->O6 : boolean
->Or : If<A, true, B>
->false : false
-
-type O7 = Or<boolean, true>;  // true
->O7 : true
->Or : If<A, true, B>
->true : true
-
-type O8 = Or<true, boolean>;  // true
->O8 : true
->Or : If<A, true, B>
->true : true
-
-type O9 = Or<boolean, boolean>;  // boolean
->O9 : boolean
->Or : If<A, true, B>
-
-type T40 = never extends never ? true : false;  // true
->T40 : true
->true : true
->false : false
-
-type T41 = number extends never ? true : false;  // false
->T41 : false
->true : true
->false : false
-
-type T42 = never extends number ? true : false;  // boolean
->T42 : boolean
->true : true
->false : false
-
-type IsNever<T> = T extends never ? true : false;
->IsNever : IsNever<T>
->T : T
->T : T
->true : true
->false : false
-
-type T50 = IsNever<never>;  // true
->T50 : true
->IsNever : IsNever<T>
-
-type T51 = IsNever<number>;  // false
->T51 : false
->IsNever : IsNever<T>
-
-type T52 = IsNever<any>;  // false
->T52 : false
->IsNever : IsNever<T>
-
-// Repros from #21664
-
-type Eq<T, U> = T extends U ? U extends T ? true : false : false;
->Eq : Eq<T, U>
->T : T
->U : U
->T : T
->U : U
->U : U
->T : T
->true : true
->false : false
->false : false
-
-type T60 = Eq<true, true>;  // true
->T60 : true
->Eq : Eq<T, U>
->true : true
->true : true
-
-type T61 = Eq<true, false>;  // false
->T61 : false
->Eq : Eq<T, U>
->true : true
->false : false
-
-type T62 = Eq<false, true>;  // false
->T62 : false
->Eq : Eq<T, U>
->false : false
->true : true
-
-type T63 = Eq<false, false>;  // true
->T63 : true
->Eq : Eq<T, U>
->false : false
->false : false
-
-type Eq1<T, U> = Eq<T, U> extends false ? false : true;
->Eq1 : Eq1<T, U>
->T : T
->U : U
->Eq : Eq<T, U>
->T : T
->U : U
->false : false
->false : false
->true : true
-
-type T70 = Eq1<true, true>;  // true
->T70 : true
->Eq1 : Eq1<T, U>
->true : true
->true : true
-
-type T71 = Eq1<true, false>;  // false
->T71 : false
->Eq1 : Eq1<T, U>
->true : true
->false : false
-
-type T72 = Eq1<false, true>;  // false
->T72 : false
->Eq1 : Eq1<T, U>
->false : false
->true : true
-
-type T73 = Eq1<false, false>;  // true
->T73 : true
->Eq1 : Eq1<T, U>
->false : false
->false : false
-
-type Eq2<T, U> = Eq<T, U> extends true ? true : false;
->Eq2 : Eq2<T, U>
->T : T
->U : U
->Eq : Eq<T, U>
->T : T
->U : U
->true : true
->true : true
->false : false
-
-type T80 = Eq2<true, true>;  // true
->T80 : true
->Eq2 : Eq2<T, U>
->true : true
->true : true
-
-type T81 = Eq2<true, false>;  // false
->T81 : false
->Eq2 : Eq2<T, U>
->true : true
->false : false
-
-type T82 = Eq2<false, true>;  // false
->T82 : false
->Eq2 : Eq2<T, U>
->false : false
->true : true
-
-type T83 = Eq2<false, false>;  // true
->T83 : true
->Eq2 : Eq2<T, U>
->false : false
->false : false
-
-// Repro from #21756
-
-type Foo<T> = T extends string ? boolean : number;
->Foo : Foo<T>
->T : T
->T : T
-
-type Bar<T> = T extends string ? boolean : number;
->Bar : Bar<T>
->T : T
->T : T
-
-const convert = <U>(value: Foo<U>): Bar<U> => value;
->convert : <U>(value: Foo<U>) => Foo<U>
-><U>(value: Foo<U>): Bar<U> => value : <U>(value: Foo<U>) => Foo<U>
->U : U
->value : Foo<U>
->Foo : Foo<T>
->U : U
->Bar : Bar<T>
->U : U
->value : Foo<U>
-
-type Baz<T> = Foo<T>;
->Baz : Foo<T>
->T : T
->Foo : Foo<T>
->T : T
-
-const convert2 = <T>(value: Foo<T>): Baz<T> => value;
->convert2 : <T>(value: Foo<T>) => Foo<T>
-><T>(value: Foo<T>): Baz<T> => value : <T>(value: Foo<T>) => Foo<T>
->T : T
->value : Foo<T>
->Foo : Foo<T>
->T : T
->Baz : Foo<T>
->T : T
->value : Foo<T>
-
-function f31<T>() {
->f31 : <T>() => void
->T : T
-
-    type T1 = T extends string ? boolean : number;
->T1 : T extends string ? boolean : number
->T : T
-
-    type T2 = T extends string ? boolean : number;
->T2 : T extends string ? boolean : number
->T : T
-
-    var x: T1;
->x : T extends string ? boolean : number
->T1 : T extends string ? boolean : number
-
-    var x: T2;
->x : T extends string ? boolean : number
->T2 : T extends string ? boolean : number
-}
-
-function f32<T, U>() {
->f32 : <T, U>() => void
->T : T
->U : U
-
-    type T1 = T & U extends string ? boolean : number;
->T1 : T & U extends string ? boolean : number
->T : T
->U : U
-
-    type T2 = Foo<T & U>;
->T2 : Foo<T & U>
->Foo : Foo<T>
->T : T
->U : U
-
-    var z: T1;
->z : T & U extends string ? boolean : number
->T1 : T & U extends string ? boolean : number
-
-    var z: T2;  // Error, T2 is distributive, T1 isn't
->z : T & U extends string ? boolean : number
->T2 : Foo<T & U>
-}
-
-function f33<T, U>() {
->f33 : <T, U>() => void
->T : T
->U : U
-
-    type T1 = Foo<T & U>;
->T1 : Foo<T & U>
->Foo : Foo<T>
->T : T
->U : U
-
-    type T2 = Bar<T & U>;
->T2 : Foo<T & U>
->Bar : Bar<T>
->T : T
->U : U
-
-    var z: T1;
->z : Foo<T & U>
->T1 : Foo<T & U>
-
-    var z: T2;
->z : Foo<T & U>
->T2 : Foo<T & U>
-}
-
-// Repro from #21823
-
-type T90<T> = T extends 0 ? 0 : () => 0;
->T90 : T90<T>
->T : T
->T : T
-
-type T91<T> = T extends 0 ? 0 : () => 0;
->T91 : T91<T>
->T : T
->T : T
-
-const f40 = <U>(a: T90<U>): T91<U> => a;
->f40 : <U>(a: T90<U>) => T91<U>
-><U>(a: T90<U>): T91<U> => a : <U>(a: T90<U>) => T91<U>
->U : U
->a : T90<U>
->T90 : T90<T>
->U : U
->T91 : T91<T>
->U : U
->a : T90<U>
-
-const f41 = <U>(a: T91<U>): T90<U> => a;
->f41 : <U>(a: T91<U>) => T90<U>
-><U>(a: T91<U>): T90<U> => a : <U>(a: T91<U>) => T90<U>
->U : U
->a : T91<U>
->T91 : T91<T>
->U : U
->T90 : T90<T>
->U : U
->a : T91<U>
-
-type T92<T> = T extends () => 0 ? () => 1 : () => 2;
->T92 : T92<T>
->T : T
->T : T
-
-type T93<T> = T extends () => 0 ? () => 1 : () => 2;
->T93 : T93<T>
->T : T
->T : T
-
-const f42 = <U>(a: T92<U>): T93<U> => a;
->f42 : <U>(a: T92<U>) => T93<U>
-><U>(a: T92<U>): T93<U> => a : <U>(a: T92<U>) => T93<U>
->U : U
->a : T92<U>
->T92 : T92<T>
->U : U
->T93 : T93<T>
->U : U
->a : T92<U>
-
-const f43 = <U>(a: T93<U>): T92<U> => a;
->f43 : <U>(a: T93<U>) => T92<U>
-><U>(a: T93<U>): T92<U> => a : <U>(a: T93<U>) => T92<U>
->U : U
->a : T93<U>
->T93 : T93<T>
->U : U
->T92 : T92<T>
->U : U
->a : T93<U>
-
-type T94<T> = T extends string ? true : 42;
->T94 : T94<T>
->T : T
->T : T
->true : true
-
-type T95<T> = T extends string ? boolean : number;
->T95 : T95<T>
->T : T
->T : T
-
-const f44 = <U>(value: T94<U>): T95<U> => value;
->f44 : <U>(value: T94<U>) => T95<U>
-><U>(value: T94<U>): T95<U> => value : <U>(value: T94<U>) => T95<U>
->U : U
->value : T94<U>
->T94 : T94<T>
->U : U
->T95 : T95<T>
->U : U
->value : T94<U>
-
-const f45 = <U>(value: T95<U>): T94<U> => value;  // Error
->f45 : <U>(value: T95<U>) => T94<U>
-><U>(value: T95<U>): T94<U> => value : <U>(value: T95<U>) => T94<U>
->U : U
->value : T95<U>
->T95 : T95<T>
->U : U
->T94 : T94<T>
->U : U
->value : T95<U>
-
+=== tests/cases/conformance/types/conditional/conditionalTypes1.ts ===
+type T00 = Exclude<"a" | "b" | "c" | "d", "a" | "c" | "f">;  // "b" | "d"
+>T00 : "b" | "d"
+>Exclude : Exclude<T, U>
+
+type T01 = Extract<"a" | "b" | "c" | "d", "a" | "c" | "f">;  // "a" | "c"
+>T01 : "a" | "c"
+>Extract : Extract<T, U>
+
+type T02 = Exclude<string | number | (() => void), Function>;  // string | number
+>T02 : string | number
+>Exclude : Exclude<T, U>
+>Function : Function
+
+type T03 = Extract<string | number | (() => void), Function>;  // () => void
+>T03 : () => void
+>Extract : Extract<T, U>
+>Function : Function
+
+type T04 = NonNullable<string | number | undefined>;  // string | number
+>T04 : string | number
+>NonNullable : NonNullable<T>
+
+type T05 = NonNullable<(() => string) | string[] | null | undefined>;  // (() => string) | string[]
+>T05 : (() => string) | string[]
+>NonNullable : NonNullable<T>
+>null : null
+
+function f1<T>(x: T, y: NonNullable<T>) {
+>f1 : <T>(x: T, y: NonNullable<T>) => void
+>T : T
+>x : T
+>T : T
+>y : NonNullable<T>
+>NonNullable : NonNullable<T>
+>T : T
+
+    x = y;
+>x = y : NonNullable<T>
+>x : T
+>y : NonNullable<T>
+
+    y = x;  // Error
+>y = x : T
+>y : NonNullable<T>
+>x : T
+}
+
+function f2<T extends string | undefined>(x: T, y: NonNullable<T>) {
+>f2 : <T extends string | undefined>(x: T, y: NonNullable<T>) => void
+>T : T
+>x : T
+>T : T
+>y : NonNullable<T>
+>NonNullable : NonNullable<T>
+>T : T
+
+    x = y;
+>x = y : NonNullable<T>
+>x : T
+>y : NonNullable<T>
+
+    y = x;  // Error
+>y = x : T
+>y : NonNullable<T>
+>x : T
+
+    let s1: string = x;  // Error
+>s1 : string
+>x : T
+
+    let s2: string = y;
+>s2 : string
+>y : NonNullable<T>
+}
+
+function f3<T>(x: Partial<T>[keyof T], y: NonNullable<Partial<T>[keyof T]>) {
+>f3 : <T>(x: Partial<T>[keyof T], y: NonNullable<Partial<T>[keyof T]>) => void
+>T : T
+>x : Partial<T>[keyof T]
+>Partial : Partial<T>
+>T : T
+>T : T
+>y : NonNullable<Partial<T>[keyof T]>
+>NonNullable : NonNullable<T>
+>Partial : Partial<T>
+>T : T
+>T : T
+
+    x = y;
+>x = y : NonNullable<Partial<T>[keyof T]>
+>x : Partial<T>[keyof T]
+>y : NonNullable<Partial<T>[keyof T]>
+
+    y = x;  // Error
+>y = x : Partial<T>[keyof T]
+>y : NonNullable<Partial<T>[keyof T]>
+>x : Partial<T>[keyof T]
+}
+
+function f4<T extends { x: string | undefined }>(x: T["x"], y: NonNullable<T["x"]>) {
+>f4 : <T extends { x: string | undefined; }>(x: T["x"], y: NonNullable<T["x"]>) => void
+>T : T
+>x : string | undefined
+>x : T["x"]
+>T : T
+>y : NonNullable<T["x"]>
+>NonNullable : NonNullable<T>
+>T : T
+
+    x = y;
+>x = y : NonNullable<T["x"]>
+>x : T["x"]
+>y : NonNullable<T["x"]>
+
+    y = x;  // Error
+>y = x : T["x"]
+>y : NonNullable<T["x"]>
+>x : T["x"]
+
+    let s1: string = x;  // Error
+>s1 : string
+>x : T["x"]
+
+    let s2: string = y;
+>s2 : string
+>y : NonNullable<T["x"]>
+}
+
+type Options = { k: "a", a: number } | { k: "b", b: string } | { k: "c", c: boolean };
+>Options : Options
+>k : "a"
+>a : number
+>k : "b"
+>b : string
+>k : "c"
+>c : boolean
+
+type T10 = Exclude<Options, { k: "a" | "b" }>;  // { k: "c", c: boolean }
+>T10 : { k: "c"; c: boolean; }
+>Exclude : Exclude<T, U>
+>Options : Options
+>k : "a" | "b"
+
+type T11 = Extract<Options, { k: "a" | "b" }>;  // { k: "a", a: number } | { k: "b", b: string }
+>T11 : { k: "a"; a: number; } | { k: "b"; b: string; }
+>Extract : Extract<T, U>
+>Options : Options
+>k : "a" | "b"
+
+type T12 = Exclude<Options, { k: "a" } | { k: "b" }>;  // { k: "c", c: boolean }
+>T12 : { k: "c"; c: boolean; }
+>Exclude : Exclude<T, U>
+>Options : Options
+>k : "a"
+>k : "b"
+
+type T13 = Extract<Options, { k: "a" } | { k: "b" }>;  // { k: "a", a: number } | { k: "b", b: string }
+>T13 : { k: "a"; a: number; } | { k: "b"; b: string; }
+>Extract : Extract<T, U>
+>Options : Options
+>k : "a"
+>k : "b"
+
+type T14 = Exclude<Options, { q: "a" }>;  // Options
+>T14 : Options
+>Exclude : Exclude<T, U>
+>Options : Options
+>q : "a"
+
+type T15 = Extract<Options, { q: "a" }>;  // never
+>T15 : never
+>Extract : Extract<T, U>
+>Options : Options
+>q : "a"
+
+declare function f5<T extends Options, K extends string>(p: K): Extract<T, { k: K }>;
+>f5 : <T extends Options, K extends string>(p: K) => Extract<T, { k: K; }>
+>T : T
+>Options : Options
+>K : K
+>p : K
+>K : K
+>Extract : Extract<T, U>
+>T : T
+>k : K
+>K : K
+
+let x0 = f5("a");  // { k: "a", a: number }
+>x0 : { k: "a"; a: number; }
+>f5("a") : { k: "a"; a: number; }
+>f5 : <T extends Options, K extends string>(p: K) => Extract<T, { k: K; }>
+>"a" : "a"
+
+type OptionsOfKind<K extends Options["k"]> = Extract<Options, { k: K }>;
+>OptionsOfKind : Extract<{ k: "a"; a: number; }, { k: K; }> | Extract<{ k: "b"; b: string; }, { k: K; }> | Extract<{ k: "c"; c: boolean; }, { k: K; }>
+>K : K
+>Options : Options
+>Extract : Extract<T, U>
+>Options : Options
+>k : K
+>K : K
+
+type T16 = OptionsOfKind<"a" | "b">;  // { k: "a", a: number } | { k: "b", b: string }
+>T16 : { k: "a"; a: number; } | { k: "b"; b: string; }
+>OptionsOfKind : Extract<{ k: "a"; a: number; }, { k: K; }> | Extract<{ k: "b"; b: string; }, { k: K; }> | Extract<{ k: "c"; c: boolean; }, { k: K; }>
+
+type Select<T, K extends keyof T, V extends T[K]> = Extract<T, { [P in K]: V }>;
+>Select : Extract<T, { [P in K]: V; }>
+>T : T
+>K : K
+>T : T
+>V : V
+>T : T
+>K : K
+>Extract : Extract<T, U>
+>T : T
+>P : P
+>K : K
+>V : V
+
+type T17 = Select<Options, "k", "a" | "b">;  // // { k: "a", a: number } | { k: "b", b: string }
+>T17 : { k: "a"; a: number; } | { k: "b"; b: string; }
+>Select : Extract<T, { [P in K]: V; }>
+>Options : Options
+
+type TypeName<T> =
+>TypeName : TypeName<T>
+>T : T
+
+    T extends string ? "string" :
+>T : T
+
+    T extends number ? "number" :
+>T : T
+
+    T extends boolean ? "boolean" :
+>T : T
+
+    T extends undefined ? "undefined" :
+>T : T
+
+    T extends Function ? "function" :
+>T : T
+>Function : Function
+
+    "object";
+
+type T20 = TypeName<string | (() => void)>;  // "string" | "function"
+>T20 : "string" | "function"
+>TypeName : TypeName<T>
+
+type T21 = TypeName<any>;  // "string" | "number" | "boolean" | "undefined" | "function" | "object"
+>T21 : "string" | "number" | "boolean" | "undefined" | "object" | "function"
+>TypeName : TypeName<T>
+
+type T22 = TypeName<never>;  // "string" | "number" | "boolean" | "undefined" | "function" | "object"
+>T22 : "string" | "number" | "boolean" | "undefined" | "object" | "function"
+>TypeName : TypeName<T>
+
+type T23 = TypeName<{}>;  // "object"
+>T23 : "object"
+>TypeName : TypeName<T>
+
+type KnockoutObservable<T> = { object: T };
+>KnockoutObservable : KnockoutObservable<T>
+>T : T
+>object : T
+>T : T
+
+type KnockoutObservableArray<T> = { array: T };
+>KnockoutObservableArray : KnockoutObservableArray<T>
+>T : T
+>array : T
+>T : T
+
+type KnockedOut<T> = T extends any[] ? KnockoutObservableArray<T[number]> : KnockoutObservable<T>;
+>KnockedOut : KnockedOut<T>
+>T : T
+>T : T
+>KnockoutObservableArray : KnockoutObservableArray<T>
+>T : T
+>KnockoutObservable : KnockoutObservable<T>
+>T : T
+
+type KnockedOutObj<T> = {
+>KnockedOutObj : KnockedOutObj<T>
+>T : T
+
+    [P in keyof T]: KnockedOut<T[P]>;
+>P : P
+>T : T
+>KnockedOut : KnockedOut<T>
+>T : T
+>P : P
+}
+
+interface Item {
+>Item : Item
+
+    id: number;
+>id : number
+
+    name: string;
+>name : string
+
+    subitems: string[];
+>subitems : string[]
+}
+
+type KOItem = KnockedOutObj<Item>;
+>KOItem : KnockedOutObj<Item>
+>KnockedOutObj : KnockedOutObj<T>
+>Item : Item
+
+interface Part {
+>Part : Part
+
+    id: number;
+>id : number
+
+    name: string;
+>name : string
+
+    subparts: Part[];
+>subparts : Part[]
+>Part : Part
+
+    updatePart(newName: string): void;
+>updatePart : (newName: string) => void
+>newName : string
+}
+
+type FunctionPropertyNames<T> = { [K in keyof T]: T[K] extends Function ? K : never }[keyof T];
+>FunctionPropertyNames : { [K in keyof T]: T[K] extends Function ? K : never; }[keyof T]
+>T : T
+>K : K
+>T : T
+>T : T
+>K : K
+>Function : Function
+>K : K
+>T : T
+
+type FunctionProperties<T> = Pick<T, FunctionPropertyNames<T>>;
+>FunctionProperties : Pick<T, { [K in keyof T]: T[K] extends Function ? K : never; }[keyof T]>
+>T : T
+>Pick : Pick<T, K>
+>T : T
+>FunctionPropertyNames : { [K in keyof T]: T[K] extends Function ? K : never; }[keyof T]
+>T : T
+
+type NonFunctionPropertyNames<T> = { [K in keyof T]: T[K] extends Function ? never : K }[keyof T];
+>NonFunctionPropertyNames : { [K in keyof T]: T[K] extends Function ? never : K; }[keyof T]
+>T : T
+>K : K
+>T : T
+>T : T
+>K : K
+>Function : Function
+>K : K
+>T : T
+
+type NonFunctionProperties<T> = Pick<T, NonFunctionPropertyNames<T>>;
+>NonFunctionProperties : Pick<T, { [K in keyof T]: T[K] extends Function ? never : K; }[keyof T]>
+>T : T
+>Pick : Pick<T, K>
+>T : T
+>NonFunctionPropertyNames : { [K in keyof T]: T[K] extends Function ? never : K; }[keyof T]
+>T : T
+
+type T30 = FunctionProperties<Part>;
+>T30 : Pick<Part, "updatePart">
+>FunctionProperties : Pick<T, { [K in keyof T]: T[K] extends Function ? K : never; }[keyof T]>
+>Part : Part
+
+type T31 = NonFunctionProperties<Part>;
+>T31 : Pick<Part, "id" | "name" | "subparts">
+>NonFunctionProperties : Pick<T, { [K in keyof T]: T[K] extends Function ? never : K; }[keyof T]>
+>Part : Part
+
+function f7<T>(x: T, y: FunctionProperties<T>, z: NonFunctionProperties<T>) {
+>f7 : <T>(x: T, y: Pick<T, { [K in keyof T]: T[K] extends Function ? K : never; }[keyof T]>, z: Pick<T, { [K in keyof T]: T[K] extends Function ? never : K; }[keyof T]>) => void
+>T : T
+>x : T
+>T : T
+>y : Pick<T, { [K in keyof T]: T[K] extends Function ? K : never; }[keyof T]>
+>FunctionProperties : Pick<T, { [K in keyof T]: T[K] extends Function ? K : never; }[keyof T]>
+>T : T
+>z : Pick<T, { [K in keyof T]: T[K] extends Function ? never : K; }[keyof T]>
+>NonFunctionProperties : Pick<T, { [K in keyof T]: T[K] extends Function ? never : K; }[keyof T]>
+>T : T
+
+    x = y;  // Error
+>x = y : Pick<T, { [K in keyof T]: T[K] extends Function ? K : never; }[keyof T]>
+>x : T
+>y : Pick<T, { [K in keyof T]: T[K] extends Function ? K : never; }[keyof T]>
+
+    x = z;  // Error
+>x = z : Pick<T, { [K in keyof T]: T[K] extends Function ? never : K; }[keyof T]>
+>x : T
+>z : Pick<T, { [K in keyof T]: T[K] extends Function ? never : K; }[keyof T]>
+
+    y = x;
+>y = x : T
+>y : Pick<T, { [K in keyof T]: T[K] extends Function ? K : never; }[keyof T]>
+>x : T
+
+    y = z;  // Error
+>y = z : Pick<T, { [K in keyof T]: T[K] extends Function ? never : K; }[keyof T]>
+>y : Pick<T, { [K in keyof T]: T[K] extends Function ? K : never; }[keyof T]>
+>z : Pick<T, { [K in keyof T]: T[K] extends Function ? never : K; }[keyof T]>
+
+    z = x;
+>z = x : T
+>z : Pick<T, { [K in keyof T]: T[K] extends Function ? never : K; }[keyof T]>
+>x : T
+
+    z = y;  // Error
+>z = y : Pick<T, { [K in keyof T]: T[K] extends Function ? K : never; }[keyof T]>
+>z : Pick<T, { [K in keyof T]: T[K] extends Function ? never : K; }[keyof T]>
+>y : Pick<T, { [K in keyof T]: T[K] extends Function ? K : never; }[keyof T]>
+}
+
+function f8<T>(x: keyof T, y: FunctionPropertyNames<T>, z: NonFunctionPropertyNames<T>) {
+>f8 : <T>(x: keyof T, y: { [K in keyof T]: T[K] extends Function ? K : never; }[keyof T], z: { [K in keyof T]: T[K] extends Function ? never : K; }[keyof T]) => void
+>T : T
+>x : keyof T
+>T : T
+>y : { [K in keyof T]: T[K] extends Function ? K : never; }[keyof T]
+>FunctionPropertyNames : { [K in keyof T]: T[K] extends Function ? K : never; }[keyof T]
+>T : T
+>z : { [K in keyof T]: T[K] extends Function ? never : K; }[keyof T]
+>NonFunctionPropertyNames : { [K in keyof T]: T[K] extends Function ? never : K; }[keyof T]
+>T : T
+
+    x = y;
+>x = y : { [K in keyof T]: T[K] extends Function ? K : never; }[keyof T]
+>x : keyof T
+>y : { [K in keyof T]: T[K] extends Function ? K : never; }[keyof T]
+
+    x = z;
+>x = z : { [K in keyof T]: T[K] extends Function ? never : K; }[keyof T]
+>x : keyof T
+>z : { [K in keyof T]: T[K] extends Function ? never : K; }[keyof T]
+
+    y = x;  // Error
+>y = x : keyof T
+>y : { [K in keyof T]: T[K] extends Function ? K : never; }[keyof T]
+>x : keyof T
+
+    y = z;  // Error
+>y = z : { [K in keyof T]: T[K] extends Function ? never : K; }[keyof T]
+>y : { [K in keyof T]: T[K] extends Function ? K : never; }[keyof T]
+>z : { [K in keyof T]: T[K] extends Function ? never : K; }[keyof T]
+
+    z = x;  // Error
+>z = x : keyof T
+>z : { [K in keyof T]: T[K] extends Function ? never : K; }[keyof T]
+>x : keyof T
+
+    z = y;  // Error
+>z = y : { [K in keyof T]: T[K] extends Function ? K : never; }[keyof T]
+>z : { [K in keyof T]: T[K] extends Function ? never : K; }[keyof T]
+>y : { [K in keyof T]: T[K] extends Function ? K : never; }[keyof T]
+}
+
+type DeepReadonly<T> =
+>DeepReadonly : DeepReadonly<T>
+>T : T
+
+    T extends any[] ? DeepReadonlyArray<T[number]> :
+>T : T
+>DeepReadonlyArray : DeepReadonlyArray<T>
+>T : T
+
+    T extends object ? DeepReadonlyObject<T> :
+>T : T
+>DeepReadonlyObject : DeepReadonlyObject<T>
+>T : T
+
+    T;
+>T : T
+
+interface DeepReadonlyArray<T> extends ReadonlyArray<DeepReadonly<T>> {}
+>DeepReadonlyArray : DeepReadonlyArray<T>
+>T : T
+>ReadonlyArray : ReadonlyArray<T>
+>DeepReadonly : DeepReadonly<T>
+>T : T
+
+type DeepReadonlyObject<T> = {
+>DeepReadonlyObject : DeepReadonlyObject<T>
+>T : T
+
+    readonly [P in NonFunctionPropertyNames<T>]: DeepReadonly<T[P]>;
+>P : P
+>NonFunctionPropertyNames : { [K in keyof T]: T[K] extends Function ? never : K; }[keyof T]
+>T : T
+>DeepReadonly : DeepReadonly<T>
+>T : T
+>P : P
+
+};
+
+function f10(part: DeepReadonly<Part>) {
+>f10 : (part: DeepReadonlyObject<Part>) => void
+>part : DeepReadonlyObject<Part>
+>DeepReadonly : DeepReadonly<T>
+>Part : Part
+
+    let name: string = part.name;
+>name : string
+>part.name : string
+>part : DeepReadonlyObject<Part>
+>name : string
+
+    let id: number = part.subparts[0].id;
+>id : number
+>part.subparts[0].id : number
+>part.subparts[0] : DeepReadonlyObject<Part>
+>part.subparts : DeepReadonlyArray<Part>
+>part : DeepReadonlyObject<Part>
+>subparts : DeepReadonlyArray<Part>
+>0 : 0
+>id : number
+
+    part.id = part.id;  // Error
+>part.id = part.id : number
+>part.id : any
+>part : DeepReadonlyObject<Part>
+>id : any
+>part.id : number
+>part : DeepReadonlyObject<Part>
+>id : number
+
+    part.subparts[0] = part.subparts[0];  // Error
+>part.subparts[0] = part.subparts[0] : DeepReadonlyObject<Part>
+>part.subparts[0] : DeepReadonlyObject<Part>
+>part.subparts : DeepReadonlyArray<Part>
+>part : DeepReadonlyObject<Part>
+>subparts : DeepReadonlyArray<Part>
+>0 : 0
+>part.subparts[0] : DeepReadonlyObject<Part>
+>part.subparts : DeepReadonlyArray<Part>
+>part : DeepReadonlyObject<Part>
+>subparts : DeepReadonlyArray<Part>
+>0 : 0
+
+    part.subparts[0].id = part.subparts[0].id;  // Error
+>part.subparts[0].id = part.subparts[0].id : number
+>part.subparts[0].id : any
+>part.subparts[0] : DeepReadonlyObject<Part>
+>part.subparts : DeepReadonlyArray<Part>
+>part : DeepReadonlyObject<Part>
+>subparts : DeepReadonlyArray<Part>
+>0 : 0
+>id : any
+>part.subparts[0].id : number
+>part.subparts[0] : DeepReadonlyObject<Part>
+>part.subparts : DeepReadonlyArray<Part>
+>part : DeepReadonlyObject<Part>
+>subparts : DeepReadonlyArray<Part>
+>0 : 0
+>id : number
+
+    part.updatePart("hello");  // Error
+>part.updatePart("hello") : any
+>part.updatePart : any
+>part : DeepReadonlyObject<Part>
+>updatePart : any
+>"hello" : "hello"
+}
+
+type ZeroOf<T extends number | string | boolean> = T extends number ? 0 : T extends string ? "" : false;
+>ZeroOf : ZeroOf<T>
+>T : T
+>T : T
+>T : T
+>false : false
+
+function zeroOf<T extends number | string | boolean>(value: T) {
+>zeroOf : <T extends string | number | boolean>(value: T) => ZeroOf<T>
+>T : T
+>value : T
+>T : T
+
+    return <ZeroOf<T>>(typeof value === "number" ? 0 : typeof value === "string" ? "" : false);
+><ZeroOf<T>>(typeof value === "number" ? 0 : typeof value === "string" ? "" : false) : ZeroOf<T>
+>ZeroOf : ZeroOf<T>
+>T : T
+>(typeof value === "number" ? 0 : typeof value === "string" ? "" : false) : false | 0 | ""
+>typeof value === "number" ? 0 : typeof value === "string" ? "" : false : false | 0 | ""
+>typeof value === "number" : boolean
+>typeof value : "string" | "number" | "boolean" | "symbol" | "undefined" | "object" | "function"
+>value : T
+>"number" : "number"
+>0 : 0
+>typeof value === "string" ? "" : false : false | ""
+>typeof value === "string" : boolean
+>typeof value : "string" | "number" | "boolean" | "symbol" | "undefined" | "object" | "function"
+>value : T
+>"string" : "string"
+>"" : ""
+>false : false
+}
+
+function f20<T extends string>(n: number, b: boolean, x: number | boolean, y: T) {
+>f20 : <T extends string>(n: number, b: boolean, x: number | boolean, y: T) => void
+>T : T
+>n : number
+>b : boolean
+>x : number | boolean
+>y : T
+>T : T
+
+    zeroOf(5);  // 0
+>zeroOf(5) : 0
+>zeroOf : <T extends string | number | boolean>(value: T) => ZeroOf<T>
+>5 : 5
+
+    zeroOf("hello");  // ""
+>zeroOf("hello") : ""
+>zeroOf : <T extends string | number | boolean>(value: T) => ZeroOf<T>
+>"hello" : "hello"
+
+    zeroOf(true);  // false
+>zeroOf(true) : false
+>zeroOf : <T extends string | number | boolean>(value: T) => ZeroOf<T>
+>true : true
+
+    zeroOf(n);  // 0
+>zeroOf(n) : 0
+>zeroOf : <T extends string | number | boolean>(value: T) => ZeroOf<T>
+>n : number
+
+    zeroOf(b);  // False
+>zeroOf(b) : false
+>zeroOf : <T extends string | number | boolean>(value: T) => ZeroOf<T>
+>b : boolean
+
+    zeroOf(x);  // 0 | false
+>zeroOf(x) : false | 0
+>zeroOf : <T extends string | number | boolean>(value: T) => ZeroOf<T>
+>x : number | boolean
+
+    zeroOf(y);  // ZeroOf<T>
+>zeroOf(y) : ZeroOf<T>
+>zeroOf : <T extends string | number | boolean>(value: T) => ZeroOf<T>
+>y : T
+}
+
+function f21<T extends number | string>(x: T, y: ZeroOf<T>) {
+>f21 : <T extends string | number>(x: T, y: ZeroOf<T>) => void
+>T : T
+>x : T
+>T : T
+>y : ZeroOf<T>
+>ZeroOf : ZeroOf<T>
+>T : T
+
+    let z1: number | string = y;
+>z1 : string | number
+>y : ZeroOf<T>
+
+    let z2: 0 | "" = y;
+>z2 : "" | 0
+>y : ZeroOf<T>
+
+    x = y;  // Error
+>x = y : ZeroOf<T>
+>x : T
+>y : ZeroOf<T>
+
+    y = x;  // Error
+>y = x : T
+>y : ZeroOf<T>
+>x : T
+}
+
+type Extends<T, U> = T extends U ? true : false;
+>Extends : Extends<T, U>
+>T : T
+>U : U
+>T : T
+>U : U
+>true : true
+>false : false
+
+type If<C extends boolean, T, F> = C extends true ? T : F;
+>If : If<C, T, F>
+>C : C
+>T : T
+>F : F
+>C : C
+>true : true
+>T : T
+>F : F
+
+type Not<C extends boolean> = If<C, false, true>;
+>Not : If<C, false, true>
+>C : C
+>If : If<C, T, F>
+>C : C
+>false : false
+>true : true
+
+type And<A extends boolean, B extends boolean> = If<A, B, false>;
+>And : If<A, B, false>
+>A : A
+>B : B
+>If : If<C, T, F>
+>A : A
+>B : B
+>false : false
+
+type Or<A extends boolean, B extends boolean> = If<A, true, B>;
+>Or : If<A, true, B>
+>A : A
+>B : B
+>If : If<C, T, F>
+>A : A
+>true : true
+>B : B
+
+type IsString<T> = Extends<T, string>;
+>IsString : Extends<T, string>
+>T : T
+>Extends : Extends<T, U>
+>T : T
+
+type Q1 = IsString<number>;  // false
+>Q1 : false
+>IsString : Extends<T, string>
+
+type Q2 = IsString<"abc">;  // true
+>Q2 : true
+>IsString : Extends<T, string>
+
+type Q3 = IsString<any>;  // boolean
+>Q3 : boolean
+>IsString : Extends<T, string>
+
+type Q4 = IsString<never>;  // boolean
+>Q4 : boolean
+>IsString : Extends<T, string>
+
+type N1 = Not<false>;  // true
+>N1 : true
+>Not : If<C, false, true>
+>false : false
+
+type N2 = Not<true>;  // false
+>N2 : false
+>Not : If<C, false, true>
+>true : true
+
+type N3 = Not<boolean>;  // boolean
+>N3 : boolean
+>Not : If<C, false, true>
+
+type A1 = And<false, false>;  // false
+>A1 : false
+>And : If<A, B, false>
+>false : false
+>false : false
+
+type A2 = And<false, true>;  // false
+>A2 : false
+>And : If<A, B, false>
+>false : false
+>true : true
+
+type A3 = And<true, false>;  // false
+>A3 : false
+>And : If<A, B, false>
+>true : true
+>false : false
+
+type A4 = And<true, true>;  // true
+>A4 : true
+>And : If<A, B, false>
+>true : true
+>true : true
+
+type A5 = And<boolean, false>;  // false
+>A5 : false
+>And : If<A, B, false>
+>false : false
+
+type A6 = And<false, boolean>;  // false
+>A6 : false
+>And : If<A, B, false>
+>false : false
+
+type A7 = And<boolean, true>;  // boolean
+>A7 : boolean
+>And : If<A, B, false>
+>true : true
+
+type A8 = And<true, boolean>;  // boolean
+>A8 : boolean
+>And : If<A, B, false>
+>true : true
+
+type A9 = And<boolean, boolean>;  // boolean
+>A9 : boolean
+>And : If<A, B, false>
+
+type O1 = Or<false, false>;  // false
+>O1 : false
+>Or : If<A, true, B>
+>false : false
+>false : false
+
+type O2 = Or<false, true>;  // true
+>O2 : true
+>Or : If<A, true, B>
+>false : false
+>true : true
+
+type O3 = Or<true, false>;  // true
+>O3 : true
+>Or : If<A, true, B>
+>true : true
+>false : false
+
+type O4 = Or<true, true>;  // true
+>O4 : true
+>Or : If<A, true, B>
+>true : true
+>true : true
+
+type O5 = Or<boolean, false>;  // boolean
+>O5 : boolean
+>Or : If<A, true, B>
+>false : false
+
+type O6 = Or<false, boolean>;  // boolean
+>O6 : boolean
+>Or : If<A, true, B>
+>false : false
+
+type O7 = Or<boolean, true>;  // true
+>O7 : true
+>Or : If<A, true, B>
+>true : true
+
+type O8 = Or<true, boolean>;  // true
+>O8 : true
+>Or : If<A, true, B>
+>true : true
+
+type O9 = Or<boolean, boolean>;  // boolean
+>O9 : boolean
+>Or : If<A, true, B>
+
+type T40 = never extends never ? true : false;  // true
+>T40 : true
+>true : true
+>false : false
+
+type T41 = number extends never ? true : false;  // false
+>T41 : false
+>true : true
+>false : false
+
+type T42 = never extends number ? true : false;  // boolean
+>T42 : boolean
+>true : true
+>false : false
+
+type IsNever<T> = T extends never ? true : false;
+>IsNever : IsNever<T>
+>T : T
+>T : T
+>true : true
+>false : false
+
+type T50 = IsNever<never>;  // true
+>T50 : true
+>IsNever : IsNever<T>
+
+type T51 = IsNever<number>;  // false
+>T51 : false
+>IsNever : IsNever<T>
+
+type T52 = IsNever<any>;  // false
+>T52 : false
+>IsNever : IsNever<T>
+
+// Repros from #21664
+
+type Eq<T, U> = T extends U ? U extends T ? true : false : false;
+>Eq : Eq<T, U>
+>T : T
+>U : U
+>T : T
+>U : U
+>U : U
+>T : T
+>true : true
+>false : false
+>false : false
+
+type T60 = Eq<true, true>;  // true
+>T60 : true
+>Eq : Eq<T, U>
+>true : true
+>true : true
+
+type T61 = Eq<true, false>;  // false
+>T61 : false
+>Eq : Eq<T, U>
+>true : true
+>false : false
+
+type T62 = Eq<false, true>;  // false
+>T62 : false
+>Eq : Eq<T, U>
+>false : false
+>true : true
+
+type T63 = Eq<false, false>;  // true
+>T63 : true
+>Eq : Eq<T, U>
+>false : false
+>false : false
+
+type Eq1<T, U> = Eq<T, U> extends false ? false : true;
+>Eq1 : Eq1<T, U>
+>T : T
+>U : U
+>Eq : Eq<T, U>
+>T : T
+>U : U
+>false : false
+>false : false
+>true : true
+
+type T70 = Eq1<true, true>;  // true
+>T70 : true
+>Eq1 : Eq1<T, U>
+>true : true
+>true : true
+
+type T71 = Eq1<true, false>;  // false
+>T71 : false
+>Eq1 : Eq1<T, U>
+>true : true
+>false : false
+
+type T72 = Eq1<false, true>;  // false
+>T72 : false
+>Eq1 : Eq1<T, U>
+>false : false
+>true : true
+
+type T73 = Eq1<false, false>;  // true
+>T73 : true
+>Eq1 : Eq1<T, U>
+>false : false
+>false : false
+
+type Eq2<T, U> = Eq<T, U> extends true ? true : false;
+>Eq2 : Eq2<T, U>
+>T : T
+>U : U
+>Eq : Eq<T, U>
+>T : T
+>U : U
+>true : true
+>true : true
+>false : false
+
+type T80 = Eq2<true, true>;  // true
+>T80 : true
+>Eq2 : Eq2<T, U>
+>true : true
+>true : true
+
+type T81 = Eq2<true, false>;  // false
+>T81 : false
+>Eq2 : Eq2<T, U>
+>true : true
+>false : false
+
+type T82 = Eq2<false, true>;  // false
+>T82 : false
+>Eq2 : Eq2<T, U>
+>false : false
+>true : true
+
+type T83 = Eq2<false, false>;  // true
+>T83 : true
+>Eq2 : Eq2<T, U>
+>false : false
+>false : false
+
+// Repro from #21756
+
+type Foo<T> = T extends string ? boolean : number;
+>Foo : Foo<T>
+>T : T
+>T : T
+
+type Bar<T> = T extends string ? boolean : number;
+>Bar : Bar<T>
+>T : T
+>T : T
+
+const convert = <U>(value: Foo<U>): Bar<U> => value;
+>convert : <U>(value: Foo<U>) => Foo<U>
+><U>(value: Foo<U>): Bar<U> => value : <U>(value: Foo<U>) => Foo<U>
+>U : U
+>value : Foo<U>
+>Foo : Foo<T>
+>U : U
+>Bar : Bar<T>
+>U : U
+>value : Foo<U>
+
+type Baz<T> = Foo<T>;
+>Baz : Foo<T>
+>T : T
+>Foo : Foo<T>
+>T : T
+
+const convert2 = <T>(value: Foo<T>): Baz<T> => value;
+>convert2 : <T>(value: Foo<T>) => Foo<T>
+><T>(value: Foo<T>): Baz<T> => value : <T>(value: Foo<T>) => Foo<T>
+>T : T
+>value : Foo<T>
+>Foo : Foo<T>
+>T : T
+>Baz : Foo<T>
+>T : T
+>value : Foo<T>
+
+function f31<T>() {
+>f31 : <T>() => void
+>T : T
+
+    type T1 = T extends string ? boolean : number;
+>T1 : T extends string ? boolean : number
+>T : T
+
+    type T2 = T extends string ? boolean : number;
+>T2 : T extends string ? boolean : number
+>T : T
+
+    var x: T1;
+>x : T extends string ? boolean : number
+>T1 : T extends string ? boolean : number
+
+    var x: T2;
+>x : T extends string ? boolean : number
+>T2 : T extends string ? boolean : number
+}
+
+function f32<T, U>() {
+>f32 : <T, U>() => void
+>T : T
+>U : U
+
+    type T1 = T & U extends string ? boolean : number;
+>T1 : T & U extends string ? boolean : number
+>T : T
+>U : U
+
+    type T2 = Foo<T & U>;
+>T2 : Foo<T & U>
+>Foo : Foo<T>
+>T : T
+>U : U
+
+    var z: T1;
+>z : T & U extends string ? boolean : number
+>T1 : T & U extends string ? boolean : number
+
+    var z: T2;  // Error, T2 is distributive, T1 isn't
+>z : T & U extends string ? boolean : number
+>T2 : Foo<T & U>
+}
+
+function f33<T, U>() {
+>f33 : <T, U>() => void
+>T : T
+>U : U
+
+    type T1 = Foo<T & U>;
+>T1 : Foo<T & U>
+>Foo : Foo<T>
+>T : T
+>U : U
+
+    type T2 = Bar<T & U>;
+>T2 : Foo<T & U>
+>Bar : Bar<T>
+>T : T
+>U : U
+
+    var z: T1;
+>z : Foo<T & U>
+>T1 : Foo<T & U>
+
+    var z: T2;
+>z : Foo<T & U>
+>T2 : Foo<T & U>
+}
+
+// Repro from #21823
+
+type T90<T> = T extends 0 ? 0 : () => 0;
+>T90 : T90<T>
+>T : T
+>T : T
+
+type T91<T> = T extends 0 ? 0 : () => 0;
+>T91 : T91<T>
+>T : T
+>T : T
+
+const f40 = <U>(a: T90<U>): T91<U> => a;
+>f40 : <U>(a: T90<U>) => T91<U>
+><U>(a: T90<U>): T91<U> => a : <U>(a: T90<U>) => T91<U>
+>U : U
+>a : T90<U>
+>T90 : T90<T>
+>U : U
+>T91 : T91<T>
+>U : U
+>a : T90<U>
+
+const f41 = <U>(a: T91<U>): T90<U> => a;
+>f41 : <U>(a: T91<U>) => T90<U>
+><U>(a: T91<U>): T90<U> => a : <U>(a: T91<U>) => T90<U>
+>U : U
+>a : T91<U>
+>T91 : T91<T>
+>U : U
+>T90 : T90<T>
+>U : U
+>a : T91<U>
+
+type T92<T> = T extends () => 0 ? () => 1 : () => 2;
+>T92 : T92<T>
+>T : T
+>T : T
+
+type T93<T> = T extends () => 0 ? () => 1 : () => 2;
+>T93 : T93<T>
+>T : T
+>T : T
+
+const f42 = <U>(a: T92<U>): T93<U> => a;
+>f42 : <U>(a: T92<U>) => T93<U>
+><U>(a: T92<U>): T93<U> => a : <U>(a: T92<U>) => T93<U>
+>U : U
+>a : T92<U>
+>T92 : T92<T>
+>U : U
+>T93 : T93<T>
+>U : U
+>a : T92<U>
+
+const f43 = <U>(a: T93<U>): T92<U> => a;
+>f43 : <U>(a: T93<U>) => T92<U>
+><U>(a: T93<U>): T92<U> => a : <U>(a: T93<U>) => T92<U>
+>U : U
+>a : T93<U>
+>T93 : T93<T>
+>U : U
+>T92 : T92<T>
+>U : U
+>a : T93<U>
+
+type T94<T> = T extends string ? true : 42;
+>T94 : T94<T>
+>T : T
+>T : T
+>true : true
+
+type T95<T> = T extends string ? boolean : number;
+>T95 : T95<T>
+>T : T
+>T : T
+
+const f44 = <U>(value: T94<U>): T95<U> => value;
+>f44 : <U>(value: T94<U>) => T95<U>
+><U>(value: T94<U>): T95<U> => value : <U>(value: T94<U>) => T95<U>
+>U : U
+>value : T94<U>
+>T94 : T94<T>
+>U : U
+>T95 : T95<T>
+>U : U
+>value : T94<U>
+
+const f45 = <U>(value: T95<U>): T94<U> => value;  // Error
+>f45 : <U>(value: T95<U>) => T94<U>
+><U>(value: T95<U>): T94<U> => value : <U>(value: T95<U>) => T94<U>
+>U : U
+>value : T95<U>
+>T95 : T95<T>
+>U : U
+>T94 : T94<T>
+>U : U
+>value : T95<U>
+