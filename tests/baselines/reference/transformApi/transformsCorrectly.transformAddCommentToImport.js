--- conflicted
+++ resolved
@@ -1,29 +1,24 @@
-"use strict";
-var __createBinding = (this && this.__createBinding) || (Object.create ? (function(o, m, k, k2) {
-    if (k2 === undefined) k2 = k;
-    Object.defineProperty(o, k2, { enumerable: true, get: function() { return m[k]; } });
-}) : (function(o, m, k, k2) {
-    if (k2 === undefined) k2 = k;
-    o[k2] = m[k];
-}));
-var __exportStar = (this && this.__exportStar) || function(m, exports) {
-<<<<<<< HEAD
-    for (var p in m) if (!Object.prototype.hasOwnProperty.call(exports, p)) __createBinding(exports, m, p);
-}
-=======
-    for (var p in m) if (p !== "default" && !exports.hasOwnProperty(p)) __createBinding(exports, m, p);
-};
->>>>>>> b397d1fd
-Object.defineProperty(exports, "__esModule", { value: true });
-exports.Value = exports.Y = exports.X = void 0;
-/*comment*/
-var somewhere_1 = require("somewhere");
-Object.defineProperty(exports, "Value", { enumerable: true, get: function () { return somewhere_1.Value; } });
-/*comment*/
-var somewhere_2 = require("somewhere");
-/*comment*/
-Object.defineProperty(exports, "X", { enumerable: true, get: function () { return somewhere_2.X; } });
-/*comment*/
-Object.defineProperty(exports, "Y", { enumerable: true, get: function () { return somewhere_2.Y; } });
-/*comment*/
-__exportStar(require("somewhere"), exports);
+"use strict";
+var __createBinding = (this && this.__createBinding) || (Object.create ? (function(o, m, k, k2) {
+    if (k2 === undefined) k2 = k;
+    Object.defineProperty(o, k2, { enumerable: true, get: function() { return m[k]; } });
+}) : (function(o, m, k, k2) {
+    if (k2 === undefined) k2 = k;
+    o[k2] = m[k];
+}));
+var __exportStar = (this && this.__exportStar) || function(m, exports) {
+    for (var p in m) if (p !== "default" && !Object.prototype.hasOwnProperty.call(exports, p)) __createBinding(exports, m, p);
+};
+Object.defineProperty(exports, "__esModule", { value: true });
+exports.Value = exports.Y = exports.X = void 0;
+/*comment*/
+var somewhere_1 = require("somewhere");
+Object.defineProperty(exports, "Value", { enumerable: true, get: function () { return somewhere_1.Value; } });
+/*comment*/
+var somewhere_2 = require("somewhere");
+/*comment*/
+Object.defineProperty(exports, "X", { enumerable: true, get: function () { return somewhere_2.X; } });
+/*comment*/
+Object.defineProperty(exports, "Y", { enumerable: true, get: function () { return somewhere_2.Y; } });
+/*comment*/
+__exportStar(require("somewhere"), exports);