--- conflicted
+++ resolved
@@ -1,4 +1,4 @@
-//// [conditionalTypes1.ts]
+//// [conditionalTypes1.ts]
 type T00 = Exclude<"a" | "b" | "c" | "d", "a" | "c" | "f">;  // "b" | "d"
 type T01 = Extract<"a" | "b" | "c" | "d", "a" | "c" | "f">;  // "a" | "c"
 
@@ -258,10 +258,26 @@
     var z: T2;
 }
 
-<<<<<<< HEAD
+// Repro from #21823
+
+type T90<T> = T extends 0 ? 0 : () => 0;
+type T91<T> = T extends 0 ? 0 : () => 0;
+const f40 = <U>(a: T90<U>): T91<U> => a;
+const f41 = <U>(a: T91<U>): T90<U> => a;
+
+type T92<T> = T extends () => 0 ? () => 1 : () => 2;
+type T93<T> = T extends () => 0 ? () => 1 : () => 2;
+const f42 = <U>(a: T92<U>): T93<U> => a;
+const f43 = <U>(a: T93<U>): T92<U> => a;
+
+type T94<T> = T extends string ? true : 42;
+type T95<T> = T extends string ? boolean : number;
+const f44 = <U>(value: T94<U>): T95<U> => value;
+const f45 = <U>(value: T95<U>): T94<U> => value;  // Error
+
 // Repro from #21863
 
-function f40() {
+function f50() {
     type Eq<T, U> = T extends U ? U extends T ? true : false : false;
     type If<S, T, U> = S extends false ? U : T;
     type Omit<T extends object> = { [P in keyof T]: If<Eq<T[P], never>, never, P>; }[keyof T];
@@ -269,305 +285,279 @@
     type A = Omit<{ a: void; b: never; }>;  // 'a'
     type B = Omit2<{ a: void; b: never; }>;  // 'a'
 }
-=======
-// Repro from #21823
-
-type T90<T> = T extends 0 ? 0 : () => 0;
-type T91<T> = T extends 0 ? 0 : () => 0;
-const f40 = <U>(a: T90<U>): T91<U> => a;
-const f41 = <U>(a: T91<U>): T90<U> => a;
-
-type T92<T> = T extends () => 0 ? () => 1 : () => 2;
-type T93<T> = T extends () => 0 ? () => 1 : () => 2;
-const f42 = <U>(a: T92<U>): T93<U> => a;
-const f43 = <U>(a: T93<U>): T92<U> => a;
-
-type T94<T> = T extends string ? true : 42;
-type T95<T> = T extends string ? boolean : number;
-const f44 = <U>(value: T94<U>): T95<U> => value;
-const f45 = <U>(value: T95<U>): T94<U> => value;  // Error
->>>>>>> 611ebc7a
-
-
-//// [conditionalTypes1.js]
-"use strict";
-function f1(x, y) {
-    x = y;
-    y = x; // Error
-}
-function f2(x, y) {
-    x = y;
-    y = x; // Error
-    var s1 = x; // Error
-    var s2 = y;
-}
-function f3(x, y) {
-    x = y;
-    y = x; // Error
-}
-function f4(x, y) {
-    x = y;
-    y = x; // Error
-    var s1 = x; // Error
-    var s2 = y;
-}
-var x0 = f5("a"); // { k: "a", a: number }
-function f7(x, y, z) {
-    x = y; // Error
-    x = z; // Error
-    y = x;
-    y = z; // Error
-    z = x;
-    z = y; // Error
-}
-function f8(x, y, z) {
-    x = y;
-    x = z;
-    y = x; // Error
-    y = z; // Error
-    z = x; // Error
-    z = y; // Error
-}
-function f10(part) {
-    var name = part.name;
-    var id = part.subparts[0].id;
-    part.id = part.id; // Error
-    part.subparts[0] = part.subparts[0]; // Error
-    part.subparts[0].id = part.subparts[0].id; // Error
-    part.updatePart("hello"); // Error
-}
-function zeroOf(value) {
-    return (typeof value === "number" ? 0 : typeof value === "string" ? "" : false);
-}
-function f20(n, b, x, y) {
-    zeroOf(5); // 0
-    zeroOf("hello"); // ""
-    zeroOf(true); // false
-    zeroOf(n); // 0
-    zeroOf(b); // False
-    zeroOf(x); // 0 | false
-    zeroOf(y); // ZeroOf<T>
-}
-function f21(x, y) {
-    var z1 = y;
-    var z2 = y;
-    x = y; // Error
-    y = x; // Error
-}
-var convert = function (value) { return value; };
-var convert2 = function (value) { return value; };
-function f31() {
-    var x;
-    var x;
-}
-function f32() {
-    var z;
-    var z; // Error, T2 is distributive, T1 isn't
-}
-function f33() {
-    var z;
-    var z;
-}
-<<<<<<< HEAD
-// Repro from #21863
-function f40() {
-}
-=======
-var f40 = function (a) { return a; };
-var f41 = function (a) { return a; };
-var f42 = function (a) { return a; };
-var f43 = function (a) { return a; };
-var f44 = function (value) { return value; };
-var f45 = function (value) { return value; }; // Error
->>>>>>> 611ebc7a
-
-
-//// [conditionalTypes1.d.ts]
-declare type T00 = Exclude<"a" | "b" | "c" | "d", "a" | "c" | "f">;
-declare type T01 = Extract<"a" | "b" | "c" | "d", "a" | "c" | "f">;
-declare type T02 = Exclude<string | number | (() => void), Function>;
-declare type T03 = Extract<string | number | (() => void), Function>;
-declare type T04 = NonNullable<string | number | undefined>;
-declare type T05 = NonNullable<(() => string) | string[] | null | undefined>;
-declare function f1<T>(x: T, y: NonNullable<T>): void;
-declare function f2<T extends string | undefined>(x: T, y: NonNullable<T>): void;
-declare function f3<T>(x: Partial<T>[keyof T], y: NonNullable<Partial<T>[keyof T]>): void;
-declare function f4<T extends {
-    x: string | undefined;
-}>(x: T["x"], y: NonNullable<T["x"]>): void;
-declare type Options = {
-    k: "a";
-    a: number;
-} | {
-    k: "b";
-    b: string;
-} | {
-    k: "c";
-    c: boolean;
-};
-declare type T10 = Exclude<Options, {
-    k: "a" | "b";
-}>;
-declare type T11 = Extract<Options, {
-    k: "a" | "b";
-}>;
-declare type T12 = Exclude<Options, {
-    k: "a";
-} | {
-    k: "b";
-}>;
-declare type T13 = Extract<Options, {
-    k: "a";
-} | {
-    k: "b";
-}>;
-declare type T14 = Exclude<Options, {
-    q: "a";
-}>;
-declare type T15 = Extract<Options, {
-    q: "a";
-}>;
-declare function f5<T extends Options, K extends string>(p: K): Extract<T, {
-    k: K;
-}>;
-declare let x0: {
-    k: "a";
-    a: number;
-};
-declare type OptionsOfKind<K extends Options["k"]> = Extract<Options, {
-    k: K;
-}>;
-declare type T16 = OptionsOfKind<"a" | "b">;
-declare type Select<T, K extends keyof T, V extends T[K]> = Extract<T, {
-    [P in K]: V;
-}>;
-declare type T17 = Select<Options, "k", "a" | "b">;
-declare type TypeName<T> = T extends string ? "string" : T extends number ? "number" : T extends boolean ? "boolean" : T extends undefined ? "undefined" : T extends Function ? "function" : "object";
-declare type T20 = TypeName<string | (() => void)>;
-declare type T21 = TypeName<any>;
-declare type T22 = TypeName<never>;
-declare type T23 = TypeName<{}>;
-declare type KnockoutObservable<T> = {
-    object: T;
-};
-declare type KnockoutObservableArray<T> = {
-    array: T;
-};
-declare type KnockedOut<T> = T extends any[] ? KnockoutObservableArray<T[number]> : KnockoutObservable<T>;
-declare type KnockedOutObj<T> = {
-    [P in keyof T]: KnockedOut<T[P]>;
-};
-interface Item {
-    id: number;
-    name: string;
-    subitems: string[];
-}
-declare type KOItem = KnockedOutObj<Item>;
-interface Part {
-    id: number;
-    name: string;
-    subparts: Part[];
-    updatePart(newName: string): void;
-}
-declare type FunctionPropertyNames<T> = {
-    [K in keyof T]: T[K] extends Function ? K : never;
-}[keyof T];
-declare type FunctionProperties<T> = Pick<T, FunctionPropertyNames<T>>;
-declare type NonFunctionPropertyNames<T> = {
-    [K in keyof T]: T[K] extends Function ? never : K;
-}[keyof T];
-declare type NonFunctionProperties<T> = Pick<T, NonFunctionPropertyNames<T>>;
-declare type T30 = FunctionProperties<Part>;
-declare type T31 = NonFunctionProperties<Part>;
-declare function f7<T>(x: T, y: FunctionProperties<T>, z: NonFunctionProperties<T>): void;
-declare function f8<T>(x: keyof T, y: FunctionPropertyNames<T>, z: NonFunctionPropertyNames<T>): void;
-declare type DeepReadonly<T> = T extends any[] ? DeepReadonlyArray<T[number]> : T extends object ? DeepReadonlyObject<T> : T;
-interface DeepReadonlyArray<T> extends ReadonlyArray<DeepReadonly<T>> {
-}
-declare type DeepReadonlyObject<T> = {
-    readonly [P in NonFunctionPropertyNames<T>]: DeepReadonly<T[P]>;
-};
-declare function f10(part: DeepReadonly<Part>): void;
-declare type ZeroOf<T extends number | string | boolean> = T extends number ? 0 : T extends string ? "" : false;
-declare function zeroOf<T extends number | string | boolean>(value: T): ZeroOf<T>;
-declare function f20<T extends string>(n: number, b: boolean, x: number | boolean, y: T): void;
-declare function f21<T extends number | string>(x: T, y: ZeroOf<T>): void;
-declare type Extends<T, U> = T extends U ? true : false;
-declare type If<C extends boolean, T, F> = C extends true ? T : F;
-declare type Not<C extends boolean> = If<C, false, true>;
-declare type And<A extends boolean, B extends boolean> = If<A, B, false>;
-declare type Or<A extends boolean, B extends boolean> = If<A, true, B>;
-declare type IsString<T> = Extends<T, string>;
-declare type Q1 = IsString<number>;
-declare type Q2 = IsString<"abc">;
-declare type Q3 = IsString<any>;
-declare type Q4 = IsString<never>;
-declare type N1 = Not<false>;
-declare type N2 = Not<true>;
-declare type N3 = Not<boolean>;
-declare type A1 = And<false, false>;
-declare type A2 = And<false, true>;
-declare type A3 = And<true, false>;
-declare type A4 = And<true, true>;
-declare type A5 = And<boolean, false>;
-declare type A6 = And<false, boolean>;
-declare type A7 = And<boolean, true>;
-declare type A8 = And<true, boolean>;
-declare type A9 = And<boolean, boolean>;
-declare type O1 = Or<false, false>;
-declare type O2 = Or<false, true>;
-declare type O3 = Or<true, false>;
-declare type O4 = Or<true, true>;
-declare type O5 = Or<boolean, false>;
-declare type O6 = Or<false, boolean>;
-declare type O7 = Or<boolean, true>;
-declare type O8 = Or<true, boolean>;
-declare type O9 = Or<boolean, boolean>;
-declare type T40 = never extends never ? true : false;
-declare type T41 = number extends never ? true : false;
-declare type T42 = never extends number ? true : false;
-declare type IsNever<T> = T extends never ? true : false;
-declare type T50 = IsNever<never>;
-declare type T51 = IsNever<number>;
-declare type T52 = IsNever<any>;
-declare type Eq<T, U> = T extends U ? U extends T ? true : false : false;
-declare type T60 = Eq<true, true>;
-declare type T61 = Eq<true, false>;
-declare type T62 = Eq<false, true>;
-declare type T63 = Eq<false, false>;
-declare type Eq1<T, U> = Eq<T, U> extends false ? false : true;
-declare type T70 = Eq1<true, true>;
-declare type T71 = Eq1<true, false>;
-declare type T72 = Eq1<false, true>;
-declare type T73 = Eq1<false, false>;
-declare type Eq2<T, U> = Eq<T, U> extends true ? true : false;
-declare type T80 = Eq2<true, true>;
-declare type T81 = Eq2<true, false>;
-declare type T82 = Eq2<false, true>;
-declare type T83 = Eq2<false, false>;
-declare type Foo<T> = T extends string ? boolean : number;
-declare type Bar<T> = T extends string ? boolean : number;
-declare const convert: <U>(value: Foo<U>) => Foo<U>;
-declare type Baz<T> = Foo<T>;
-declare const convert2: <T>(value: Foo<T>) => Foo<T>;
-declare function f31<T>(): void;
-declare function f32<T, U>(): void;
-declare function f33<T, U>(): void;
-<<<<<<< HEAD
-declare function f40(): void;
-
-=======
-declare type T90<T> = T extends 0 ? 0 : () => 0;
-declare type T91<T> = T extends 0 ? 0 : () => 0;
-declare const f40: <U>(a: T90<U>) => T91<U>;
-declare const f41: <U>(a: T91<U>) => T90<U>;
-declare type T92<T> = T extends () => 0 ? () => 1 : () => 2;
-declare type T93<T> = T extends () => 0 ? () => 1 : () => 2;
-declare const f42: <U>(a: T92<U>) => T93<U>;
-declare const f43: <U>(a: T93<U>) => T92<U>;
-declare type T94<T> = T extends string ? true : 42;
-declare type T95<T> = T extends string ? boolean : number;
-declare const f44: <U>(value: T94<U>) => T95<U>;
-declare const f45: <U>(value: T95<U>) => T94<U>;
-
->>>>>>> 611ebc7a
+
+
+//// [conditionalTypes1.js]
+"use strict";
+function f1(x, y) {
+    x = y;
+    y = x; // Error
+}
+function f2(x, y) {
+    x = y;
+    y = x; // Error
+    var s1 = x; // Error
+    var s2 = y;
+}
+function f3(x, y) {
+    x = y;
+    y = x; // Error
+}
+function f4(x, y) {
+    x = y;
+    y = x; // Error
+    var s1 = x; // Error
+    var s2 = y;
+}
+var x0 = f5("a"); // { k: "a", a: number }
+function f7(x, y, z) {
+    x = y; // Error
+    x = z; // Error
+    y = x;
+    y = z; // Error
+    z = x;
+    z = y; // Error
+}
+function f8(x, y, z) {
+    x = y;
+    x = z;
+    y = x; // Error
+    y = z; // Error
+    z = x; // Error
+    z = y; // Error
+}
+function f10(part) {
+    var name = part.name;
+    var id = part.subparts[0].id;
+    part.id = part.id; // Error
+    part.subparts[0] = part.subparts[0]; // Error
+    part.subparts[0].id = part.subparts[0].id; // Error
+    part.updatePart("hello"); // Error
+}
+function zeroOf(value) {
+    return (typeof value === "number" ? 0 : typeof value === "string" ? "" : false);
+}
+function f20(n, b, x, y) {
+    zeroOf(5); // 0
+    zeroOf("hello"); // ""
+    zeroOf(true); // false
+    zeroOf(n); // 0
+    zeroOf(b); // False
+    zeroOf(x); // 0 | false
+    zeroOf(y); // ZeroOf<T>
+}
+function f21(x, y) {
+    var z1 = y;
+    var z2 = y;
+    x = y; // Error
+    y = x; // Error
+}
+var convert = function (value) { return value; };
+var convert2 = function (value) { return value; };
+function f31() {
+    var x;
+    var x;
+}
+function f32() {
+    var z;
+    var z; // Error, T2 is distributive, T1 isn't
+}
+function f33() {
+    var z;
+    var z;
+}
+var f40 = function (a) { return a; };
+var f41 = function (a) { return a; };
+var f42 = function (a) { return a; };
+var f43 = function (a) { return a; };
+var f44 = function (value) { return value; };
+var f45 = function (value) { return value; }; // Error
+// Repro from #21863
+function f50() {
+}
+
+
+//// [conditionalTypes1.d.ts]
+declare type T00 = Exclude<"a" | "b" | "c" | "d", "a" | "c" | "f">;
+declare type T01 = Extract<"a" | "b" | "c" | "d", "a" | "c" | "f">;
+declare type T02 = Exclude<string | number | (() => void), Function>;
+declare type T03 = Extract<string | number | (() => void), Function>;
+declare type T04 = NonNullable<string | number | undefined>;
+declare type T05 = NonNullable<(() => string) | string[] | null | undefined>;
+declare function f1<T>(x: T, y: NonNullable<T>): void;
+declare function f2<T extends string | undefined>(x: T, y: NonNullable<T>): void;
+declare function f3<T>(x: Partial<T>[keyof T], y: NonNullable<Partial<T>[keyof T]>): void;
+declare function f4<T extends {
+    x: string | undefined;
+}>(x: T["x"], y: NonNullable<T["x"]>): void;
+declare type Options = {
+    k: "a";
+    a: number;
+} | {
+    k: "b";
+    b: string;
+} | {
+    k: "c";
+    c: boolean;
+};
+declare type T10 = Exclude<Options, {
+    k: "a" | "b";
+}>;
+declare type T11 = Extract<Options, {
+    k: "a" | "b";
+}>;
+declare type T12 = Exclude<Options, {
+    k: "a";
+} | {
+    k: "b";
+}>;
+declare type T13 = Extract<Options, {
+    k: "a";
+} | {
+    k: "b";
+}>;
+declare type T14 = Exclude<Options, {
+    q: "a";
+}>;
+declare type T15 = Extract<Options, {
+    q: "a";
+}>;
+declare function f5<T extends Options, K extends string>(p: K): Extract<T, {
+    k: K;
+}>;
+declare let x0: {
+    k: "a";
+    a: number;
+};
+declare type OptionsOfKind<K extends Options["k"]> = Extract<Options, {
+    k: K;
+}>;
+declare type T16 = OptionsOfKind<"a" | "b">;
+declare type Select<T, K extends keyof T, V extends T[K]> = Extract<T, {
+    [P in K]: V;
+}>;
+declare type T17 = Select<Options, "k", "a" | "b">;
+declare type TypeName<T> = T extends string ? "string" : T extends number ? "number" : T extends boolean ? "boolean" : T extends undefined ? "undefined" : T extends Function ? "function" : "object";
+declare type T20 = TypeName<string | (() => void)>;
+declare type T21 = TypeName<any>;
+declare type T22 = TypeName<never>;
+declare type T23 = TypeName<{}>;
+declare type KnockoutObservable<T> = {
+    object: T;
+};
+declare type KnockoutObservableArray<T> = {
+    array: T;
+};
+declare type KnockedOut<T> = T extends any[] ? KnockoutObservableArray<T[number]> : KnockoutObservable<T>;
+declare type KnockedOutObj<T> = {
+    [P in keyof T]: KnockedOut<T[P]>;
+};
+interface Item {
+    id: number;
+    name: string;
+    subitems: string[];
+}
+declare type KOItem = KnockedOutObj<Item>;
+interface Part {
+    id: number;
+    name: string;
+    subparts: Part[];
+    updatePart(newName: string): void;
+}
+declare type FunctionPropertyNames<T> = {
+    [K in keyof T]: T[K] extends Function ? K : never;
+}[keyof T];
+declare type FunctionProperties<T> = Pick<T, FunctionPropertyNames<T>>;
+declare type NonFunctionPropertyNames<T> = {
+    [K in keyof T]: T[K] extends Function ? never : K;
+}[keyof T];
+declare type NonFunctionProperties<T> = Pick<T, NonFunctionPropertyNames<T>>;
+declare type T30 = FunctionProperties<Part>;
+declare type T31 = NonFunctionProperties<Part>;
+declare function f7<T>(x: T, y: FunctionProperties<T>, z: NonFunctionProperties<T>): void;
+declare function f8<T>(x: keyof T, y: FunctionPropertyNames<T>, z: NonFunctionPropertyNames<T>): void;
+declare type DeepReadonly<T> = T extends any[] ? DeepReadonlyArray<T[number]> : T extends object ? DeepReadonlyObject<T> : T;
+interface DeepReadonlyArray<T> extends ReadonlyArray<DeepReadonly<T>> {
+}
+declare type DeepReadonlyObject<T> = {
+    readonly [P in NonFunctionPropertyNames<T>]: DeepReadonly<T[P]>;
+};
+declare function f10(part: DeepReadonly<Part>): void;
+declare type ZeroOf<T extends number | string | boolean> = T extends number ? 0 : T extends string ? "" : false;
+declare function zeroOf<T extends number | string | boolean>(value: T): ZeroOf<T>;
+declare function f20<T extends string>(n: number, b: boolean, x: number | boolean, y: T): void;
+declare function f21<T extends number | string>(x: T, y: ZeroOf<T>): void;
+declare type Extends<T, U> = T extends U ? true : false;
+declare type If<C extends boolean, T, F> = C extends true ? T : F;
+declare type Not<C extends boolean> = If<C, false, true>;
+declare type And<A extends boolean, B extends boolean> = If<A, B, false>;
+declare type Or<A extends boolean, B extends boolean> = If<A, true, B>;
+declare type IsString<T> = Extends<T, string>;
+declare type Q1 = IsString<number>;
+declare type Q2 = IsString<"abc">;
+declare type Q3 = IsString<any>;
+declare type Q4 = IsString<never>;
+declare type N1 = Not<false>;
+declare type N2 = Not<true>;
+declare type N3 = Not<boolean>;
+declare type A1 = And<false, false>;
+declare type A2 = And<false, true>;
+declare type A3 = And<true, false>;
+declare type A4 = And<true, true>;
+declare type A5 = And<boolean, false>;
+declare type A6 = And<false, boolean>;
+declare type A7 = And<boolean, true>;
+declare type A8 = And<true, boolean>;
+declare type A9 = And<boolean, boolean>;
+declare type O1 = Or<false, false>;
+declare type O2 = Or<false, true>;
+declare type O3 = Or<true, false>;
+declare type O4 = Or<true, true>;
+declare type O5 = Or<boolean, false>;
+declare type O6 = Or<false, boolean>;
+declare type O7 = Or<boolean, true>;
+declare type O8 = Or<true, boolean>;
+declare type O9 = Or<boolean, boolean>;
+declare type T40 = never extends never ? true : false;
+declare type T41 = number extends never ? true : false;
+declare type T42 = never extends number ? true : false;
+declare type IsNever<T> = T extends never ? true : false;
+declare type T50 = IsNever<never>;
+declare type T51 = IsNever<number>;
+declare type T52 = IsNever<any>;
+declare type Eq<T, U> = T extends U ? U extends T ? true : false : false;
+declare type T60 = Eq<true, true>;
+declare type T61 = Eq<true, false>;
+declare type T62 = Eq<false, true>;
+declare type T63 = Eq<false, false>;
+declare type Eq1<T, U> = Eq<T, U> extends false ? false : true;
+declare type T70 = Eq1<true, true>;
+declare type T71 = Eq1<true, false>;
+declare type T72 = Eq1<false, true>;
+declare type T73 = Eq1<false, false>;
+declare type Eq2<T, U> = Eq<T, U> extends true ? true : false;
+declare type T80 = Eq2<true, true>;
+declare type T81 = Eq2<true, false>;
+declare type T82 = Eq2<false, true>;
+declare type T83 = Eq2<false, false>;
+declare type Foo<T> = T extends string ? boolean : number;
+declare type Bar<T> = T extends string ? boolean : number;
+declare const convert: <U>(value: Foo<U>) => Foo<U>;
+declare type Baz<T> = Foo<T>;
+declare const convert2: <T>(value: Foo<T>) => Foo<T>;
+declare function f31<T>(): void;
+declare function f32<T, U>(): void;
+declare function f33<T, U>(): void;
+declare type T90<T> = T extends 0 ? 0 : () => 0;
+declare type T91<T> = T extends 0 ? 0 : () => 0;
+declare const f40: <U>(a: T90<U>) => T91<U>;
+declare const f41: <U>(a: T91<U>) => T90<U>;
+declare type T92<T> = T extends () => 0 ? () => 1 : () => 2;
+declare type T93<T> = T extends () => 0 ? () => 1 : () => 2;
+declare const f42: <U>(a: T92<U>) => T93<U>;
+declare const f43: <U>(a: T93<U>) => T92<U>;
+declare type T94<T> = T extends string ? true : 42;
+declare type T95<T> = T extends string ? boolean : number;
+declare const f44: <U>(value: T94<U>) => T95<U>;
+declare const f45: <U>(value: T95<U>) => T94<U>;
+declare function f50(): void;