tests/cases/compiler/computedPropertiesInDestructuring1_ES6.ts(21,8): error TS2349: Cannot invoke an expression whose type lacks a call signature. Type 'String' has no compatible call signatures.
tests/cases/compiler/computedPropertiesInDestructuring1_ES6.ts(22,12): error TS2339: Property 'toExponential' does not exist on type 'string'.
<<<<<<< HEAD
tests/cases/compiler/computedPropertiesInDestructuring1_ES6.ts(34,4): error TS2349: Cannot invoke an expression whose type lacks a call signature.
tests/cases/compiler/computedPropertiesInDestructuring1_ES6.ts(35,5): error TS2365: Operator '+' cannot be applied to types '1' and '{}'.
=======
tests/cases/compiler/computedPropertiesInDestructuring1_ES6.ts(34,4): error TS2349: Cannot invoke an expression whose type lacks a call signature. Type 'String' has no compatible call signatures.
tests/cases/compiler/computedPropertiesInDestructuring1_ES6.ts(35,5): error TS2365: Operator '+' cannot be applied to types 'number' and '{}'.
>>>>>>> 557433e5


==== tests/cases/compiler/computedPropertiesInDestructuring1_ES6.ts (4 errors) ====
    // destructuring in variable declarations
    let foo = "bar";
    let {[foo]: bar} = {bar: "bar"};
    
    let {["bar"]: bar2} = {bar: "bar"};
    let {[11]: bar2_1} = {11: "bar"};
    
    let foo2 = () => "bar";
    let {[foo2()]: bar3} = {bar: "bar"};
    
    let [{[foo]: bar4}] = [{bar: "bar"}];
    let [{[foo2()]: bar5}] = [{bar: "bar"}];
    
    function f1({["bar"]: x}: { bar: number }) {}
    function f2({[foo]: x}: { bar: number }) {}
    function f3({[foo2()]: x}: { bar: number }) {}
    function f4([{[foo]: x}]: [{ bar: number }]) {}
    function f5([{[foo2()]: x}]: [{ bar: number }]) {}
    
    // report errors on type errors in computed properties used in destructuring
    let [{[foo()]: bar6}] = [{bar: "bar"}];
           ~~~~~
!!! error TS2349: Cannot invoke an expression whose type lacks a call signature. Type 'String' has no compatible call signatures.
    let [{[foo.toExponential()]: bar7}] = [{bar: "bar"}];
               ~~~~~~~~~~~~~
!!! error TS2339: Property 'toExponential' does not exist on type 'string'.
    
    // destructuring assignment
    ({[foo]: bar} = {bar: "bar"});
    
    ({["bar"]: bar2} = {bar: "bar"});
    
    ({[foo2()]: bar3} = {bar: "bar"});
    
    [{[foo]: bar4}] = [{bar: "bar"}];
    [{[foo2()]: bar5}] = [{bar: "bar"}];
    
    [{[foo()]: bar4}] = [{bar: "bar"}];
       ~~~~~
!!! error TS2349: Cannot invoke an expression whose type lacks a call signature. Type 'String' has no compatible call signatures.
    [{[(1 + {})]: bar4}] = [{bar: "bar"}];
        ~~~~~~
!!! error TS2365: Operator '+' cannot be applied to types '1' and '{}'.
    <|MERGE_RESOLUTION|>--- conflicted
+++ resolved
@@ -1,56 +1,51 @@
-tests/cases/compiler/computedPropertiesInDestructuring1_ES6.ts(21,8): error TS2349: Cannot invoke an expression whose type lacks a call signature. Type 'String' has no compatible call signatures.
-tests/cases/compiler/computedPropertiesInDestructuring1_ES6.ts(22,12): error TS2339: Property 'toExponential' does not exist on type 'string'.
-<<<<<<< HEAD
-tests/cases/compiler/computedPropertiesInDestructuring1_ES6.ts(34,4): error TS2349: Cannot invoke an expression whose type lacks a call signature.
-tests/cases/compiler/computedPropertiesInDestructuring1_ES6.ts(35,5): error TS2365: Operator '+' cannot be applied to types '1' and '{}'.
-=======
-tests/cases/compiler/computedPropertiesInDestructuring1_ES6.ts(34,4): error TS2349: Cannot invoke an expression whose type lacks a call signature. Type 'String' has no compatible call signatures.
-tests/cases/compiler/computedPropertiesInDestructuring1_ES6.ts(35,5): error TS2365: Operator '+' cannot be applied to types 'number' and '{}'.
->>>>>>> 557433e5
-
-
-==== tests/cases/compiler/computedPropertiesInDestructuring1_ES6.ts (4 errors) ====
-    // destructuring in variable declarations
-    let foo = "bar";
-    let {[foo]: bar} = {bar: "bar"};
-    
-    let {["bar"]: bar2} = {bar: "bar"};
-    let {[11]: bar2_1} = {11: "bar"};
-    
-    let foo2 = () => "bar";
-    let {[foo2()]: bar3} = {bar: "bar"};
-    
-    let [{[foo]: bar4}] = [{bar: "bar"}];
-    let [{[foo2()]: bar5}] = [{bar: "bar"}];
-    
-    function f1({["bar"]: x}: { bar: number }) {}
-    function f2({[foo]: x}: { bar: number }) {}
-    function f3({[foo2()]: x}: { bar: number }) {}
-    function f4([{[foo]: x}]: [{ bar: number }]) {}
-    function f5([{[foo2()]: x}]: [{ bar: number }]) {}
-    
-    // report errors on type errors in computed properties used in destructuring
-    let [{[foo()]: bar6}] = [{bar: "bar"}];
-           ~~~~~
-!!! error TS2349: Cannot invoke an expression whose type lacks a call signature. Type 'String' has no compatible call signatures.
-    let [{[foo.toExponential()]: bar7}] = [{bar: "bar"}];
-               ~~~~~~~~~~~~~
-!!! error TS2339: Property 'toExponential' does not exist on type 'string'.
-    
-    // destructuring assignment
-    ({[foo]: bar} = {bar: "bar"});
-    
-    ({["bar"]: bar2} = {bar: "bar"});
-    
-    ({[foo2()]: bar3} = {bar: "bar"});
-    
-    [{[foo]: bar4}] = [{bar: "bar"}];
-    [{[foo2()]: bar5}] = [{bar: "bar"}];
-    
-    [{[foo()]: bar4}] = [{bar: "bar"}];
-       ~~~~~
-!!! error TS2349: Cannot invoke an expression whose type lacks a call signature. Type 'String' has no compatible call signatures.
-    [{[(1 + {})]: bar4}] = [{bar: "bar"}];
-        ~~~~~~
-!!! error TS2365: Operator '+' cannot be applied to types '1' and '{}'.
+tests/cases/compiler/computedPropertiesInDestructuring1_ES6.ts(21,8): error TS2349: Cannot invoke an expression whose type lacks a call signature. Type 'String' has no compatible call signatures.
+tests/cases/compiler/computedPropertiesInDestructuring1_ES6.ts(22,12): error TS2339: Property 'toExponential' does not exist on type 'string'.
+tests/cases/compiler/computedPropertiesInDestructuring1_ES6.ts(34,4): error TS2349: Cannot invoke an expression whose type lacks a call signature. Type 'String' has no compatible call signatures.
+tests/cases/compiler/computedPropertiesInDestructuring1_ES6.ts(35,5): error TS2365: Operator '+' cannot be applied to types '1' and '{}'.
+
+
+==== tests/cases/compiler/computedPropertiesInDestructuring1_ES6.ts (4 errors) ====
+    // destructuring in variable declarations
+    let foo = "bar";
+    let {[foo]: bar} = {bar: "bar"};
+    
+    let {["bar"]: bar2} = {bar: "bar"};
+    let {[11]: bar2_1} = {11: "bar"};
+    
+    let foo2 = () => "bar";
+    let {[foo2()]: bar3} = {bar: "bar"};
+    
+    let [{[foo]: bar4}] = [{bar: "bar"}];
+    let [{[foo2()]: bar5}] = [{bar: "bar"}];
+    
+    function f1({["bar"]: x}: { bar: number }) {}
+    function f2({[foo]: x}: { bar: number }) {}
+    function f3({[foo2()]: x}: { bar: number }) {}
+    function f4([{[foo]: x}]: [{ bar: number }]) {}
+    function f5([{[foo2()]: x}]: [{ bar: number }]) {}
+    
+    // report errors on type errors in computed properties used in destructuring
+    let [{[foo()]: bar6}] = [{bar: "bar"}];
+           ~~~~~
+!!! error TS2349: Cannot invoke an expression whose type lacks a call signature. Type 'String' has no compatible call signatures.
+    let [{[foo.toExponential()]: bar7}] = [{bar: "bar"}];
+               ~~~~~~~~~~~~~
+!!! error TS2339: Property 'toExponential' does not exist on type 'string'.
+    
+    // destructuring assignment
+    ({[foo]: bar} = {bar: "bar"});
+    
+    ({["bar"]: bar2} = {bar: "bar"});
+    
+    ({[foo2()]: bar3} = {bar: "bar"});
+    
+    [{[foo]: bar4}] = [{bar: "bar"}];
+    [{[foo2()]: bar5}] = [{bar: "bar"}];
+    
+    [{[foo()]: bar4}] = [{bar: "bar"}];
+       ~~~~~
+!!! error TS2349: Cannot invoke an expression whose type lacks a call signature. Type 'String' has no compatible call signatures.
+    [{[(1 + {})]: bar4}] = [{bar: "bar"}];
+        ~~~~~~
+!!! error TS2365: Operator '+' cannot be applied to types '1' and '{}'.
     